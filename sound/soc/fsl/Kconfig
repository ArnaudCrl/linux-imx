--- conflicted
+++ resolved
@@ -95,7 +95,6 @@
 	  destination sample rate. It is a new design module compare with the
 	  old ASRC.
 
-<<<<<<< HEAD
 config SND_SOC_FSL_XCVR
 	tristate "NXP Audio Transceiver (XCVR) module support"
 	select REGMAP_MMIO
@@ -119,13 +118,12 @@
 	depends on MFD_IMX_MIX
 	help
 	  Say Y if you want to add Audio MIX helper for DSP
-=======
+
 config SND_SOC_FSL_ESAI_CLIENT
 	tristate "NXP ESAI CLIENT module support"
 	select SND_SOC_IMX_PCM_DMA if SND_IMX_SOC != n
 	help
 	  Say Y if you want to add ESAI CLIENT module support for NXP.
->>>>>>> 25389a60
 
 config SND_SOC_FSL_UTILS
 	tristate
