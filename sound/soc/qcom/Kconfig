config SND_SOC_QCOM
	tristate "ASoC support for QCOM platforms"
	depends on ARCH_QCOM || COMPILE_TEST
	help
          Say Y or M if you want to add support to use audio devices
          in Qualcomm Technologies SOC-based platforms.

config SND_SOC_LPASS_CPU
	tristate
	select REGMAP_MMIO

config SND_SOC_LPASS_PLATFORM
	tristate
	select REGMAP_MMIO

config SND_SOC_LPASS_IPQ806X
	tristate
	select SND_SOC_LPASS_CPU
	select SND_SOC_LPASS_PLATFORM

config SND_SOC_LPASS_APQ8016
	tristate
	select SND_SOC_LPASS_CPU
	select SND_SOC_LPASS_PLATFORM

config SND_SOC_STORM
	tristate "ASoC I2S support for Storm boards"
	depends on SND_SOC_QCOM
	select SND_SOC_LPASS_IPQ806X
	select SND_SOC_MAX98357A
	help
          Say Y or M if you want add support for SoC audio on the
          Qualcomm Technologies IPQ806X-based Storm board.

config SND_SOC_APQ8016_SBC
	tristate "SoC Audio support for APQ8016 SBC platforms"
	depends on SND_SOC_QCOM
	select SND_SOC_LPASS_APQ8016
	help
          Support for Qualcomm Technologies LPASS audio block in
          APQ8016 SOC-based systems.
          Say Y if you want to use audio devices on MI2S.

config SND_SOC_QCOM_COMMON
	tristate

config SND_SOC_QDSP6_COMMON
	tristate

config SND_SOC_QDSP6_CORE
	tristate

config SND_SOC_QDSP6_AFE
	tristate

config SND_SOC_QDSP6_AFE_DAI
	tristate

config SND_SOC_QDSP6_ADM
	tristate

config SND_SOC_QDSP6_ROUTING
	tristate

config SND_SOC_QDSP6_ASM
	tristate

config SND_SOC_QDSP6_ASM_DAI
	select SND_SOC_COMPRESS
	tristate

config SND_SOC_QDSP6
	tristate "SoC ALSA audio driver for QDSP6"
	depends on QCOM_APR && HAS_DMA
	select SND_SOC_QDSP6_COMMON
	select SND_SOC_QDSP6_CORE
	select SND_SOC_QDSP6_AFE
	select SND_SOC_QDSP6_AFE_DAI
	select SND_SOC_QDSP6_ADM
	select SND_SOC_QDSP6_ROUTING
	select SND_SOC_QDSP6_ASM
	select SND_SOC_QDSP6_ASM_DAI
	help
	 To add support for MSM QDSP6 Soc Audio.
	 This will enable sound soc platform specific
	 audio drivers. This includes q6asm, q6adm,
	 q6afe interfaces to DSP using apr.

config SND_SOC_MSM8996
	tristate "SoC Machine driver for MSM8996 and APQ8096 boards"
	depends on QCOM_APR
	select SND_SOC_QDSP6
	select SND_SOC_QCOM_COMMON
	help
          Support for Qualcomm Technologies LPASS audio block in
          APQ8096 SoC-based systems.
          Say Y if you want to use audio device on this SoCs

config SND_SOC_SDM845
	tristate "SoC Machine driver for SDM845 boards"
	depends on QCOM_APR && MFD_CROS_EC
	select SND_SOC_QDSP6
	select SND_SOC_QCOM_COMMON
	select SND_SOC_RT5663
	select SND_SOC_MAX98927
<<<<<<< HEAD
=======
	select SND_SOC_CROS_EC_CODEC
>>>>>>> 3146089d
	help
	  To add support for audio on Qualcomm Technologies Inc.
	  SDM845 SoC-based systems.
	  Say Y if you want to use audio device on this SoCs.<|MERGE_RESOLUTION|>--- conflicted
+++ resolved
@@ -103,10 +103,7 @@
 	select SND_SOC_QCOM_COMMON
 	select SND_SOC_RT5663
 	select SND_SOC_MAX98927
-<<<<<<< HEAD
-=======
 	select SND_SOC_CROS_EC_CODEC
->>>>>>> 3146089d
 	help
 	  To add support for audio on Qualcomm Technologies Inc.
 	  SDM845 SoC-based systems.
