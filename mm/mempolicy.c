// SPDX-License-Identifier: GPL-2.0-only
/*
 * Simple NUMA memory policy for the Linux kernel.
 *
 * Copyright 2003,2004 Andi Kleen, SuSE Labs.
 * (C) Copyright 2005 Christoph Lameter, Silicon Graphics, Inc.
 *
 * NUMA policy allows the user to give hints in which node(s) memory should
 * be allocated.
 *
 * Support four policies per VMA and per process:
 *
 * The VMA policy has priority over the process policy for a page fault.
 *
 * interleave     Allocate memory interleaved over a set of nodes,
 *                with normal fallback if it fails.
 *                For VMA based allocations this interleaves based on the
 *                offset into the backing object or offset into the mapping
 *                for anonymous memory. For process policy an process counter
 *                is used.
 *
 * bind           Only allocate memory on a specific set of nodes,
 *                no fallback.
 *                FIXME: memory is allocated starting with the first node
 *                to the last. It would be better if bind would truly restrict
 *                the allocation to memory nodes instead
 *
 * preferred       Try a specific node first before normal fallback.
 *                As a special case NUMA_NO_NODE here means do the allocation
 *                on the local CPU. This is normally identical to default,
 *                but useful to set in a VMA when you have a non default
 *                process policy.
 *
 * default        Allocate on the local node first, or when on a VMA
 *                use the process policy. This is what Linux always did
 *		  in a NUMA aware kernel and still does by, ahem, default.
 *
 * The process policy is applied for most non interrupt memory allocations
 * in that process' context. Interrupts ignore the policies and always
 * try to allocate on the local CPU. The VMA policy is only applied for memory
 * allocations for a VMA in the VM.
 *
 * Currently there are a few corner cases in swapping where the policy
 * is not applied, but the majority should be handled. When process policy
 * is used it is not remembered over swap outs/swap ins.
 *
 * Only the highest zone in the zone hierarchy gets policied. Allocations
 * requesting a lower zone just use default policy. This implies that
 * on systems with highmem kernel lowmem allocation don't get policied.
 * Same with GFP_DMA allocations.
 *
 * For shmfs/tmpfs/hugetlbfs shared memory the policy is shared between
 * all users and remembered even when nobody has memory mapped.
 */

/* Notebook:
   fix mmap readahead to honour policy and enable policy for any page cache
   object
   statistics for bigpages
   global policy for page cache? currently it uses process policy. Requires
   first item above.
   handle mremap for shared memory (currently ignored for the policy)
   grows down?
   make bind policy root only? It can trigger oom much faster and the
   kernel is not always grateful with that.
*/

#define pr_fmt(fmt) KBUILD_MODNAME ": " fmt

#include <linux/mempolicy.h>
#include <linux/pagewalk.h>
#include <linux/highmem.h>
#include <linux/hugetlb.h>
#include <linux/kernel.h>
#include <linux/sched.h>
#include <linux/sched/mm.h>
#include <linux/sched/numa_balancing.h>
#include <linux/sched/task.h>
#include <linux/nodemask.h>
#include <linux/cpuset.h>
#include <linux/slab.h>
#include <linux/string.h>
#include <linux/export.h>
#include <linux/nsproxy.h>
#include <linux/interrupt.h>
#include <linux/init.h>
#include <linux/compat.h>
#include <linux/ptrace.h>
#include <linux/swap.h>
#include <linux/seq_file.h>
#include <linux/proc_fs.h>
#include <linux/migrate.h>
#include <linux/ksm.h>
#include <linux/rmap.h>
#include <linux/security.h>
#include <linux/syscalls.h>
#include <linux/ctype.h>
#include <linux/mm_inline.h>
#include <linux/mmu_notifier.h>
#include <linux/printk.h>
#include <linux/swapops.h>

#include <asm/tlbflush.h>
#include <linux/uaccess.h>

#include "internal.h"

/* Internal flags */
#define MPOL_MF_DISCONTIG_OK (MPOL_MF_INTERNAL << 0)	/* Skip checks for continuous vmas */
#define MPOL_MF_INVERT (MPOL_MF_INTERNAL << 1)		/* Invert check for nodemask */

static struct kmem_cache *policy_cache;
static struct kmem_cache *sn_cache;

/* Highest zone. An specific allocation for a zone below that is not
   policied. */
enum zone_type policy_zone = 0;

/*
 * run-time system-wide default policy => local allocation
 */
static struct mempolicy default_policy = {
	.refcnt = ATOMIC_INIT(1), /* never free it */
	.mode = MPOL_PREFERRED,
	.flags = MPOL_F_LOCAL,
};

static struct mempolicy preferred_node_policy[MAX_NUMNODES];

/**
 * numa_map_to_online_node - Find closest online node
 * @node: Node id to start the search
 *
 * Lookup the next closest node by distance if @nid is not online.
 */
int numa_map_to_online_node(int node)
{
	int min_dist = INT_MAX, dist, n, min_node;

	if (node == NUMA_NO_NODE || node_online(node))
		return node;

	min_node = node;
	for_each_online_node(n) {
		dist = node_distance(node, n);
		if (dist < min_dist) {
			min_dist = dist;
			min_node = n;
		}
	}

	return min_node;
}
EXPORT_SYMBOL_GPL(numa_map_to_online_node);

struct mempolicy *get_task_policy(struct task_struct *p)
{
	struct mempolicy *pol = p->mempolicy;
	int node;

	if (pol)
		return pol;

	node = numa_node_id();
	if (node != NUMA_NO_NODE) {
		pol = &preferred_node_policy[node];
		/* preferred_node_policy is not initialised early in boot */
		if (pol->mode)
			return pol;
	}

	return &default_policy;
}

static const struct mempolicy_operations {
	int (*create)(struct mempolicy *pol, const nodemask_t *nodes);
	void (*rebind)(struct mempolicy *pol, const nodemask_t *nodes);
} mpol_ops[MPOL_MAX];

static inline int mpol_store_user_nodemask(const struct mempolicy *pol)
{
	return pol->flags & MPOL_MODE_FLAGS;
}

static void mpol_relative_nodemask(nodemask_t *ret, const nodemask_t *orig,
				   const nodemask_t *rel)
{
	nodemask_t tmp;
	nodes_fold(tmp, *orig, nodes_weight(*rel));
	nodes_onto(*ret, tmp, *rel);
}

static int mpol_new_interleave(struct mempolicy *pol, const nodemask_t *nodes)
{
	if (nodes_empty(*nodes))
		return -EINVAL;
	pol->v.nodes = *nodes;
	return 0;
}

static int mpol_new_preferred(struct mempolicy *pol, const nodemask_t *nodes)
{
	if (!nodes)
		pol->flags |= MPOL_F_LOCAL;	/* local allocation */
	else if (nodes_empty(*nodes))
		return -EINVAL;			/*  no allowed nodes */
	else
		pol->v.preferred_node = first_node(*nodes);
	return 0;
}

static int mpol_new_bind(struct mempolicy *pol, const nodemask_t *nodes)
{
	if (nodes_empty(*nodes))
		return -EINVAL;
	pol->v.nodes = *nodes;
	return 0;
}

/*
 * mpol_set_nodemask is called after mpol_new() to set up the nodemask, if
 * any, for the new policy.  mpol_new() has already validated the nodes
 * parameter with respect to the policy mode and flags.  But, we need to
 * handle an empty nodemask with MPOL_PREFERRED here.
 *
 * Must be called holding task's alloc_lock to protect task's mems_allowed
 * and mempolicy.  May also be called holding the mmap_lock for write.
 */
static int mpol_set_nodemask(struct mempolicy *pol,
		     const nodemask_t *nodes, struct nodemask_scratch *nsc)
{
	int ret;

	/* if mode is MPOL_DEFAULT, pol is NULL. This is right. */
	if (pol == NULL)
		return 0;
	/* Check N_MEMORY */
	nodes_and(nsc->mask1,
		  cpuset_current_mems_allowed, node_states[N_MEMORY]);

	VM_BUG_ON(!nodes);
	if (pol->mode == MPOL_PREFERRED && nodes_empty(*nodes))
		nodes = NULL;	/* explicit local allocation */
	else {
		if (pol->flags & MPOL_F_RELATIVE_NODES)
			mpol_relative_nodemask(&nsc->mask2, nodes, &nsc->mask1);
		else
			nodes_and(nsc->mask2, *nodes, nsc->mask1);

		if (mpol_store_user_nodemask(pol))
			pol->w.user_nodemask = *nodes;
		else
			pol->w.cpuset_mems_allowed =
						cpuset_current_mems_allowed;
	}

	if (nodes)
		ret = mpol_ops[pol->mode].create(pol, &nsc->mask2);
	else
		ret = mpol_ops[pol->mode].create(pol, NULL);
	return ret;
}

/*
 * This function just creates a new policy, does some check and simple
 * initialization. You must invoke mpol_set_nodemask() to set nodes.
 */
static struct mempolicy *mpol_new(unsigned short mode, unsigned short flags,
				  nodemask_t *nodes)
{
	struct mempolicy *policy;

	pr_debug("setting mode %d flags %d nodes[0] %lx\n",
		 mode, flags, nodes ? nodes_addr(*nodes)[0] : NUMA_NO_NODE);

	if (mode == MPOL_DEFAULT) {
		if (nodes && !nodes_empty(*nodes))
			return ERR_PTR(-EINVAL);
		return NULL;
	}
	VM_BUG_ON(!nodes);

	/*
	 * MPOL_PREFERRED cannot be used with MPOL_F_STATIC_NODES or
	 * MPOL_F_RELATIVE_NODES if the nodemask is empty (local allocation).
	 * All other modes require a valid pointer to a non-empty nodemask.
	 */
	if (mode == MPOL_PREFERRED) {
		if (nodes_empty(*nodes)) {
			if (((flags & MPOL_F_STATIC_NODES) ||
			     (flags & MPOL_F_RELATIVE_NODES)))
				return ERR_PTR(-EINVAL);
		}
	} else if (mode == MPOL_LOCAL) {
		if (!nodes_empty(*nodes) ||
		    (flags & MPOL_F_STATIC_NODES) ||
		    (flags & MPOL_F_RELATIVE_NODES))
			return ERR_PTR(-EINVAL);
		mode = MPOL_PREFERRED;
	} else if (nodes_empty(*nodes))
		return ERR_PTR(-EINVAL);
	policy = kmem_cache_alloc(policy_cache, GFP_KERNEL);
	if (!policy)
		return ERR_PTR(-ENOMEM);
	atomic_set(&policy->refcnt, 1);
	policy->mode = mode;
	policy->flags = flags;

	return policy;
}

/* Slow path of a mpol destructor. */
void __mpol_put(struct mempolicy *p)
{
	if (!atomic_dec_and_test(&p->refcnt))
		return;
	kmem_cache_free(policy_cache, p);
}

static void mpol_rebind_default(struct mempolicy *pol, const nodemask_t *nodes)
{
}

static void mpol_rebind_nodemask(struct mempolicy *pol, const nodemask_t *nodes)
{
	nodemask_t tmp;

	if (pol->flags & MPOL_F_STATIC_NODES)
		nodes_and(tmp, pol->w.user_nodemask, *nodes);
	else if (pol->flags & MPOL_F_RELATIVE_NODES)
		mpol_relative_nodemask(&tmp, &pol->w.user_nodemask, nodes);
	else {
		nodes_remap(tmp, pol->v.nodes,pol->w.cpuset_mems_allowed,
								*nodes);
		pol->w.cpuset_mems_allowed = *nodes;
	}

	if (nodes_empty(tmp))
		tmp = *nodes;

	pol->v.nodes = tmp;
}

static void mpol_rebind_preferred(struct mempolicy *pol,
						const nodemask_t *nodes)
{
	nodemask_t tmp;

	if (pol->flags & MPOL_F_STATIC_NODES) {
		int node = first_node(pol->w.user_nodemask);

		if (node_isset(node, *nodes)) {
			pol->v.preferred_node = node;
			pol->flags &= ~MPOL_F_LOCAL;
		} else
			pol->flags |= MPOL_F_LOCAL;
	} else if (pol->flags & MPOL_F_RELATIVE_NODES) {
		mpol_relative_nodemask(&tmp, &pol->w.user_nodemask, nodes);
		pol->v.preferred_node = first_node(tmp);
	} else if (!(pol->flags & MPOL_F_LOCAL)) {
		pol->v.preferred_node = node_remap(pol->v.preferred_node,
						   pol->w.cpuset_mems_allowed,
						   *nodes);
		pol->w.cpuset_mems_allowed = *nodes;
	}
}

/*
 * mpol_rebind_policy - Migrate a policy to a different set of nodes
 *
 * Per-vma policies are protected by mmap_lock. Allocations using per-task
 * policies are protected by task->mems_allowed_seq to prevent a premature
 * OOM/allocation failure due to parallel nodemask modification.
 */
static void mpol_rebind_policy(struct mempolicy *pol, const nodemask_t *newmask)
{
	if (!pol)
		return;
	if (!mpol_store_user_nodemask(pol) && !(pol->flags & MPOL_F_LOCAL) &&
	    nodes_equal(pol->w.cpuset_mems_allowed, *newmask))
		return;

	mpol_ops[pol->mode].rebind(pol, newmask);
}

/*
 * Wrapper for mpol_rebind_policy() that just requires task
 * pointer, and updates task mempolicy.
 *
 * Called with task's alloc_lock held.
 */

void mpol_rebind_task(struct task_struct *tsk, const nodemask_t *new)
{
	mpol_rebind_policy(tsk->mempolicy, new);
}

/*
 * Rebind each vma in mm to new nodemask.
 *
 * Call holding a reference to mm.  Takes mm->mmap_lock during call.
 */

void mpol_rebind_mm(struct mm_struct *mm, nodemask_t *new)
{
	struct vm_area_struct *vma;

	mmap_write_lock(mm);
	for (vma = mm->mmap; vma; vma = vma->vm_next) {
		vm_write_begin(vma);
		mpol_rebind_policy(vma->vm_policy, new);
		vm_write_end(vma);
	}
	mmap_write_unlock(mm);
}

static const struct mempolicy_operations mpol_ops[MPOL_MAX] = {
	[MPOL_DEFAULT] = {
		.rebind = mpol_rebind_default,
	},
	[MPOL_INTERLEAVE] = {
		.create = mpol_new_interleave,
		.rebind = mpol_rebind_nodemask,
	},
	[MPOL_PREFERRED] = {
		.create = mpol_new_preferred,
		.rebind = mpol_rebind_preferred,
	},
	[MPOL_BIND] = {
		.create = mpol_new_bind,
		.rebind = mpol_rebind_nodemask,
	},
};

static int migrate_page_add(struct page *page, struct list_head *pagelist,
				unsigned long flags);

struct queue_pages {
	struct list_head *pagelist;
	unsigned long flags;
	nodemask_t *nmask;
	unsigned long start;
	unsigned long end;
	struct vm_area_struct *first;
};

/*
 * Check if the page's nid is in qp->nmask.
 *
 * If MPOL_MF_INVERT is set in qp->flags, check if the nid is
 * in the invert of qp->nmask.
 */
static inline bool queue_pages_required(struct page *page,
					struct queue_pages *qp)
{
	int nid = page_to_nid(page);
	unsigned long flags = qp->flags;

	return node_isset(nid, *qp->nmask) == !(flags & MPOL_MF_INVERT);
}

/*
 * queue_pages_pmd() has four possible return values:
 * 0 - pages are placed on the right node or queued successfully.
 * 1 - there is unmovable page, and MPOL_MF_MOVE* & MPOL_MF_STRICT were
 *     specified.
 * 2 - THP was split.
 * -EIO - is migration entry or only MPOL_MF_STRICT was specified and an
 *        existing page was already on a node that does not follow the
 *        policy.
 */
static int queue_pages_pmd(pmd_t *pmd, spinlock_t *ptl, unsigned long addr,
				unsigned long end, struct mm_walk *walk)
	__releases(ptl)
{
	int ret = 0;
	struct page *page;
	struct queue_pages *qp = walk->private;
	unsigned long flags;

	if (unlikely(is_pmd_migration_entry(*pmd))) {
		ret = -EIO;
		goto unlock;
	}
	page = pmd_page(*pmd);
	if (is_huge_zero_page(page)) {
		spin_unlock(ptl);
		__split_huge_pmd(walk->vma, pmd, addr, false, NULL);
		ret = 2;
		goto out;
	}
	if (!queue_pages_required(page, qp))
		goto unlock;

	flags = qp->flags;
	/* go to thp migration */
	if (flags & (MPOL_MF_MOVE | MPOL_MF_MOVE_ALL)) {
		if (!vma_migratable(walk->vma) ||
		    migrate_page_add(page, qp->pagelist, flags)) {
			ret = 1;
			goto unlock;
		}
	} else
		ret = -EIO;
unlock:
	spin_unlock(ptl);
out:
	return ret;
}

/*
 * Scan through pages checking if pages follow certain conditions,
 * and move them to the pagelist if they do.
 *
 * queue_pages_pte_range() has three possible return values:
 * 0 - pages are placed on the right node or queued successfully.
 * 1 - there is unmovable page, and MPOL_MF_MOVE* & MPOL_MF_STRICT were
 *     specified.
 * -EIO - only MPOL_MF_STRICT was specified and an existing page was already
 *        on a node that does not follow the policy.
 */
static int queue_pages_pte_range(pmd_t *pmd, unsigned long addr,
			unsigned long end, struct mm_walk *walk)
{
	struct vm_area_struct *vma = walk->vma;
	struct page *page;
	struct queue_pages *qp = walk->private;
	unsigned long flags = qp->flags;
	int ret;
	bool has_unmovable = false;
	pte_t *pte, *mapped_pte;
	spinlock_t *ptl;

	ptl = pmd_trans_huge_lock(pmd, vma);
	if (ptl) {
		ret = queue_pages_pmd(pmd, ptl, addr, end, walk);
		if (ret != 2)
			return ret;
	}
	/* THP was split, fall through to pte walk */

	if (pmd_trans_unstable(pmd))
		return 0;

	mapped_pte = pte = pte_offset_map_lock(walk->mm, pmd, addr, &ptl);
	for (; addr != end; pte++, addr += PAGE_SIZE) {
		if (!pte_present(*pte))
			continue;
		page = vm_normal_page(vma, addr, *pte);
		if (!page)
			continue;
		/*
		 * vm_normal_page() filters out zero pages, but there might
		 * still be PageReserved pages to skip, perhaps in a VDSO.
		 */
		if (PageReserved(page))
			continue;
		if (!queue_pages_required(page, qp))
			continue;
		if (flags & (MPOL_MF_MOVE | MPOL_MF_MOVE_ALL)) {
			/* MPOL_MF_STRICT must be specified if we get here */
			if (!vma_migratable(vma)) {
				has_unmovable = true;
				break;
			}

			/*
			 * Do not abort immediately since there may be
			 * temporary off LRU pages in the range.  Still
			 * need migrate other LRU pages.
			 */
			if (migrate_page_add(page, qp->pagelist, flags))
				has_unmovable = true;
		} else
			break;
	}
	pte_unmap_unlock(mapped_pte, ptl);
	cond_resched();

	if (has_unmovable)
		return 1;

	return addr != end ? -EIO : 0;
}

static int queue_pages_hugetlb(pte_t *pte, unsigned long hmask,
			       unsigned long addr, unsigned long end,
			       struct mm_walk *walk)
{
	int ret = 0;
#ifdef CONFIG_HUGETLB_PAGE
	struct queue_pages *qp = walk->private;
	unsigned long flags = (qp->flags & MPOL_MF_VALID);
	struct page *page;
	spinlock_t *ptl;
	pte_t entry;

	ptl = huge_pte_lock(hstate_vma(walk->vma), walk->mm, pte);
	entry = huge_ptep_get(pte);
	if (!pte_present(entry))
		goto unlock;
	page = pte_page(entry);
	if (!queue_pages_required(page, qp))
		goto unlock;

	if (flags == MPOL_MF_STRICT) {
		/*
		 * STRICT alone means only detecting misplaced page and no
		 * need to further check other vma.
		 */
		ret = -EIO;
		goto unlock;
	}

	if (!vma_migratable(walk->vma)) {
		/*
		 * Must be STRICT with MOVE*, otherwise .test_walk() have
		 * stopped walking current vma.
		 * Detecting misplaced page but allow migrating pages which
		 * have been queued.
		 */
		ret = 1;
		goto unlock;
	}

	/* With MPOL_MF_MOVE, we migrate only unshared hugepage. */
	if (flags & (MPOL_MF_MOVE_ALL) ||
	    (flags & MPOL_MF_MOVE && page_mapcount(page) == 1)) {
		if (!isolate_huge_page(page, qp->pagelist) &&
			(flags & MPOL_MF_STRICT))
			/*
			 * Failed to isolate page but allow migrating pages
			 * which have been queued.
			 */
			ret = 1;
	}
unlock:
	spin_unlock(ptl);
#else
	BUG();
#endif
	return ret;
}

#ifdef CONFIG_NUMA_BALANCING
/*
 * This is used to mark a range of virtual addresses to be inaccessible.
 * These are later cleared by a NUMA hinting fault. Depending on these
 * faults, pages may be migrated for better NUMA placement.
 *
 * This is assuming that NUMA faults are handled using PROT_NONE. If
 * an architecture makes a different choice, it will need further
 * changes to the core.
 */
unsigned long change_prot_numa(struct vm_area_struct *vma,
			unsigned long addr, unsigned long end)
{
	int nr_updated;

	vm_write_begin(vma);
	nr_updated = change_protection(vma, addr, end, PAGE_NONE, MM_CP_PROT_NUMA);
	if (nr_updated)
		count_vm_numa_events(NUMA_PTE_UPDATES, nr_updated);
	vm_write_end(vma);

	return nr_updated;
}
#else
static unsigned long change_prot_numa(struct vm_area_struct *vma,
			unsigned long addr, unsigned long end)
{
	return 0;
}
#endif /* CONFIG_NUMA_BALANCING */

static int queue_pages_test_walk(unsigned long start, unsigned long end,
				struct mm_walk *walk)
{
	struct vm_area_struct *vma = walk->vma;
	struct queue_pages *qp = walk->private;
	unsigned long endvma = vma->vm_end;
	unsigned long flags = qp->flags;

	/* range check first */
	VM_BUG_ON_VMA((vma->vm_start > start) || (vma->vm_end < end), vma);

	if (!qp->first) {
		qp->first = vma;
		if (!(flags & MPOL_MF_DISCONTIG_OK) &&
			(qp->start < vma->vm_start))
			/* hole at head side of range */
			return -EFAULT;
	}
	if (!(flags & MPOL_MF_DISCONTIG_OK) &&
		((vma->vm_end < qp->end) &&
		(!vma->vm_next || vma->vm_end < vma->vm_next->vm_start)))
		/* hole at middle or tail of range */
		return -EFAULT;

	/*
	 * Need check MPOL_MF_STRICT to return -EIO if possible
	 * regardless of vma_migratable
	 */
	if (!vma_migratable(vma) &&
	    !(flags & MPOL_MF_STRICT))
		return 1;

	if (endvma > end)
		endvma = end;

	if (flags & MPOL_MF_LAZY) {
		/* Similar to task_numa_work, skip inaccessible VMAs */
		if (!is_vm_hugetlb_page(vma) && vma_is_accessible(vma) &&
			!(vma->vm_flags & VM_MIXEDMAP))
			change_prot_numa(vma, start, endvma);
		return 1;
	}

	/* queue pages from current vma */
	if (flags & MPOL_MF_VALID)
		return 0;
	return 1;
}

static const struct mm_walk_ops queue_pages_walk_ops = {
	.hugetlb_entry		= queue_pages_hugetlb,
	.pmd_entry		= queue_pages_pte_range,
	.test_walk		= queue_pages_test_walk,
};

/*
 * Walk through page tables and collect pages to be migrated.
 *
 * If pages found in a given range are on a set of nodes (determined by
 * @nodes and @flags,) it's isolated and queued to the pagelist which is
 * passed via @private.
 *
 * queue_pages_range() has three possible return values:
 * 1 - there is unmovable page, but MPOL_MF_MOVE* & MPOL_MF_STRICT were
 *     specified.
 * 0 - queue pages successfully or no misplaced page.
 * errno - i.e. misplaced pages with MPOL_MF_STRICT specified (-EIO) or
 *         memory range specified by nodemask and maxnode points outside
 *         your accessible address space (-EFAULT)
 */
static int
queue_pages_range(struct mm_struct *mm, unsigned long start, unsigned long end,
		nodemask_t *nodes, unsigned long flags,
		struct list_head *pagelist)
{
	int err;
	struct queue_pages qp = {
		.pagelist = pagelist,
		.flags = flags,
		.nmask = nodes,
		.start = start,
		.end = end,
		.first = NULL,
	};

	err = walk_page_range(mm, start, end, &queue_pages_walk_ops, &qp);

	if (!qp.first)
		/* whole range in hole */
		err = -EFAULT;

	return err;
}

/*
 * Apply policy to a single VMA
 * This must be called with the mmap_lock held for writing.
 */
static int vma_replace_policy(struct vm_area_struct *vma,
						struct mempolicy *pol)
{
	int err;
	struct mempolicy *old;
	struct mempolicy *new;

	pr_debug("vma %lx-%lx/%lx vm_ops %p vm_file %p set_policy %p\n",
		 vma->vm_start, vma->vm_end, vma->vm_pgoff,
		 vma->vm_ops, vma->vm_file,
		 vma->vm_ops ? vma->vm_ops->set_policy : NULL);

	new = mpol_dup(pol);
	if (IS_ERR(new))
		return PTR_ERR(new);

	vm_write_begin(vma);
	if (vma->vm_ops && vma->vm_ops->set_policy) {
		err = vma->vm_ops->set_policy(vma, new);
		if (err)
			goto err_out;
	}

	old = vma->vm_policy;
	/*
	 * The speculative page fault handler accesses this field without
	 * hodling the mmap_sem.
	 */
	WRITE_ONCE(vma->vm_policy,  new);
	vm_write_end(vma);
	mpol_put(old);

	return 0;
 err_out:
	vm_write_end(vma);
	mpol_put(new);
	return err;
}

/* Step 2: apply policy to a range and do splits. */
static int mbind_range(struct mm_struct *mm, unsigned long start,
		       unsigned long end, struct mempolicy *new_pol)
{
	struct vm_area_struct *next;
	struct vm_area_struct *prev;
	struct vm_area_struct *vma;
	int err = 0;
	pgoff_t pgoff;
	unsigned long vmstart;
	unsigned long vmend;

	vma = find_vma(mm, start);
	VM_BUG_ON(!vma);

	prev = vma->vm_prev;
	if (start > vma->vm_start)
		prev = vma;

	for (; vma && vma->vm_start < end; prev = vma, vma = next) {
		next = vma->vm_next;
		vmstart = max(start, vma->vm_start);
		vmend   = min(end, vma->vm_end);

		if (mpol_equal(vma_policy(vma), new_pol))
			continue;

		pgoff = vma->vm_pgoff +
			((vmstart - vma->vm_start) >> PAGE_SHIFT);
		prev = vma_merge(mm, prev, vmstart, vmend, vma->vm_flags,
				 vma->anon_vma, vma->vm_file, pgoff,
				 new_pol, vma->vm_userfaultfd_ctx,
				 vma_get_anon_name(vma));
		if (prev) {
			vma = prev;
			next = vma->vm_next;
			if (mpol_equal(vma_policy(vma), new_pol))
				continue;
			/* vma_merge() joined vma && vma->next, case 8 */
			goto replace;
		}
		if (vma->vm_start != vmstart) {
			err = split_vma(vma->vm_mm, vma, vmstart, 1);
			if (err)
				goto out;
		}
		if (vma->vm_end != vmend) {
			err = split_vma(vma->vm_mm, vma, vmend, 0);
			if (err)
				goto out;
		}
 replace:
		err = vma_replace_policy(vma, new_pol);
		if (err)
			goto out;
	}

 out:
	return err;
}

/* Set the process memory policy */
static long do_set_mempolicy(unsigned short mode, unsigned short flags,
			     nodemask_t *nodes)
{
	struct mempolicy *new, *old;
	NODEMASK_SCRATCH(scratch);
	int ret;

	if (!scratch)
		return -ENOMEM;

	new = mpol_new(mode, flags, nodes);
	if (IS_ERR(new)) {
		ret = PTR_ERR(new);
		goto out;
	}

	ret = mpol_set_nodemask(new, nodes, scratch);
	if (ret) {
		mpol_put(new);
		goto out;
	}
	task_lock(current);
	old = current->mempolicy;
	current->mempolicy = new;
	if (new && new->mode == MPOL_INTERLEAVE)
		current->il_prev = MAX_NUMNODES-1;
	task_unlock(current);
	mpol_put(old);
	ret = 0;
out:
	NODEMASK_SCRATCH_FREE(scratch);
	return ret;
}

/*
 * Return nodemask for policy for get_mempolicy() query
 *
 * Called with task's alloc_lock held
 */
static void get_policy_nodemask(struct mempolicy *p, nodemask_t *nodes)
{
	nodes_clear(*nodes);
	if (p == &default_policy)
		return;

	switch (p->mode) {
	case MPOL_BIND:
	case MPOL_INTERLEAVE:
		*nodes = p->v.nodes;
		break;
	case MPOL_PREFERRED:
		if (!(p->flags & MPOL_F_LOCAL))
			node_set(p->v.preferred_node, *nodes);
		/* else return empty node mask for local allocation */
		break;
	default:
		BUG();
	}
}

static int lookup_node(struct mm_struct *mm, unsigned long addr)
{
	struct page *p = NULL;
	int err;

	int locked = 1;
	err = get_user_pages_locked(addr & PAGE_MASK, 1, 0, &p, &locked);
	if (err > 0) {
		err = page_to_nid(p);
		put_page(p);
	}
	if (locked)
		mmap_read_unlock(mm);
	return err;
}

/* Retrieve NUMA policy */
static long do_get_mempolicy(int *policy, nodemask_t *nmask,
			     unsigned long addr, unsigned long flags)
{
	int err;
	struct mm_struct *mm = current->mm;
	struct vm_area_struct *vma = NULL;
	struct mempolicy *pol = current->mempolicy, *pol_refcount = NULL;

	if (flags &
		~(unsigned long)(MPOL_F_NODE|MPOL_F_ADDR|MPOL_F_MEMS_ALLOWED))
		return -EINVAL;

	if (flags & MPOL_F_MEMS_ALLOWED) {
		if (flags & (MPOL_F_NODE|MPOL_F_ADDR))
			return -EINVAL;
		*policy = 0;	/* just so it's initialized */
		task_lock(current);
		*nmask  = cpuset_current_mems_allowed;
		task_unlock(current);
		return 0;
	}

	if (flags & MPOL_F_ADDR) {
		/*
		 * Do NOT fall back to task policy if the
		 * vma/shared policy at addr is NULL.  We
		 * want to return MPOL_DEFAULT in this case.
		 */
		mmap_read_lock(mm);
		vma = find_vma_intersection(mm, addr, addr+1);
		if (!vma) {
			mmap_read_unlock(mm);
			return -EFAULT;
		}
		if (vma->vm_ops && vma->vm_ops->get_policy)
			pol = vma->vm_ops->get_policy(vma, addr);
		else
			pol = vma->vm_policy;
	} else if (addr)
		return -EINVAL;

	if (!pol)
		pol = &default_policy;	/* indicates default behavior */

	if (flags & MPOL_F_NODE) {
		if (flags & MPOL_F_ADDR) {
			/*
			 * Take a refcount on the mpol, lookup_node()
			 * wil drop the mmap_lock, so after calling
			 * lookup_node() only "pol" remains valid, "vma"
			 * is stale.
			 */
			pol_refcount = pol;
			vma = NULL;
			mpol_get(pol);
			err = lookup_node(mm, addr);
			if (err < 0)
				goto out;
			*policy = err;
		} else if (pol == current->mempolicy &&
				pol->mode == MPOL_INTERLEAVE) {
			*policy = next_node_in(current->il_prev, pol->v.nodes);
		} else {
			err = -EINVAL;
			goto out;
		}
	} else {
		*policy = pol == &default_policy ? MPOL_DEFAULT :
						pol->mode;
		/*
		 * Internal mempolicy flags must be masked off before exposing
		 * the policy to userspace.
		 */
		*policy |= (pol->flags & MPOL_MODE_FLAGS);
	}

	err = 0;
	if (nmask) {
		if (mpol_store_user_nodemask(pol)) {
			*nmask = pol->w.user_nodemask;
		} else {
			task_lock(current);
			get_policy_nodemask(pol, nmask);
			task_unlock(current);
		}
	}

 out:
	mpol_cond_put(pol);
	if (vma)
		mmap_read_unlock(mm);
	if (pol_refcount)
		mpol_put(pol_refcount);
	return err;
}

#ifdef CONFIG_MIGRATION
/*
 * page migration, thp tail pages can be passed.
 */
static int migrate_page_add(struct page *page, struct list_head *pagelist,
				unsigned long flags)
{
	struct page *head = compound_head(page);
	/*
	 * Avoid migrating a page that is shared with others.
	 */
	if ((flags & MPOL_MF_MOVE_ALL) || page_mapcount(head) == 1) {
		if (!isolate_lru_page(head)) {
			list_add_tail(&head->lru, pagelist);
			mod_node_page_state(page_pgdat(head),
				NR_ISOLATED_ANON + page_is_file_lru(head),
				thp_nr_pages(head));
		} else if (flags & MPOL_MF_STRICT) {
			/*
			 * Non-movable page may reach here.  And, there may be
			 * temporary off LRU pages or non-LRU movable pages.
			 * Treat them as unmovable pages since they can't be
			 * isolated, so they can't be moved at the moment.  It
			 * should return -EIO for this case too.
			 */
			return -EIO;
		}
	}

	return 0;
}

/*
 * Migrate pages from one node to a target node.
 * Returns error or the number of pages not migrated.
 */
static int migrate_to_node(struct mm_struct *mm, int source, int dest,
			   int flags)
{
	nodemask_t nmask;
	LIST_HEAD(pagelist);
	int err = 0;
	struct migration_target_control mtc = {
		.nid = dest,
		.gfp_mask = GFP_HIGHUSER_MOVABLE | __GFP_THISNODE,
	};

	nodes_clear(nmask);
	node_set(source, nmask);

	/*
	 * This does not "check" the range but isolates all pages that
	 * need migration.  Between passing in the full user address
	 * space range and MPOL_MF_DISCONTIG_OK, this call can not fail.
	 */
	VM_BUG_ON(!(flags & (MPOL_MF_MOVE | MPOL_MF_MOVE_ALL)));
	queue_pages_range(mm, mm->mmap->vm_start, mm->task_size, &nmask,
			flags | MPOL_MF_DISCONTIG_OK, &pagelist);

	if (!list_empty(&pagelist)) {
		err = migrate_pages(&pagelist, alloc_migration_target, NULL,
				(unsigned long)&mtc, MIGRATE_SYNC, MR_SYSCALL);
		if (err)
			putback_movable_pages(&pagelist);
	}

	return err;
}

/*
 * Move pages between the two nodesets so as to preserve the physical
 * layout as much as possible.
 *
 * Returns the number of page that could not be moved.
 */
int do_migrate_pages(struct mm_struct *mm, const nodemask_t *from,
		     const nodemask_t *to, int flags)
{
	int busy = 0;
	int err = 0;
	nodemask_t tmp;

<<<<<<< HEAD
	lru_add_drain_all();
=======
	lru_cache_disable();
>>>>>>> c18ab1d1

	mmap_read_lock(mm);

	/*
	 * Find a 'source' bit set in 'tmp' whose corresponding 'dest'
	 * bit in 'to' is not also set in 'tmp'.  Clear the found 'source'
	 * bit in 'tmp', and return that <source, dest> pair for migration.
	 * The pair of nodemasks 'to' and 'from' define the map.
	 *
	 * If no pair of bits is found that way, fallback to picking some
	 * pair of 'source' and 'dest' bits that are not the same.  If the
	 * 'source' and 'dest' bits are the same, this represents a node
	 * that will be migrating to itself, so no pages need move.
	 *
	 * If no bits are left in 'tmp', or if all remaining bits left
	 * in 'tmp' correspond to the same bit in 'to', return false
	 * (nothing left to migrate).
	 *
	 * This lets us pick a pair of nodes to migrate between, such that
	 * if possible the dest node is not already occupied by some other
	 * source node, minimizing the risk of overloading the memory on a
	 * node that would happen if we migrated incoming memory to a node
	 * before migrating outgoing memory source that same node.
	 *
	 * A single scan of tmp is sufficient.  As we go, we remember the
	 * most recent <s, d> pair that moved (s != d).  If we find a pair
	 * that not only moved, but what's better, moved to an empty slot
	 * (d is not set in tmp), then we break out then, with that pair.
	 * Otherwise when we finish scanning from_tmp, we at least have the
	 * most recent <s, d> pair that moved.  If we get all the way through
	 * the scan of tmp without finding any node that moved, much less
	 * moved to an empty node, then there is nothing left worth migrating.
	 */

	tmp = *from;
	while (!nodes_empty(tmp)) {
		int s,d;
		int source = NUMA_NO_NODE;
		int dest = 0;

		for_each_node_mask(s, tmp) {

			/*
			 * do_migrate_pages() tries to maintain the relative
			 * node relationship of the pages established between
			 * threads and memory areas.
                         *
			 * However if the number of source nodes is not equal to
			 * the number of destination nodes we can not preserve
			 * this node relative relationship.  In that case, skip
			 * copying memory from a node that is in the destination
			 * mask.
			 *
			 * Example: [2,3,4] -> [3,4,5] moves everything.
			 *          [0-7] - > [3,4,5] moves only 0,1,2,6,7.
			 */

			if ((nodes_weight(*from) != nodes_weight(*to)) &&
						(node_isset(s, *to)))
				continue;

			d = node_remap(s, *from, *to);
			if (s == d)
				continue;

			source = s;	/* Node moved. Memorize */
			dest = d;

			/* dest not in remaining from nodes? */
			if (!node_isset(dest, tmp))
				break;
		}
		if (source == NUMA_NO_NODE)
			break;

		node_clear(source, tmp);
		err = migrate_to_node(mm, source, dest, flags);
		if (err > 0)
			busy += err;
		if (err < 0)
			break;
	}
	mmap_read_unlock(mm);

	lru_cache_enable();
	if (err < 0)
		return err;
	return busy;

}

/*
 * Allocate a new page for page migration based on vma policy.
 * Start by assuming the page is mapped by the same vma as contains @start.
 * Search forward from there, if not.  N.B., this assumes that the
 * list of pages handed to migrate_pages()--which is how we get here--
 * is in virtual address order.
 */
static struct page *new_page(struct page *page, unsigned long start)
{
	struct vm_area_struct *vma;
	unsigned long address;

	vma = find_vma(current->mm, start);
	while (vma) {
		address = page_address_in_vma(page, vma);
		if (address != -EFAULT)
			break;
		vma = vma->vm_next;
	}

	if (PageHuge(page)) {
		return alloc_huge_page_vma(page_hstate(compound_head(page)),
				vma, address);
	} else if (PageTransHuge(page)) {
		struct page *thp;

		thp = alloc_hugepage_vma(GFP_TRANSHUGE, vma, address,
					 HPAGE_PMD_ORDER);
		if (!thp)
			return NULL;
		prep_transhuge_page(thp);
		return thp;
	}
	/*
	 * if !vma, alloc_page_vma() will use task or system default policy
	 */
	return alloc_page_vma(GFP_HIGHUSER_MOVABLE | __GFP_RETRY_MAYFAIL,
			vma, address);
}
#else

static int migrate_page_add(struct page *page, struct list_head *pagelist,
				unsigned long flags)
{
	return -EIO;
}

int do_migrate_pages(struct mm_struct *mm, const nodemask_t *from,
		     const nodemask_t *to, int flags)
{
	return -ENOSYS;
}

static struct page *new_page(struct page *page, unsigned long start)
{
	return NULL;
}
#endif

static long do_mbind(unsigned long start, unsigned long len,
		     unsigned short mode, unsigned short mode_flags,
		     nodemask_t *nmask, unsigned long flags)
{
	struct mm_struct *mm = current->mm;
	struct mempolicy *new;
	unsigned long end;
	int err;
	int ret;
	LIST_HEAD(pagelist);

	if (flags & ~(unsigned long)MPOL_MF_VALID)
		return -EINVAL;
	if ((flags & MPOL_MF_MOVE_ALL) && !capable(CAP_SYS_NICE))
		return -EPERM;

	if (start & ~PAGE_MASK)
		return -EINVAL;

	if (mode == MPOL_DEFAULT)
		flags &= ~MPOL_MF_STRICT;

	len = (len + PAGE_SIZE - 1) & PAGE_MASK;
	end = start + len;

	if (end < start)
		return -EINVAL;
	if (end == start)
		return 0;

	new = mpol_new(mode, mode_flags, nmask);
	if (IS_ERR(new))
		return PTR_ERR(new);

	if (flags & MPOL_MF_LAZY)
		new->flags |= MPOL_F_MOF;

	/*
	 * If we are using the default policy then operation
	 * on discontinuous address spaces is okay after all
	 */
	if (!new)
		flags |= MPOL_MF_DISCONTIG_OK;

	pr_debug("mbind %lx-%lx mode:%d flags:%d nodes:%lx\n",
		 start, start + len, mode, mode_flags,
		 nmask ? nodes_addr(*nmask)[0] : NUMA_NO_NODE);

	if (flags & (MPOL_MF_MOVE | MPOL_MF_MOVE_ALL)) {

		lru_cache_disable();
	}
	{
		NODEMASK_SCRATCH(scratch);
		if (scratch) {
			mmap_write_lock(mm);
			err = mpol_set_nodemask(new, nmask, scratch);
			if (err)
				mmap_write_unlock(mm);
		} else
			err = -ENOMEM;
		NODEMASK_SCRATCH_FREE(scratch);
	}
	if (err)
		goto mpol_out;

	ret = queue_pages_range(mm, start, end, nmask,
			  flags | MPOL_MF_INVERT, &pagelist);

	if (ret < 0) {
		err = ret;
		goto up_out;
	}

	err = mbind_range(mm, start, end, new);

	if (!err) {
		int nr_failed = 0;

		if (!list_empty(&pagelist)) {
			WARN_ON_ONCE(flags & MPOL_MF_LAZY);
			nr_failed = migrate_pages(&pagelist, new_page, NULL,
				start, MIGRATE_SYNC, MR_MEMPOLICY_MBIND);
			if (nr_failed)
				putback_movable_pages(&pagelist);
		}

		if ((ret > 0) || (nr_failed && (flags & MPOL_MF_STRICT)))
			err = -EIO;
	} else {
up_out:
		if (!list_empty(&pagelist))
			putback_movable_pages(&pagelist);
	}

	mmap_write_unlock(mm);
mpol_out:
	mpol_put(new);
	if (flags & (MPOL_MF_MOVE | MPOL_MF_MOVE_ALL))
		lru_cache_enable();
	return err;
}

/*
 * User space interface with variable sized bitmaps for nodelists.
 */

/* Copy a node mask from user space. */
static int get_nodes(nodemask_t *nodes, const unsigned long __user *nmask,
		     unsigned long maxnode)
{
	unsigned long k;
	unsigned long t;
	unsigned long nlongs;
	unsigned long endmask;

	--maxnode;
	nodes_clear(*nodes);
	if (maxnode == 0 || !nmask)
		return 0;
	if (maxnode > PAGE_SIZE*BITS_PER_BYTE)
		return -EINVAL;

	nlongs = BITS_TO_LONGS(maxnode);
	if ((maxnode % BITS_PER_LONG) == 0)
		endmask = ~0UL;
	else
		endmask = (1UL << (maxnode % BITS_PER_LONG)) - 1;

	/*
	 * When the user specified more nodes than supported just check
	 * if the non supported part is all zero.
	 *
	 * If maxnode have more longs than MAX_NUMNODES, check
	 * the bits in that area first. And then go through to
	 * check the rest bits which equal or bigger than MAX_NUMNODES.
	 * Otherwise, just check bits [MAX_NUMNODES, maxnode).
	 */
	if (nlongs > BITS_TO_LONGS(MAX_NUMNODES)) {
		for (k = BITS_TO_LONGS(MAX_NUMNODES); k < nlongs; k++) {
			if (get_user(t, nmask + k))
				return -EFAULT;
			if (k == nlongs - 1) {
				if (t & endmask)
					return -EINVAL;
			} else if (t)
				return -EINVAL;
		}
		nlongs = BITS_TO_LONGS(MAX_NUMNODES);
		endmask = ~0UL;
	}

	if (maxnode > MAX_NUMNODES && MAX_NUMNODES % BITS_PER_LONG != 0) {
		unsigned long valid_mask = endmask;

		valid_mask &= ~((1UL << (MAX_NUMNODES % BITS_PER_LONG)) - 1);
		if (get_user(t, nmask + nlongs - 1))
			return -EFAULT;
		if (t & valid_mask)
			return -EINVAL;
	}

	if (copy_from_user(nodes_addr(*nodes), nmask, nlongs*sizeof(unsigned long)))
		return -EFAULT;
	nodes_addr(*nodes)[nlongs-1] &= endmask;
	return 0;
}

/* Copy a kernel node mask to user space */
static int copy_nodes_to_user(unsigned long __user *mask, unsigned long maxnode,
			      nodemask_t *nodes)
{
	unsigned long copy = ALIGN(maxnode-1, 64) / 8;
	unsigned int nbytes = BITS_TO_LONGS(nr_node_ids) * sizeof(long);

	if (copy > nbytes) {
		if (copy > PAGE_SIZE)
			return -EINVAL;
		if (clear_user((char __user *)mask + nbytes, copy - nbytes))
			return -EFAULT;
		copy = nbytes;
	}
	return copy_to_user(mask, nodes_addr(*nodes), copy) ? -EFAULT : 0;
}

static long kernel_mbind(unsigned long start, unsigned long len,
			 unsigned long mode, const unsigned long __user *nmask,
			 unsigned long maxnode, unsigned int flags)
{
	nodemask_t nodes;
	int err;
	unsigned short mode_flags;

	start = untagged_addr(start);
	mode_flags = mode & MPOL_MODE_FLAGS;
	mode &= ~MPOL_MODE_FLAGS;
	if (mode >= MPOL_MAX)
		return -EINVAL;
	if ((mode_flags & MPOL_F_STATIC_NODES) &&
	    (mode_flags & MPOL_F_RELATIVE_NODES))
		return -EINVAL;
	err = get_nodes(&nodes, nmask, maxnode);
	if (err)
		return err;
	return do_mbind(start, len, mode, mode_flags, &nodes, flags);
}

SYSCALL_DEFINE6(mbind, unsigned long, start, unsigned long, len,
		unsigned long, mode, const unsigned long __user *, nmask,
		unsigned long, maxnode, unsigned int, flags)
{
	return kernel_mbind(start, len, mode, nmask, maxnode, flags);
}

/* Set the process memory policy */
static long kernel_set_mempolicy(int mode, const unsigned long __user *nmask,
				 unsigned long maxnode)
{
	int err;
	nodemask_t nodes;
	unsigned short flags;

	flags = mode & MPOL_MODE_FLAGS;
	mode &= ~MPOL_MODE_FLAGS;
	if ((unsigned int)mode >= MPOL_MAX)
		return -EINVAL;
	if ((flags & MPOL_F_STATIC_NODES) && (flags & MPOL_F_RELATIVE_NODES))
		return -EINVAL;
	err = get_nodes(&nodes, nmask, maxnode);
	if (err)
		return err;
	return do_set_mempolicy(mode, flags, &nodes);
}

SYSCALL_DEFINE3(set_mempolicy, int, mode, const unsigned long __user *, nmask,
		unsigned long, maxnode)
{
	return kernel_set_mempolicy(mode, nmask, maxnode);
}

static int kernel_migrate_pages(pid_t pid, unsigned long maxnode,
				const unsigned long __user *old_nodes,
				const unsigned long __user *new_nodes)
{
	struct mm_struct *mm = NULL;
	struct task_struct *task;
	nodemask_t task_nodes;
	int err;
	nodemask_t *old;
	nodemask_t *new;
	NODEMASK_SCRATCH(scratch);

	if (!scratch)
		return -ENOMEM;

	old = &scratch->mask1;
	new = &scratch->mask2;

	err = get_nodes(old, old_nodes, maxnode);
	if (err)
		goto out;

	err = get_nodes(new, new_nodes, maxnode);
	if (err)
		goto out;

	/* Find the mm_struct */
	rcu_read_lock();
	task = pid ? find_task_by_vpid(pid) : current;
	if (!task) {
		rcu_read_unlock();
		err = -ESRCH;
		goto out;
	}
	get_task_struct(task);

	err = -EINVAL;

	/*
	 * Check if this process has the right to modify the specified process.
	 * Use the regular "ptrace_may_access()" checks.
	 */
	if (!ptrace_may_access(task, PTRACE_MODE_READ_REALCREDS)) {
		rcu_read_unlock();
		err = -EPERM;
		goto out_put;
	}
	rcu_read_unlock();

	task_nodes = cpuset_mems_allowed(task);
	/* Is the user allowed to access the target nodes? */
	if (!nodes_subset(*new, task_nodes) && !capable(CAP_SYS_NICE)) {
		err = -EPERM;
		goto out_put;
	}

	task_nodes = cpuset_mems_allowed(current);
	nodes_and(*new, *new, task_nodes);
	if (nodes_empty(*new))
		goto out_put;

	err = security_task_movememory(task);
	if (err)
		goto out_put;

	mm = get_task_mm(task);
	put_task_struct(task);

	if (!mm) {
		err = -EINVAL;
		goto out;
	}

	err = do_migrate_pages(mm, old, new,
		capable(CAP_SYS_NICE) ? MPOL_MF_MOVE_ALL : MPOL_MF_MOVE);

	mmput(mm);
out:
	NODEMASK_SCRATCH_FREE(scratch);

	return err;

out_put:
	put_task_struct(task);
	goto out;

}

SYSCALL_DEFINE4(migrate_pages, pid_t, pid, unsigned long, maxnode,
		const unsigned long __user *, old_nodes,
		const unsigned long __user *, new_nodes)
{
	return kernel_migrate_pages(pid, maxnode, old_nodes, new_nodes);
}


/* Retrieve NUMA policy */
static int kernel_get_mempolicy(int __user *policy,
				unsigned long __user *nmask,
				unsigned long maxnode,
				unsigned long addr,
				unsigned long flags)
{
	int err;
	int pval;
	nodemask_t nodes;

	if (nmask != NULL && maxnode < nr_node_ids)
		return -EINVAL;

	addr = untagged_addr(addr);

	err = do_get_mempolicy(&pval, &nodes, addr, flags);

	if (err)
		return err;

	if (policy && put_user(pval, policy))
		return -EFAULT;

	if (nmask)
		err = copy_nodes_to_user(nmask, maxnode, &nodes);

	return err;
}

SYSCALL_DEFINE5(get_mempolicy, int __user *, policy,
		unsigned long __user *, nmask, unsigned long, maxnode,
		unsigned long, addr, unsigned long, flags)
{
	return kernel_get_mempolicy(policy, nmask, maxnode, addr, flags);
}

#ifdef CONFIG_COMPAT

COMPAT_SYSCALL_DEFINE5(get_mempolicy, int __user *, policy,
		       compat_ulong_t __user *, nmask,
		       compat_ulong_t, maxnode,
		       compat_ulong_t, addr, compat_ulong_t, flags)
{
	long err;
	unsigned long __user *nm = NULL;
	unsigned long nr_bits, alloc_size;
	DECLARE_BITMAP(bm, MAX_NUMNODES);

	nr_bits = min_t(unsigned long, maxnode-1, nr_node_ids);
	alloc_size = ALIGN(nr_bits, BITS_PER_LONG) / 8;

	if (nmask)
		nm = compat_alloc_user_space(alloc_size);

	err = kernel_get_mempolicy(policy, nm, nr_bits+1, addr, flags);

	if (!err && nmask) {
		unsigned long copy_size;
		copy_size = min_t(unsigned long, sizeof(bm), alloc_size);
		err = copy_from_user(bm, nm, copy_size);
		/* ensure entire bitmap is zeroed */
		err |= clear_user(nmask, ALIGN(maxnode-1, 8) / 8);
		err |= compat_put_bitmap(nmask, bm, nr_bits);
	}

	return err;
}

COMPAT_SYSCALL_DEFINE3(set_mempolicy, int, mode, compat_ulong_t __user *, nmask,
		       compat_ulong_t, maxnode)
{
	unsigned long __user *nm = NULL;
	unsigned long nr_bits, alloc_size;
	DECLARE_BITMAP(bm, MAX_NUMNODES);

	nr_bits = min_t(unsigned long, maxnode-1, MAX_NUMNODES);
	alloc_size = ALIGN(nr_bits, BITS_PER_LONG) / 8;

	if (nmask) {
		if (compat_get_bitmap(bm, nmask, nr_bits))
			return -EFAULT;
		nm = compat_alloc_user_space(alloc_size);
		if (copy_to_user(nm, bm, alloc_size))
			return -EFAULT;
	}

	return kernel_set_mempolicy(mode, nm, nr_bits+1);
}

COMPAT_SYSCALL_DEFINE6(mbind, compat_ulong_t, start, compat_ulong_t, len,
		       compat_ulong_t, mode, compat_ulong_t __user *, nmask,
		       compat_ulong_t, maxnode, compat_ulong_t, flags)
{
	unsigned long __user *nm = NULL;
	unsigned long nr_bits, alloc_size;
	nodemask_t bm;

	nr_bits = min_t(unsigned long, maxnode-1, MAX_NUMNODES);
	alloc_size = ALIGN(nr_bits, BITS_PER_LONG) / 8;

	if (nmask) {
		if (compat_get_bitmap(nodes_addr(bm), nmask, nr_bits))
			return -EFAULT;
		nm = compat_alloc_user_space(alloc_size);
		if (copy_to_user(nm, nodes_addr(bm), alloc_size))
			return -EFAULT;
	}

	return kernel_mbind(start, len, mode, nm, nr_bits+1, flags);
}

COMPAT_SYSCALL_DEFINE4(migrate_pages, compat_pid_t, pid,
		       compat_ulong_t, maxnode,
		       const compat_ulong_t __user *, old_nodes,
		       const compat_ulong_t __user *, new_nodes)
{
	unsigned long __user *old = NULL;
	unsigned long __user *new = NULL;
	nodemask_t tmp_mask;
	unsigned long nr_bits;
	unsigned long size;

	nr_bits = min_t(unsigned long, maxnode - 1, MAX_NUMNODES);
	size = ALIGN(nr_bits, BITS_PER_LONG) / 8;
	if (old_nodes) {
		if (compat_get_bitmap(nodes_addr(tmp_mask), old_nodes, nr_bits))
			return -EFAULT;
		old = compat_alloc_user_space(new_nodes ? size * 2 : size);
		if (new_nodes)
			new = old + size / sizeof(unsigned long);
		if (copy_to_user(old, nodes_addr(tmp_mask), size))
			return -EFAULT;
	}
	if (new_nodes) {
		if (compat_get_bitmap(nodes_addr(tmp_mask), new_nodes, nr_bits))
			return -EFAULT;
		if (new == NULL)
			new = compat_alloc_user_space(size);
		if (copy_to_user(new, nodes_addr(tmp_mask), size))
			return -EFAULT;
	}
	return kernel_migrate_pages(pid, nr_bits + 1, old, new);
}

#endif /* CONFIG_COMPAT */

bool vma_migratable(struct vm_area_struct *vma)
{
	if (vma->vm_flags & (VM_IO | VM_PFNMAP))
		return false;

	/*
	 * DAX device mappings require predictable access latency, so avoid
	 * incurring periodic faults.
	 */
	if (vma_is_dax(vma))
		return false;

	if (is_vm_hugetlb_page(vma) &&
		!hugepage_migration_supported(hstate_vma(vma)))
		return false;

	/*
	 * Migration allocates pages in the highest zone. If we cannot
	 * do so then migration (at least from node to node) is not
	 * possible.
	 */
	if (vma->vm_file &&
		gfp_zone(mapping_gfp_mask(vma->vm_file->f_mapping))
			< policy_zone)
		return false;
	return true;
}

struct mempolicy *__get_vma_policy(struct vm_area_struct *vma,
						unsigned long addr)
{
	struct mempolicy *pol;

	if (!vma)
		return NULL;

	if (vma->vm_ops && vma->vm_ops->get_policy)
		return vma->vm_ops->get_policy(vma, addr);

	/*
	 * This could be called without holding the mmap_sem in the
	 * speculative page fault handler's path.
	 */
	pol = READ_ONCE(vma->vm_policy);
	if (pol) {
		/*
		 * shmem_alloc_page() passes MPOL_F_SHARED policy with
		 * a pseudo vma whose vma->vm_ops=NULL. Take a reference
		 * count on these policies which will be dropped by
		 * mpol_cond_put() later
		 */
		if (mpol_needs_cond_ref(pol))
			mpol_get(pol);
	}

	return pol;
}

/*
 * get_vma_policy(@vma, @addr)
 * @vma: virtual memory area whose policy is sought
 * @addr: address in @vma for shared policy lookup
 *
 * Returns effective policy for a VMA at specified address.
 * Falls back to current->mempolicy or system default policy, as necessary.
 * Shared policies [those marked as MPOL_F_SHARED] require an extra reference
 * count--added by the get_policy() vm_op, as appropriate--to protect against
 * freeing by another task.  It is the caller's responsibility to free the
 * extra reference for shared policies.
 */
static struct mempolicy *get_vma_policy(struct vm_area_struct *vma,
						unsigned long addr)
{
	struct mempolicy *pol = __get_vma_policy(vma, addr);

	if (!pol)
		pol = get_task_policy(current);

	return pol;
}

bool vma_policy_mof(struct vm_area_struct *vma)
{
	struct mempolicy *pol;

	if (vma->vm_ops && vma->vm_ops->get_policy) {
		bool ret = false;

		pol = vma->vm_ops->get_policy(vma, vma->vm_start);
		if (pol && (pol->flags & MPOL_F_MOF))
			ret = true;
		mpol_cond_put(pol);

		return ret;
	}

	pol = vma->vm_policy;
	if (!pol)
		pol = get_task_policy(current);

	return pol->flags & MPOL_F_MOF;
}

static int apply_policy_zone(struct mempolicy *policy, enum zone_type zone)
{
	enum zone_type dynamic_policy_zone = policy_zone;

	BUG_ON(dynamic_policy_zone == ZONE_MOVABLE);

	/*
	 * if policy->v.nodes has movable memory only,
	 * we apply policy when gfp_zone(gfp) = ZONE_MOVABLE only.
	 *
	 * policy->v.nodes is intersect with node_states[N_MEMORY].
	 * so if the following test faile, it implies
	 * policy->v.nodes has movable memory only.
	 */
	if (!nodes_intersects(policy->v.nodes, node_states[N_HIGH_MEMORY]))
		dynamic_policy_zone = ZONE_MOVABLE;

	return zone >= dynamic_policy_zone;
}

/*
 * Return a nodemask representing a mempolicy for filtering nodes for
 * page allocation
 */
nodemask_t *policy_nodemask(gfp_t gfp, struct mempolicy *policy)
{
	/* Lower zones don't get a nodemask applied for MPOL_BIND */
	if (unlikely(policy->mode == MPOL_BIND) &&
			apply_policy_zone(policy, gfp_zone(gfp)) &&
			cpuset_nodemask_valid_mems_allowed(&policy->v.nodes))
		return &policy->v.nodes;

	return NULL;
}

/* Return the node id preferred by the given mempolicy, or the given id */
static int policy_node(gfp_t gfp, struct mempolicy *policy, int nd)
{
	if (policy->mode == MPOL_PREFERRED && !(policy->flags & MPOL_F_LOCAL))
		nd = policy->v.preferred_node;
	else {
		/*
		 * __GFP_THISNODE shouldn't even be used with the bind policy
		 * because we might easily break the expectation to stay on the
		 * requested node and not break the policy.
		 */
		WARN_ON_ONCE(policy->mode == MPOL_BIND && (gfp & __GFP_THISNODE));
	}

	return nd;
}

/* Do dynamic interleaving for a process */
static unsigned interleave_nodes(struct mempolicy *policy)
{
	unsigned next;
	struct task_struct *me = current;

	next = next_node_in(me->il_prev, policy->v.nodes);
	if (next < MAX_NUMNODES)
		me->il_prev = next;
	return next;
}

/*
 * Depending on the memory policy provide a node from which to allocate the
 * next slab entry.
 */
unsigned int mempolicy_slab_node(void)
{
	struct mempolicy *policy;
	int node = numa_mem_id();

	if (in_interrupt())
		return node;

	policy = current->mempolicy;
	if (!policy || policy->flags & MPOL_F_LOCAL)
		return node;

	switch (policy->mode) {
	case MPOL_PREFERRED:
		/*
		 * handled MPOL_F_LOCAL above
		 */
		return policy->v.preferred_node;

	case MPOL_INTERLEAVE:
		return interleave_nodes(policy);

	case MPOL_BIND: {
		struct zoneref *z;

		/*
		 * Follow bind policy behavior and start allocation at the
		 * first node.
		 */
		struct zonelist *zonelist;
		enum zone_type highest_zoneidx = gfp_zone(GFP_KERNEL);
		zonelist = &NODE_DATA(node)->node_zonelists[ZONELIST_FALLBACK];
		z = first_zones_zonelist(zonelist, highest_zoneidx,
							&policy->v.nodes);
		return z->zone ? zone_to_nid(z->zone) : node;
	}

	default:
		BUG();
	}
}

/*
 * Do static interleaving for a VMA with known offset @n.  Returns the n'th
 * node in pol->v.nodes (starting from n=0), wrapping around if n exceeds the
 * number of present nodes.
 */
static unsigned offset_il_node(struct mempolicy *pol, unsigned long n)
{
	unsigned nnodes = nodes_weight(pol->v.nodes);
	unsigned target;
	int i;
	int nid;

	if (!nnodes)
		return numa_node_id();
	target = (unsigned int)n % nnodes;
	nid = first_node(pol->v.nodes);
	for (i = 0; i < target; i++)
		nid = next_node(nid, pol->v.nodes);
	return nid;
}

/* Determine a node number for interleave */
static inline unsigned interleave_nid(struct mempolicy *pol,
		 struct vm_area_struct *vma, unsigned long addr, int shift)
{
	if (vma) {
		unsigned long off;

		/*
		 * for small pages, there is no difference between
		 * shift and PAGE_SHIFT, so the bit-shift is safe.
		 * for huge pages, since vm_pgoff is in units of small
		 * pages, we need to shift off the always 0 bits to get
		 * a useful offset.
		 */
		BUG_ON(shift < PAGE_SHIFT);
		off = vma->vm_pgoff >> (shift - PAGE_SHIFT);
		off += (addr - vma->vm_start) >> shift;
		return offset_il_node(pol, off);
	} else
		return interleave_nodes(pol);
}

#ifdef CONFIG_HUGETLBFS
/*
 * huge_node(@vma, @addr, @gfp_flags, @mpol)
 * @vma: virtual memory area whose policy is sought
 * @addr: address in @vma for shared policy lookup and interleave policy
 * @gfp_flags: for requested zone
 * @mpol: pointer to mempolicy pointer for reference counted mempolicy
 * @nodemask: pointer to nodemask pointer for MPOL_BIND nodemask
 *
 * Returns a nid suitable for a huge page allocation and a pointer
 * to the struct mempolicy for conditional unref after allocation.
 * If the effective policy is 'BIND, returns a pointer to the mempolicy's
 * @nodemask for filtering the zonelist.
 *
 * Must be protected by read_mems_allowed_begin()
 */
int huge_node(struct vm_area_struct *vma, unsigned long addr, gfp_t gfp_flags,
				struct mempolicy **mpol, nodemask_t **nodemask)
{
	int nid;

	*mpol = get_vma_policy(vma, addr);
	*nodemask = NULL;	/* assume !MPOL_BIND */

	if (unlikely((*mpol)->mode == MPOL_INTERLEAVE)) {
		nid = interleave_nid(*mpol, vma, addr,
					huge_page_shift(hstate_vma(vma)));
	} else {
		nid = policy_node(gfp_flags, *mpol, numa_node_id());
		if ((*mpol)->mode == MPOL_BIND)
			*nodemask = &(*mpol)->v.nodes;
	}
	return nid;
}

/*
 * init_nodemask_of_mempolicy
 *
 * If the current task's mempolicy is "default" [NULL], return 'false'
 * to indicate default policy.  Otherwise, extract the policy nodemask
 * for 'bind' or 'interleave' policy into the argument nodemask, or
 * initialize the argument nodemask to contain the single node for
 * 'preferred' or 'local' policy and return 'true' to indicate presence
 * of non-default mempolicy.
 *
 * We don't bother with reference counting the mempolicy [mpol_get/put]
 * because the current task is examining it's own mempolicy and a task's
 * mempolicy is only ever changed by the task itself.
 *
 * N.B., it is the caller's responsibility to free a returned nodemask.
 */
bool init_nodemask_of_mempolicy(nodemask_t *mask)
{
	struct mempolicy *mempolicy;
	int nid;

	if (!(mask && current->mempolicy))
		return false;

	task_lock(current);
	mempolicy = current->mempolicy;
	switch (mempolicy->mode) {
	case MPOL_PREFERRED:
		if (mempolicy->flags & MPOL_F_LOCAL)
			nid = numa_node_id();
		else
			nid = mempolicy->v.preferred_node;
		init_nodemask_of_node(mask, nid);
		break;

	case MPOL_BIND:
	case MPOL_INTERLEAVE:
		*mask =  mempolicy->v.nodes;
		break;

	default:
		BUG();
	}
	task_unlock(current);

	return true;
}
#endif

/*
 * mempolicy_nodemask_intersects
 *
 * If tsk's mempolicy is "default" [NULL], return 'true' to indicate default
 * policy.  Otherwise, check for intersection between mask and the policy
 * nodemask for 'bind' or 'interleave' policy.  For 'perferred' or 'local'
 * policy, always return true since it may allocate elsewhere on fallback.
 *
 * Takes task_lock(tsk) to prevent freeing of its mempolicy.
 */
bool mempolicy_nodemask_intersects(struct task_struct *tsk,
					const nodemask_t *mask)
{
	struct mempolicy *mempolicy;
	bool ret = true;

	if (!mask)
		return ret;
	task_lock(tsk);
	mempolicy = tsk->mempolicy;
	if (!mempolicy)
		goto out;

	switch (mempolicy->mode) {
	case MPOL_PREFERRED:
		/*
		 * MPOL_PREFERRED and MPOL_F_LOCAL are only preferred nodes to
		 * allocate from, they may fallback to other nodes when oom.
		 * Thus, it's possible for tsk to have allocated memory from
		 * nodes in mask.
		 */
		break;
	case MPOL_BIND:
	case MPOL_INTERLEAVE:
		ret = nodes_intersects(mempolicy->v.nodes, *mask);
		break;
	default:
		BUG();
	}
out:
	task_unlock(tsk);
	return ret;
}

/* Allocate a page in interleaved policy.
   Own path because it needs to do special accounting. */
static struct page *alloc_page_interleave(gfp_t gfp, unsigned order,
					unsigned nid)
{
	struct page *page;

	page = __alloc_pages(gfp, order, nid);
	/* skip NUMA_INTERLEAVE_HIT counter update if numa stats is disabled */
	if (!static_branch_likely(&vm_numa_stat_key))
		return page;
	if (page && page_to_nid(page) == nid) {
		preempt_disable();
		__inc_numa_state(page_zone(page), NUMA_INTERLEAVE_HIT);
		preempt_enable();
	}
	return page;
}

/**
 * 	alloc_pages_vma	- Allocate a page for a VMA.
 *
 * 	@gfp:
 *      %GFP_USER    user allocation.
 *      %GFP_KERNEL  kernel allocations,
 *      %GFP_HIGHMEM highmem/user allocations,
 *      %GFP_FS      allocation should not call back into a file system.
 *      %GFP_ATOMIC  don't sleep.
 *
 *	@order:Order of the GFP allocation.
 * 	@vma:  Pointer to VMA or NULL if not available.
 *	@addr: Virtual Address of the allocation. Must be inside the VMA.
 *	@node: Which node to prefer for allocation (modulo policy).
 *	@hugepage: for hugepages try only the preferred node if possible
 *
 * 	This function allocates a page from the kernel page pool and applies
 *	a NUMA policy associated with the VMA or the current process.
 *	When VMA is not NULL caller must read-lock the mmap_lock of the
 *	mm_struct of the VMA to prevent it from going away. Should be used for
 *	all allocations for pages that will be mapped into user space. Returns
 *	NULL when no page can be allocated.
 */
struct page *
alloc_pages_vma(gfp_t gfp, int order, struct vm_area_struct *vma,
		unsigned long addr, int node, bool hugepage)
{
	struct mempolicy *pol;
	struct page *page;
	int preferred_nid;
	nodemask_t *nmask;

	pol = get_vma_policy(vma, addr);

	if (pol->mode == MPOL_INTERLEAVE) {
		unsigned nid;

		nid = interleave_nid(pol, vma, addr, PAGE_SHIFT + order);
		mpol_cond_put(pol);
		page = alloc_page_interleave(gfp, order, nid);
		goto out;
	}

	if (unlikely(IS_ENABLED(CONFIG_TRANSPARENT_HUGEPAGE) && hugepage)) {
		int hpage_node = node;

		/*
		 * For hugepage allocation and non-interleave policy which
		 * allows the current node (or other explicitly preferred
		 * node) we only try to allocate from the current/preferred
		 * node and don't fall back to other nodes, as the cost of
		 * remote accesses would likely offset THP benefits.
		 *
		 * If the policy is interleave, or does not allow the current
		 * node in its nodemask, we allocate the standard way.
		 */
		if (pol->mode == MPOL_PREFERRED && !(pol->flags & MPOL_F_LOCAL))
			hpage_node = pol->v.preferred_node;

		nmask = policy_nodemask(gfp, pol);
		if (!nmask || node_isset(hpage_node, *nmask)) {
			mpol_cond_put(pol);
			/*
			 * First, try to allocate THP only on local node, but
			 * don't reclaim unnecessarily, just compact.
			 */
			page = __alloc_pages_node(hpage_node,
				gfp | __GFP_THISNODE | __GFP_NORETRY, order);

			/*
			 * If hugepage allocations are configured to always
			 * synchronous compact or the vma has been madvised
			 * to prefer hugepage backing, retry allowing remote
			 * memory with both reclaim and compact as well.
			 */
			if (!page && (gfp & __GFP_DIRECT_RECLAIM))
				page = __alloc_pages_node(hpage_node,
								gfp, order);

			goto out;
		}
	}

	nmask = policy_nodemask(gfp, pol);
	preferred_nid = policy_node(gfp, pol, node);
	page = __alloc_pages_nodemask(gfp, order, preferred_nid, nmask);
	mpol_cond_put(pol);
out:
	return page;
}
EXPORT_SYMBOL(alloc_pages_vma);

/**
 * 	alloc_pages_current - Allocate pages.
 *
 *	@gfp:
 *		%GFP_USER   user allocation,
 *      	%GFP_KERNEL kernel allocation,
 *      	%GFP_HIGHMEM highmem allocation,
 *      	%GFP_FS     don't call back into a file system.
 *      	%GFP_ATOMIC don't sleep.
 *	@order: Power of two of allocation size in pages. 0 is a single page.
 *
 *	Allocate a page from the kernel page pool.  When not in
 *	interrupt context and apply the current process NUMA policy.
 *	Returns NULL when no page can be allocated.
 */
struct page *alloc_pages_current(gfp_t gfp, unsigned order)
{
	struct mempolicy *pol = &default_policy;
	struct page *page;

	if (!in_interrupt() && !(gfp & __GFP_THISNODE))
		pol = get_task_policy(current);

	/*
	 * No reference counting needed for current->mempolicy
	 * nor system default_policy
	 */
	if (pol->mode == MPOL_INTERLEAVE)
		page = alloc_page_interleave(gfp, order, interleave_nodes(pol));
	else
		page = __alloc_pages_nodemask(gfp, order,
				policy_node(gfp, pol, numa_node_id()),
				policy_nodemask(gfp, pol));

	return page;
}
EXPORT_SYMBOL(alloc_pages_current);

int vma_dup_policy(struct vm_area_struct *src, struct vm_area_struct *dst)
{
	struct mempolicy *pol = mpol_dup(vma_policy(src));

	if (IS_ERR(pol))
		return PTR_ERR(pol);
	dst->vm_policy = pol;
	return 0;
}

/*
 * If mpol_dup() sees current->cpuset == cpuset_being_rebound, then it
 * rebinds the mempolicy its copying by calling mpol_rebind_policy()
 * with the mems_allowed returned by cpuset_mems_allowed().  This
 * keeps mempolicies cpuset relative after its cpuset moves.  See
 * further kernel/cpuset.c update_nodemask().
 *
 * current's mempolicy may be rebinded by the other task(the task that changes
 * cpuset's mems), so we needn't do rebind work for current task.
 */

/* Slow path of a mempolicy duplicate */
struct mempolicy *__mpol_dup(struct mempolicy *old)
{
	struct mempolicy *new = kmem_cache_alloc(policy_cache, GFP_KERNEL);

	if (!new)
		return ERR_PTR(-ENOMEM);

	/* task's mempolicy is protected by alloc_lock */
	if (old == current->mempolicy) {
		task_lock(current);
		*new = *old;
		task_unlock(current);
	} else
		*new = *old;

	if (current_cpuset_is_being_rebound()) {
		nodemask_t mems = cpuset_mems_allowed(current);
		mpol_rebind_policy(new, &mems);
	}
	atomic_set(&new->refcnt, 1);
	return new;
}

/* Slow path of a mempolicy comparison */
bool __mpol_equal(struct mempolicy *a, struct mempolicy *b)
{
	if (!a || !b)
		return false;
	if (a->mode != b->mode)
		return false;
	if (a->flags != b->flags)
		return false;
	if (mpol_store_user_nodemask(a))
		if (!nodes_equal(a->w.user_nodemask, b->w.user_nodemask))
			return false;

	switch (a->mode) {
	case MPOL_BIND:
	case MPOL_INTERLEAVE:
		return !!nodes_equal(a->v.nodes, b->v.nodes);
	case MPOL_PREFERRED:
		/* a's ->flags is the same as b's */
		if (a->flags & MPOL_F_LOCAL)
			return true;
		return a->v.preferred_node == b->v.preferred_node;
	default:
		BUG();
		return false;
	}
}

/*
 * Shared memory backing store policy support.
 *
 * Remember policies even when nobody has shared memory mapped.
 * The policies are kept in Red-Black tree linked from the inode.
 * They are protected by the sp->lock rwlock, which should be held
 * for any accesses to the tree.
 */

/*
 * lookup first element intersecting start-end.  Caller holds sp->lock for
 * reading or for writing
 */
static struct sp_node *
sp_lookup(struct shared_policy *sp, unsigned long start, unsigned long end)
{
	struct rb_node *n = sp->root.rb_node;

	while (n) {
		struct sp_node *p = rb_entry(n, struct sp_node, nd);

		if (start >= p->end)
			n = n->rb_right;
		else if (end <= p->start)
			n = n->rb_left;
		else
			break;
	}
	if (!n)
		return NULL;
	for (;;) {
		struct sp_node *w = NULL;
		struct rb_node *prev = rb_prev(n);
		if (!prev)
			break;
		w = rb_entry(prev, struct sp_node, nd);
		if (w->end <= start)
			break;
		n = prev;
	}
	return rb_entry(n, struct sp_node, nd);
}

/*
 * Insert a new shared policy into the list.  Caller holds sp->lock for
 * writing.
 */
static void sp_insert(struct shared_policy *sp, struct sp_node *new)
{
	struct rb_node **p = &sp->root.rb_node;
	struct rb_node *parent = NULL;
	struct sp_node *nd;

	while (*p) {
		parent = *p;
		nd = rb_entry(parent, struct sp_node, nd);
		if (new->start < nd->start)
			p = &(*p)->rb_left;
		else if (new->end > nd->end)
			p = &(*p)->rb_right;
		else
			BUG();
	}
	rb_link_node(&new->nd, parent, p);
	rb_insert_color(&new->nd, &sp->root);
	pr_debug("inserting %lx-%lx: %d\n", new->start, new->end,
		 new->policy ? new->policy->mode : 0);
}

/* Find shared policy intersecting idx */
struct mempolicy *
mpol_shared_policy_lookup(struct shared_policy *sp, unsigned long idx)
{
	struct mempolicy *pol = NULL;
	struct sp_node *sn;

	if (!sp->root.rb_node)
		return NULL;
	read_lock(&sp->lock);
	sn = sp_lookup(sp, idx, idx+1);
	if (sn) {
		mpol_get(sn->policy);
		pol = sn->policy;
	}
	read_unlock(&sp->lock);
	return pol;
}

static void sp_free(struct sp_node *n)
{
	mpol_put(n->policy);
	kmem_cache_free(sn_cache, n);
}

/**
 * mpol_misplaced - check whether current page node is valid in policy
 *
 * @page: page to be checked
 * @vma: vm area where page mapped
 * @addr: virtual address where page mapped
 *
 * Lookup current policy node id for vma,addr and "compare to" page's
 * node id.
 *
 * Returns:
 *	-1	- not misplaced, page is in the right node
 *	node	- node id where the page should be
 *
 * Policy determination "mimics" alloc_page_vma().
 * Called from fault path where we know the vma and faulting address.
 */
int mpol_misplaced(struct page *page, struct vm_area_struct *vma, unsigned long addr)
{
	struct mempolicy *pol;
	struct zoneref *z;
	int curnid = page_to_nid(page);
	unsigned long pgoff;
	int thiscpu = raw_smp_processor_id();
	int thisnid = cpu_to_node(thiscpu);
	int polnid = NUMA_NO_NODE;
	int ret = -1;

	pol = get_vma_policy(vma, addr);
	if (!(pol->flags & MPOL_F_MOF))
		goto out;

	switch (pol->mode) {
	case MPOL_INTERLEAVE:
		pgoff = vma->vm_pgoff;
		pgoff += (addr - vma->vm_start) >> PAGE_SHIFT;
		polnid = offset_il_node(pol, pgoff);
		break;

	case MPOL_PREFERRED:
		if (pol->flags & MPOL_F_LOCAL)
			polnid = numa_node_id();
		else
			polnid = pol->v.preferred_node;
		break;

	case MPOL_BIND:

		/*
		 * allows binding to multiple nodes.
		 * use current page if in policy nodemask,
		 * else select nearest allowed node, if any.
		 * If no allowed nodes, use current [!misplaced].
		 */
		if (node_isset(curnid, pol->v.nodes))
			goto out;
		z = first_zones_zonelist(
				node_zonelist(numa_node_id(), GFP_HIGHUSER),
				gfp_zone(GFP_HIGHUSER),
				&pol->v.nodes);
		polnid = zone_to_nid(z->zone);
		break;

	default:
		BUG();
	}

	/* Migrate the page towards the node whose CPU is referencing it */
	if (pol->flags & MPOL_F_MORON) {
		polnid = thisnid;

		if (!should_numa_migrate_memory(current, page, curnid, thiscpu))
			goto out;
	}

	if (curnid != polnid)
		ret = polnid;
out:
	mpol_cond_put(pol);

	return ret;
}

/*
 * Drop the (possibly final) reference to task->mempolicy.  It needs to be
 * dropped after task->mempolicy is set to NULL so that any allocation done as
 * part of its kmem_cache_free(), such as by KASAN, doesn't reference a freed
 * policy.
 */
void mpol_put_task_policy(struct task_struct *task)
{
	struct mempolicy *pol;

	task_lock(task);
	pol = task->mempolicy;
	task->mempolicy = NULL;
	task_unlock(task);
	mpol_put(pol);
}

static void sp_delete(struct shared_policy *sp, struct sp_node *n)
{
	pr_debug("deleting %lx-l%lx\n", n->start, n->end);
	rb_erase(&n->nd, &sp->root);
	sp_free(n);
}

static void sp_node_init(struct sp_node *node, unsigned long start,
			unsigned long end, struct mempolicy *pol)
{
	node->start = start;
	node->end = end;
	node->policy = pol;
}

static struct sp_node *sp_alloc(unsigned long start, unsigned long end,
				struct mempolicy *pol)
{
	struct sp_node *n;
	struct mempolicy *newpol;

	n = kmem_cache_alloc(sn_cache, GFP_KERNEL);
	if (!n)
		return NULL;

	newpol = mpol_dup(pol);
	if (IS_ERR(newpol)) {
		kmem_cache_free(sn_cache, n);
		return NULL;
	}
	newpol->flags |= MPOL_F_SHARED;
	sp_node_init(n, start, end, newpol);

	return n;
}

/* Replace a policy range. */
static int shared_policy_replace(struct shared_policy *sp, unsigned long start,
				 unsigned long end, struct sp_node *new)
{
	struct sp_node *n;
	struct sp_node *n_new = NULL;
	struct mempolicy *mpol_new = NULL;
	int ret = 0;

restart:
	write_lock(&sp->lock);
	n = sp_lookup(sp, start, end);
	/* Take care of old policies in the same range. */
	while (n && n->start < end) {
		struct rb_node *next = rb_next(&n->nd);
		if (n->start >= start) {
			if (n->end <= end)
				sp_delete(sp, n);
			else
				n->start = end;
		} else {
			/* Old policy spanning whole new range. */
			if (n->end > end) {
				if (!n_new)
					goto alloc_new;

				*mpol_new = *n->policy;
				atomic_set(&mpol_new->refcnt, 1);
				sp_node_init(n_new, end, n->end, mpol_new);
				n->end = start;
				sp_insert(sp, n_new);
				n_new = NULL;
				mpol_new = NULL;
				break;
			} else
				n->end = start;
		}
		if (!next)
			break;
		n = rb_entry(next, struct sp_node, nd);
	}
	if (new)
		sp_insert(sp, new);
	write_unlock(&sp->lock);
	ret = 0;

err_out:
	if (mpol_new)
		mpol_put(mpol_new);
	if (n_new)
		kmem_cache_free(sn_cache, n_new);

	return ret;

alloc_new:
	write_unlock(&sp->lock);
	ret = -ENOMEM;
	n_new = kmem_cache_alloc(sn_cache, GFP_KERNEL);
	if (!n_new)
		goto err_out;
	mpol_new = kmem_cache_alloc(policy_cache, GFP_KERNEL);
	if (!mpol_new)
		goto err_out;
	goto restart;
}

/**
 * mpol_shared_policy_init - initialize shared policy for inode
 * @sp: pointer to inode shared policy
 * @mpol:  struct mempolicy to install
 *
 * Install non-NULL @mpol in inode's shared policy rb-tree.
 * On entry, the current task has a reference on a non-NULL @mpol.
 * This must be released on exit.
 * This is called at get_inode() calls and we can use GFP_KERNEL.
 */
void mpol_shared_policy_init(struct shared_policy *sp, struct mempolicy *mpol)
{
	int ret;

	sp->root = RB_ROOT;		/* empty tree == default mempolicy */
	rwlock_init(&sp->lock);

	if (mpol) {
		struct vm_area_struct pvma;
		struct mempolicy *new;
		NODEMASK_SCRATCH(scratch);

		if (!scratch)
			goto put_mpol;
		/* contextualize the tmpfs mount point mempolicy */
		new = mpol_new(mpol->mode, mpol->flags, &mpol->w.user_nodemask);
		if (IS_ERR(new))
			goto free_scratch; /* no valid nodemask intersection */

		task_lock(current);
		ret = mpol_set_nodemask(new, &mpol->w.user_nodemask, scratch);
		task_unlock(current);
		if (ret)
			goto put_new;

		/* Create pseudo-vma that contains just the policy */
		vma_init(&pvma, NULL);
		pvma.vm_end = TASK_SIZE;	/* policy covers entire file */
		mpol_set_shared_policy(sp, &pvma, new); /* adds ref */

put_new:
		mpol_put(new);			/* drop initial ref */
free_scratch:
		NODEMASK_SCRATCH_FREE(scratch);
put_mpol:
		mpol_put(mpol);	/* drop our incoming ref on sb mpol */
	}
}

int mpol_set_shared_policy(struct shared_policy *info,
			struct vm_area_struct *vma, struct mempolicy *npol)
{
	int err;
	struct sp_node *new = NULL;
	unsigned long sz = vma_pages(vma);

	pr_debug("set_shared_policy %lx sz %lu %d %d %lx\n",
		 vma->vm_pgoff,
		 sz, npol ? npol->mode : -1,
		 npol ? npol->flags : -1,
		 npol ? nodes_addr(npol->v.nodes)[0] : NUMA_NO_NODE);

	if (npol) {
		new = sp_alloc(vma->vm_pgoff, vma->vm_pgoff + sz, npol);
		if (!new)
			return -ENOMEM;
	}
	err = shared_policy_replace(info, vma->vm_pgoff, vma->vm_pgoff+sz, new);
	if (err && new)
		sp_free(new);
	return err;
}

/* Free a backing policy store on inode delete. */
void mpol_free_shared_policy(struct shared_policy *p)
{
	struct sp_node *n;
	struct rb_node *next;

	if (!p->root.rb_node)
		return;
	write_lock(&p->lock);
	next = rb_first(&p->root);
	while (next) {
		n = rb_entry(next, struct sp_node, nd);
		next = rb_next(&n->nd);
		sp_delete(p, n);
	}
	write_unlock(&p->lock);
}

#ifdef CONFIG_NUMA_BALANCING
static int __initdata numabalancing_override;

static void __init check_numabalancing_enable(void)
{
	bool numabalancing_default = false;

	if (IS_ENABLED(CONFIG_NUMA_BALANCING_DEFAULT_ENABLED))
		numabalancing_default = true;

	/* Parsed by setup_numabalancing. override == 1 enables, -1 disables */
	if (numabalancing_override)
		set_numabalancing_state(numabalancing_override == 1);

	if (num_online_nodes() > 1 && !numabalancing_override) {
		pr_info("%s automatic NUMA balancing. Configure with numa_balancing= or the kernel.numa_balancing sysctl\n",
			numabalancing_default ? "Enabling" : "Disabling");
		set_numabalancing_state(numabalancing_default);
	}
}

static int __init setup_numabalancing(char *str)
{
	int ret = 0;
	if (!str)
		goto out;

	if (!strcmp(str, "enable")) {
		numabalancing_override = 1;
		ret = 1;
	} else if (!strcmp(str, "disable")) {
		numabalancing_override = -1;
		ret = 1;
	}
out:
	if (!ret)
		pr_warn("Unable to parse numa_balancing=\n");

	return ret;
}
__setup("numa_balancing=", setup_numabalancing);
#else
static inline void __init check_numabalancing_enable(void)
{
}
#endif /* CONFIG_NUMA_BALANCING */

/* assumes fs == KERNEL_DS */
void __init numa_policy_init(void)
{
	nodemask_t interleave_nodes;
	unsigned long largest = 0;
	int nid, prefer = 0;

	policy_cache = kmem_cache_create("numa_policy",
					 sizeof(struct mempolicy),
					 0, SLAB_PANIC, NULL);

	sn_cache = kmem_cache_create("shared_policy_node",
				     sizeof(struct sp_node),
				     0, SLAB_PANIC, NULL);

	for_each_node(nid) {
		preferred_node_policy[nid] = (struct mempolicy) {
			.refcnt = ATOMIC_INIT(1),
			.mode = MPOL_PREFERRED,
			.flags = MPOL_F_MOF | MPOL_F_MORON,
			.v = { .preferred_node = nid, },
		};
	}

	/*
	 * Set interleaving policy for system init. Interleaving is only
	 * enabled across suitably sized nodes (default is >= 16MB), or
	 * fall back to the largest node if they're all smaller.
	 */
	nodes_clear(interleave_nodes);
	for_each_node_state(nid, N_MEMORY) {
		unsigned long total_pages = node_present_pages(nid);

		/* Preserve the largest node */
		if (largest < total_pages) {
			largest = total_pages;
			prefer = nid;
		}

		/* Interleave this node? */
		if ((total_pages << PAGE_SHIFT) >= (16 << 20))
			node_set(nid, interleave_nodes);
	}

	/* All too small, use the largest */
	if (unlikely(nodes_empty(interleave_nodes)))
		node_set(prefer, interleave_nodes);

	if (do_set_mempolicy(MPOL_INTERLEAVE, 0, &interleave_nodes))
		pr_err("%s: interleaving failed\n", __func__);

	check_numabalancing_enable();
}

/* Reset policy of current process to default */
void numa_default_policy(void)
{
	do_set_mempolicy(MPOL_DEFAULT, 0, NULL);
}

/*
 * Parse and format mempolicy from/to strings
 */

/*
 * "local" is implemented internally by MPOL_PREFERRED with MPOL_F_LOCAL flag.
 */
static const char * const policy_modes[] =
{
	[MPOL_DEFAULT]    = "default",
	[MPOL_PREFERRED]  = "prefer",
	[MPOL_BIND]       = "bind",
	[MPOL_INTERLEAVE] = "interleave",
	[MPOL_LOCAL]      = "local",
};


#ifdef CONFIG_TMPFS
/**
 * mpol_parse_str - parse string to mempolicy, for tmpfs mpol mount option.
 * @str:  string containing mempolicy to parse
 * @mpol:  pointer to struct mempolicy pointer, returned on success.
 *
 * Format of input:
 *	<mode>[=<flags>][:<nodelist>]
 *
 * On success, returns 0, else 1
 */
int mpol_parse_str(char *str, struct mempolicy **mpol)
{
	struct mempolicy *new = NULL;
	unsigned short mode_flags;
	nodemask_t nodes;
	char *nodelist = strchr(str, ':');
	char *flags = strchr(str, '=');
	int err = 1, mode;

	if (flags)
		*flags++ = '\0';	/* terminate mode string */

	if (nodelist) {
		/* NUL-terminate mode or flags string */
		*nodelist++ = '\0';
		if (nodelist_parse(nodelist, nodes))
			goto out;
		if (!nodes_subset(nodes, node_states[N_MEMORY]))
			goto out;
	} else
		nodes_clear(nodes);

	mode = match_string(policy_modes, MPOL_MAX, str);
	if (mode < 0)
		goto out;

	switch (mode) {
	case MPOL_PREFERRED:
		/*
		 * Insist on a nodelist of one node only, although later
		 * we use first_node(nodes) to grab a single node, so here
		 * nodelist (or nodes) cannot be empty.
		 */
		if (nodelist) {
			char *rest = nodelist;
			while (isdigit(*rest))
				rest++;
			if (*rest)
				goto out;
			if (nodes_empty(nodes))
				goto out;
		}
		break;
	case MPOL_INTERLEAVE:
		/*
		 * Default to online nodes with memory if no nodelist
		 */
		if (!nodelist)
			nodes = node_states[N_MEMORY];
		break;
	case MPOL_LOCAL:
		/*
		 * Don't allow a nodelist;  mpol_new() checks flags
		 */
		if (nodelist)
			goto out;
		mode = MPOL_PREFERRED;
		break;
	case MPOL_DEFAULT:
		/*
		 * Insist on a empty nodelist
		 */
		if (!nodelist)
			err = 0;
		goto out;
	case MPOL_BIND:
		/*
		 * Insist on a nodelist
		 */
		if (!nodelist)
			goto out;
	}

	mode_flags = 0;
	if (flags) {
		/*
		 * Currently, we only support two mutually exclusive
		 * mode flags.
		 */
		if (!strcmp(flags, "static"))
			mode_flags |= MPOL_F_STATIC_NODES;
		else if (!strcmp(flags, "relative"))
			mode_flags |= MPOL_F_RELATIVE_NODES;
		else
			goto out;
	}

	new = mpol_new(mode, mode_flags, &nodes);
	if (IS_ERR(new))
		goto out;

	/*
	 * Save nodes for mpol_to_str() to show the tmpfs mount options
	 * for /proc/mounts, /proc/pid/mounts and /proc/pid/mountinfo.
	 */
	if (mode != MPOL_PREFERRED)
		new->v.nodes = nodes;
	else if (nodelist)
		new->v.preferred_node = first_node(nodes);
	else
		new->flags |= MPOL_F_LOCAL;

	/*
	 * Save nodes for contextualization: this will be used to "clone"
	 * the mempolicy in a specific context [cpuset] at a later time.
	 */
	new->w.user_nodemask = nodes;

	err = 0;

out:
	/* Restore string for error message */
	if (nodelist)
		*--nodelist = ':';
	if (flags)
		*--flags = '=';
	if (!err)
		*mpol = new;
	return err;
}
#endif /* CONFIG_TMPFS */

/**
 * mpol_to_str - format a mempolicy structure for printing
 * @buffer:  to contain formatted mempolicy string
 * @maxlen:  length of @buffer
 * @pol:  pointer to mempolicy to be formatted
 *
 * Convert @pol into a string.  If @buffer is too short, truncate the string.
 * Recommend a @maxlen of at least 32 for the longest mode, "interleave", the
 * longest flag, "relative", and to display at least a few node ids.
 */
void mpol_to_str(char *buffer, int maxlen, struct mempolicy *pol)
{
	char *p = buffer;
	nodemask_t nodes = NODE_MASK_NONE;
	unsigned short mode = MPOL_DEFAULT;
	unsigned short flags = 0;

	if (pol && pol != &default_policy && !(pol->flags & MPOL_F_MORON)) {
		mode = pol->mode;
		flags = pol->flags;
	}

	switch (mode) {
	case MPOL_DEFAULT:
		break;
	case MPOL_PREFERRED:
		if (flags & MPOL_F_LOCAL)
			mode = MPOL_LOCAL;
		else
			node_set(pol->v.preferred_node, nodes);
		break;
	case MPOL_BIND:
	case MPOL_INTERLEAVE:
		nodes = pol->v.nodes;
		break;
	default:
		WARN_ON_ONCE(1);
		snprintf(p, maxlen, "unknown");
		return;
	}

	p += snprintf(p, maxlen, "%s", policy_modes[mode]);

	if (flags & MPOL_MODE_FLAGS) {
		p += snprintf(p, buffer + maxlen - p, "=");

		/*
		 * Currently, the only defined flags are mutually exclusive
		 */
		if (flags & MPOL_F_STATIC_NODES)
			p += snprintf(p, buffer + maxlen - p, "static");
		else if (flags & MPOL_F_RELATIVE_NODES)
			p += snprintf(p, buffer + maxlen - p, "relative");
	}

	if (!nodes_empty(nodes))
		p += scnprintf(p, buffer + maxlen - p, ":%*pbl",
			       nodemask_pr_args(&nodes));
}<|MERGE_RESOLUTION|>--- conflicted
+++ resolved
@@ -1127,11 +1127,7 @@
 	int err = 0;
 	nodemask_t tmp;
 
-<<<<<<< HEAD
-	lru_add_drain_all();
-=======
 	lru_cache_disable();
->>>>>>> c18ab1d1
 
 	mmap_read_lock(mm);
 
