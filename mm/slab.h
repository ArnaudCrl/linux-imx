/* SPDX-License-Identifier: GPL-2.0 */
#ifndef MM_SLAB_H
#define MM_SLAB_H
/*
 * Internal slab definitions
 */

#ifdef CONFIG_SLOB
/*
 * Common fields provided in kmem_cache by all slab allocators
 * This struct is either used directly by the allocator (SLOB)
 * or the allocator must include definitions for all fields
 * provided in kmem_cache_common in their definition of kmem_cache.
 *
 * Once we can do anonymous structs (C11 standard) we could put a
 * anonymous struct definition in these allocators so that the
 * separate allocations in the kmem_cache structure of SLAB and
 * SLUB is no longer needed.
 */
struct kmem_cache {
	unsigned int object_size;/* The original size of the object */
	unsigned int size;	/* The aligned/padded/added on size  */
	unsigned int align;	/* Alignment as calculated */
	slab_flags_t flags;	/* Active flags on the slab */
	unsigned int useroffset;/* Usercopy region offset */
	unsigned int usersize;	/* Usercopy region size */
	const char *name;	/* Slab name for sysfs */
	int refcount;		/* Use counter */
	void (*ctor)(void *);	/* Called on object slot creation */
	struct list_head list;	/* List of all slab caches on the system */
};

#endif /* CONFIG_SLOB */

#ifdef CONFIG_SLAB
#include <linux/slab_def.h>
#endif

#ifdef CONFIG_SLUB
#include <linux/slub_def.h>
#endif

#include <linux/memcontrol.h>
#include <linux/fault-inject.h>
#include <linux/kasan.h>
#include <linux/kmemleak.h>
#include <linux/random.h>
#include <linux/sched/mm.h>

/*
 * State of the slab allocator.
 *
 * This is used to describe the states of the allocator during bootup.
 * Allocators use this to gradually bootstrap themselves. Most allocators
 * have the problem that the structures used for managing slab caches are
 * allocated from slab caches themselves.
 */
enum slab_state {
	DOWN,			/* No slab functionality yet */
	PARTIAL,		/* SLUB: kmem_cache_node available */
	PARTIAL_NODE,		/* SLAB: kmalloc size for node struct available */
	UP,			/* Slab caches usable but not all extras yet */
	FULL			/* Everything is working */
};

extern enum slab_state slab_state;

/* The slab cache mutex protects the management structures during changes */
extern struct mutex slab_mutex;

/* The list of all slab caches on the system */
extern struct list_head slab_caches;

/* The slab cache that manages slab cache information */
extern struct kmem_cache *kmem_cache;

/* A table of kmalloc cache names and sizes */
extern const struct kmalloc_info_struct {
	const char *name[NR_KMALLOC_TYPES];
	unsigned int size;
} kmalloc_info[];

#ifndef CONFIG_SLOB
/* Kmalloc array related functions */
void setup_kmalloc_cache_index_table(void);
void create_kmalloc_caches(slab_flags_t);

/* Find the kmalloc slab corresponding for a certain size */
struct kmem_cache *kmalloc_slab(size_t, gfp_t);
#endif

gfp_t kmalloc_fix_flags(gfp_t flags);

#ifdef CONFIG_SLUB
/*
 * Tracking user of a slab.
 */
#define TRACK_ADDRS_COUNT 16
struct track {
	unsigned long addr;	/* Called from address */
#ifdef CONFIG_STACKTRACE
	unsigned long addrs[TRACK_ADDRS_COUNT];	/* Called from address */
#endif
	int cpu;		/* Was running on cpu */
	int pid;		/* Pid context */
	unsigned long when;	/* When did the operation occur */
};

enum track_item { TRACK_ALLOC, TRACK_FREE };
#endif

/* Functions provided by the slab allocators */
int __kmem_cache_create(struct kmem_cache *, slab_flags_t flags);

struct kmem_cache *create_kmalloc_cache(const char *name, unsigned int size,
			slab_flags_t flags, unsigned int useroffset,
			unsigned int usersize);
extern void create_boot_cache(struct kmem_cache *, const char *name,
			unsigned int size, slab_flags_t flags,
			unsigned int useroffset, unsigned int usersize);

int slab_unmergeable(struct kmem_cache *s);
struct kmem_cache *find_mergeable(unsigned size, unsigned align,
		slab_flags_t flags, const char *name, void (*ctor)(void *));
#ifndef CONFIG_SLOB
struct kmem_cache *
__kmem_cache_alias(const char *name, unsigned int size, unsigned int align,
		   slab_flags_t flags, void (*ctor)(void *));

slab_flags_t kmem_cache_flags(unsigned int object_size,
	slab_flags_t flags, const char *name,
	void (*ctor)(void *));
#else
static inline struct kmem_cache *
__kmem_cache_alias(const char *name, unsigned int size, unsigned int align,
		   slab_flags_t flags, void (*ctor)(void *))
{ return NULL; }

static inline slab_flags_t kmem_cache_flags(unsigned int object_size,
	slab_flags_t flags, const char *name,
	void (*ctor)(void *))
{
	return flags;
}
#endif


/* Legal flag mask for kmem_cache_create(), for various configurations */
#define SLAB_CORE_FLAGS (SLAB_HWCACHE_ALIGN | SLAB_CACHE_DMA | \
			 SLAB_CACHE_DMA32 | SLAB_PANIC | \
			 SLAB_TYPESAFE_BY_RCU | SLAB_DEBUG_OBJECTS )

#if defined(CONFIG_DEBUG_SLAB)
#define SLAB_DEBUG_FLAGS (SLAB_RED_ZONE | SLAB_POISON | SLAB_STORE_USER)
#elif defined(CONFIG_SLUB_DEBUG)
#define SLAB_DEBUG_FLAGS (SLAB_RED_ZONE | SLAB_POISON | SLAB_STORE_USER | \
			  SLAB_TRACE | SLAB_CONSISTENCY_CHECKS)
#else
#define SLAB_DEBUG_FLAGS (0)
#endif

#if defined(CONFIG_SLAB)
#define SLAB_CACHE_FLAGS (SLAB_MEM_SPREAD | SLAB_NOLEAKTRACE | \
			  SLAB_RECLAIM_ACCOUNT | SLAB_TEMPORARY | \
			  SLAB_ACCOUNT)
#elif defined(CONFIG_SLUB)
#define SLAB_CACHE_FLAGS (SLAB_NOLEAKTRACE | SLAB_RECLAIM_ACCOUNT | \
			  SLAB_TEMPORARY | SLAB_ACCOUNT)
#else
#define SLAB_CACHE_FLAGS (0)
#endif

/* Common flags available with current configuration */
#define CACHE_CREATE_MASK (SLAB_CORE_FLAGS | SLAB_DEBUG_FLAGS | SLAB_CACHE_FLAGS)

/* Common flags permitted for kmem_cache_create */
#define SLAB_FLAGS_PERMITTED (SLAB_CORE_FLAGS | \
			      SLAB_RED_ZONE | \
			      SLAB_POISON | \
			      SLAB_STORE_USER | \
			      SLAB_TRACE | \
			      SLAB_CONSISTENCY_CHECKS | \
			      SLAB_MEM_SPREAD | \
			      SLAB_NOLEAKTRACE | \
			      SLAB_RECLAIM_ACCOUNT | \
			      SLAB_TEMPORARY | \
			      SLAB_ACCOUNT)

bool __kmem_cache_empty(struct kmem_cache *);
int __kmem_cache_shutdown(struct kmem_cache *);
void __kmem_cache_release(struct kmem_cache *);
int __kmem_cache_shrink(struct kmem_cache *);
void slab_kmem_cache_release(struct kmem_cache *);

struct seq_file;
struct file;

struct slabinfo {
	unsigned long active_objs;
	unsigned long num_objs;
	unsigned long active_slabs;
	unsigned long num_slabs;
	unsigned long shared_avail;
	unsigned int limit;
	unsigned int batchcount;
	unsigned int shared;
	unsigned int objects_per_slab;
	unsigned int cache_order;
};

void get_slabinfo(struct kmem_cache *s, struct slabinfo *sinfo);
void slabinfo_show_stats(struct seq_file *m, struct kmem_cache *s);
ssize_t slabinfo_write(struct file *file, const char __user *buffer,
		       size_t count, loff_t *ppos);

/*
 * Generic implementation of bulk operations
 * These are useful for situations in which the allocator cannot
 * perform optimizations. In that case segments of the object listed
 * may be allocated or freed using these operations.
 */
void __kmem_cache_free_bulk(struct kmem_cache *, size_t, void **);
int __kmem_cache_alloc_bulk(struct kmem_cache *, gfp_t, size_t, void **);

static inline int cache_vmstat_idx(struct kmem_cache *s)
{
	return (s->flags & SLAB_RECLAIM_ACCOUNT) ?
		NR_SLAB_RECLAIMABLE_B : NR_SLAB_UNRECLAIMABLE_B;
}

#ifdef CONFIG_SLUB_DEBUG
#ifdef CONFIG_SLUB_DEBUG_ON
DECLARE_STATIC_KEY_TRUE(slub_debug_enabled);
#else
DECLARE_STATIC_KEY_FALSE(slub_debug_enabled);
#endif
extern void print_tracking(struct kmem_cache *s, void *object);
extern unsigned long get_each_object_track(struct kmem_cache *s,
		struct page *page, enum track_item alloc,
		int (*fn)(const struct kmem_cache *, const void *,
		const struct track *, void *), void *private);
<<<<<<< HEAD
=======
extern slab_flags_t slub_debug;
>>>>>>> c18ab1d1
#else
static inline void print_tracking(struct kmem_cache *s, void *object)
{
}
#ifdef CONFIG_SLUB
static inline unsigned long get_each_object_track(struct kmem_cache *s,
		struct page *page, enum track_item alloc,
		int (*fn)(const struct kmem_cache *, const void *,
		const struct track *, void *), void *private)
{
	return 0;
}
#endif
#endif

/*
 * Returns true if any of the specified slub_debug flags is enabled for the
 * cache. Use only for flags parsed by setup_slub_debug() as it also enables
 * the static key.
 */
static inline bool kmem_cache_debug_flags(struct kmem_cache *s, slab_flags_t flags)
{
#ifdef CONFIG_SLUB_DEBUG
	VM_WARN_ON_ONCE(!(flags & SLAB_DEBUG_FLAGS));
	if (static_branch_unlikely(&slub_debug_enabled))
		return s->flags & flags;
#endif
	return false;
}

#ifdef CONFIG_MEMCG_KMEM
static inline struct obj_cgroup **page_obj_cgroups(struct page *page)
{
	/*
	 * page->mem_cgroup and page->obj_cgroups are sharing the same
	 * space. To distinguish between them in case we don't know for sure
	 * that the page is a slab page (e.g. page_cgroup_ino()), let's
	 * always set the lowest bit of obj_cgroups.
	 */
	return (struct obj_cgroup **)
		((unsigned long)page->obj_cgroups & ~0x1UL);
}

static inline bool page_has_obj_cgroups(struct page *page)
{
	return ((unsigned long)page->obj_cgroups & 0x1UL);
}

int memcg_alloc_page_obj_cgroups(struct page *page, struct kmem_cache *s,
				 gfp_t gfp);

static inline void memcg_free_page_obj_cgroups(struct page *page)
{
	kfree(page_obj_cgroups(page));
	page->obj_cgroups = NULL;
}

static inline size_t obj_full_size(struct kmem_cache *s)
{
	/*
	 * For each accounted object there is an extra space which is used
	 * to store obj_cgroup membership. Charge it too.
	 */
	return s->size + sizeof(struct obj_cgroup *);
}

/*
 * Returns false if the allocation should fail.
 */
static inline bool memcg_slab_pre_alloc_hook(struct kmem_cache *s,
					     struct obj_cgroup **objcgp,
					     size_t objects, gfp_t flags)
{
	struct obj_cgroup *objcg;

	if (!memcg_kmem_enabled())
		return true;

	if (!(flags & __GFP_ACCOUNT) && !(s->flags & SLAB_ACCOUNT))
		return true;

	objcg = get_obj_cgroup_from_current();
	if (!objcg)
		return true;

	if (obj_cgroup_charge(objcg, flags, objects * obj_full_size(s))) {
		obj_cgroup_put(objcg);
		return false;
	}

	*objcgp = objcg;
	return true;
}

static inline void mod_objcg_state(struct obj_cgroup *objcg,
				   struct pglist_data *pgdat,
				   int idx, int nr)
{
	struct mem_cgroup *memcg;
	struct lruvec *lruvec;

	rcu_read_lock();
	memcg = obj_cgroup_memcg(objcg);
	lruvec = mem_cgroup_lruvec(memcg, pgdat);
	mod_memcg_lruvec_state(lruvec, idx, nr);
	rcu_read_unlock();
}

static inline void memcg_slab_post_alloc_hook(struct kmem_cache *s,
					      struct obj_cgroup *objcg,
					      gfp_t flags, size_t size,
					      void **p)
{
	struct page *page;
	unsigned long off;
	size_t i;

	if (!memcg_kmem_enabled() || !objcg)
		return;

	flags &= ~__GFP_ACCOUNT;
	for (i = 0; i < size; i++) {
		if (likely(p[i])) {
			page = virt_to_head_page(p[i]);

			if (!page_has_obj_cgroups(page) &&
			    memcg_alloc_page_obj_cgroups(page, s, flags)) {
				obj_cgroup_uncharge(objcg, obj_full_size(s));
				continue;
			}

			off = obj_to_index(s, page, p[i]);
			obj_cgroup_get(objcg);
			page_obj_cgroups(page)[off] = objcg;
			mod_objcg_state(objcg, page_pgdat(page),
					cache_vmstat_idx(s), obj_full_size(s));
		} else {
			obj_cgroup_uncharge(objcg, obj_full_size(s));
		}
	}
	obj_cgroup_put(objcg);
}

static inline void memcg_slab_free_hook(struct kmem_cache *s_orig,
					void **p, int objects)
{
	struct kmem_cache *s;
	struct obj_cgroup *objcg;
	struct page *page;
	unsigned int off;
	int i;

	if (!memcg_kmem_enabled())
		return;

	for (i = 0; i < objects; i++) {
		if (unlikely(!p[i]))
			continue;

		page = virt_to_head_page(p[i]);
		if (!page_has_obj_cgroups(page))
			continue;

		if (!s_orig)
			s = page->slab_cache;
		else
			s = s_orig;

		off = obj_to_index(s, page, p[i]);
		objcg = page_obj_cgroups(page)[off];
		if (!objcg)
			continue;

		page_obj_cgroups(page)[off] = NULL;
		obj_cgroup_uncharge(objcg, obj_full_size(s));
		mod_objcg_state(objcg, page_pgdat(page), cache_vmstat_idx(s),
				-obj_full_size(s));
		obj_cgroup_put(objcg);
	}
}

#else /* CONFIG_MEMCG_KMEM */
static inline bool page_has_obj_cgroups(struct page *page)
{
	return false;
}

static inline struct mem_cgroup *memcg_from_slab_obj(void *ptr)
{
	return NULL;
}

static inline int memcg_alloc_page_obj_cgroups(struct page *page,
					       struct kmem_cache *s, gfp_t gfp)
{
	return 0;
}

static inline void memcg_free_page_obj_cgroups(struct page *page)
{
}

static inline bool memcg_slab_pre_alloc_hook(struct kmem_cache *s,
					     struct obj_cgroup **objcgp,
					     size_t objects, gfp_t flags)
{
	return true;
}

static inline void memcg_slab_post_alloc_hook(struct kmem_cache *s,
					      struct obj_cgroup *objcg,
					      gfp_t flags, size_t size,
					      void **p)
{
}

static inline void memcg_slab_free_hook(struct kmem_cache *s,
					void **p, int objects)
{
}
#endif /* CONFIG_MEMCG_KMEM */

static inline struct kmem_cache *virt_to_cache(const void *obj)
{
	struct page *page;

	page = virt_to_head_page(obj);
	if (WARN_ONCE(!PageSlab(page), "%s: Object is not a Slab page!\n",
					__func__))
		return NULL;
	return page->slab_cache;
}

static __always_inline void account_slab_page(struct page *page, int order,
					      struct kmem_cache *s)
{
	mod_node_page_state(page_pgdat(page), cache_vmstat_idx(s),
			    PAGE_SIZE << order);
}

static __always_inline void unaccount_slab_page(struct page *page, int order,
						struct kmem_cache *s)
{
	if (memcg_kmem_enabled())
		memcg_free_page_obj_cgroups(page);

	mod_node_page_state(page_pgdat(page), cache_vmstat_idx(s),
			    -(PAGE_SIZE << order));
}

static inline struct kmem_cache *cache_from_obj(struct kmem_cache *s, void *x)
{
	struct kmem_cache *cachep;

	if (!IS_ENABLED(CONFIG_SLAB_FREELIST_HARDENED) &&
	    !kmem_cache_debug_flags(s, SLAB_CONSISTENCY_CHECKS))
		return s;

	cachep = virt_to_cache(x);
	if (WARN(cachep && cachep != s,
		  "%s: Wrong slab cache. %s but object is from %s\n",
		  __func__, s->name, cachep->name))
		print_tracking(cachep, x);
	return cachep;
}

static inline size_t slab_ksize(const struct kmem_cache *s)
{
#ifndef CONFIG_SLUB
	return s->object_size;

#else /* CONFIG_SLUB */
# ifdef CONFIG_SLUB_DEBUG
	/*
	 * Debugging requires use of the padding between object
	 * and whatever may come after it.
	 */
	if (s->flags & (SLAB_RED_ZONE | SLAB_POISON))
		return s->object_size;
# endif
	if (s->flags & SLAB_KASAN)
		return s->object_size;
	/*
	 * If we have the need to store the freelist pointer
	 * back there or track user information then we can
	 * only use the space before that information.
	 */
	if (s->flags & (SLAB_TYPESAFE_BY_RCU | SLAB_STORE_USER))
		return s->inuse;
	/*
	 * Else we can use all the padding etc for the allocation
	 */
	return s->size;
#endif
}

static inline struct kmem_cache *slab_pre_alloc_hook(struct kmem_cache *s,
						     struct obj_cgroup **objcgp,
						     size_t size, gfp_t flags)
{
	flags &= gfp_allowed_mask;

	fs_reclaim_acquire(flags);
	fs_reclaim_release(flags);

	might_sleep_if(gfpflags_allow_blocking(flags));

	if (should_failslab(s, flags))
		return NULL;

	if (!memcg_slab_pre_alloc_hook(s, objcgp, size, flags))
		return NULL;

	return s;
}

static inline void slab_post_alloc_hook(struct kmem_cache *s,
					struct obj_cgroup *objcg, gfp_t flags,
					size_t size, void **p, bool init)
{
	size_t i;

	flags &= gfp_allowed_mask;

	/*
	 * As memory initialization might be integrated into KASAN,
	 * kasan_slab_alloc and initialization memset must be
	 * kept together to avoid discrepancies in behavior.
	 *
	 * As p[i] might get tagged, memset and kmemleak hook come after KASAN.
	 */
	for (i = 0; i < size; i++) {
		p[i] = kasan_slab_alloc(s, p[i], flags, init);
		if (p[i] && init && !kasan_has_integrated_init())
			memset(p[i], 0, s->object_size);
		kmemleak_alloc_recursive(p[i], s->object_size, 1,
					 s->flags, flags);
	}

	memcg_slab_post_alloc_hook(s, objcg, flags, size, p);
}

#ifndef CONFIG_SLOB
/*
 * The slab lists for all objects.
 */
struct kmem_cache_node {
	spinlock_t list_lock;

#ifdef CONFIG_SLAB
	struct list_head slabs_partial;	/* partial list first, better asm code */
	struct list_head slabs_full;
	struct list_head slabs_free;
	unsigned long total_slabs;	/* length of all slab lists */
	unsigned long free_slabs;	/* length of free slab list only */
	unsigned long free_objects;
	unsigned int free_limit;
	unsigned int colour_next;	/* Per-node cache coloring */
	struct array_cache *shared;	/* shared per node */
	struct alien_cache **alien;	/* on other nodes */
	unsigned long next_reap;	/* updated without locking */
	int free_touched;		/* updated without locking */
#endif

#ifdef CONFIG_SLUB
	unsigned long nr_partial;
	struct list_head partial;
#ifdef CONFIG_SLUB_DEBUG
	atomic_long_t nr_slabs;
	atomic_long_t total_objects;
	struct list_head full;
#endif
#endif

};

static inline struct kmem_cache_node *get_node(struct kmem_cache *s, int node)
{
	return s->node[node];
}

/*
 * Iterator over all nodes. The body will be executed for each node that has
 * a kmem_cache_node structure allocated (which is true for all online nodes)
 */
#define for_each_kmem_cache_node(__s, __node, __n) \
	for (__node = 0; __node < nr_node_ids; __node++) \
		 if ((__n = get_node(__s, __node)))

#endif

void *slab_start(struct seq_file *m, loff_t *pos);
void *slab_next(struct seq_file *m, void *p, loff_t *pos);
void slab_stop(struct seq_file *m, void *p);
int memcg_slab_show(struct seq_file *m, void *p);

#if defined(CONFIG_SLAB) || defined(CONFIG_SLUB_DEBUG)
void dump_unreclaimable_slab(void);
#else
static inline void dump_unreclaimable_slab(void)
{
}
#endif

void ___cache_free(struct kmem_cache *cache, void *x, unsigned long addr);

#ifdef CONFIG_SLAB_FREELIST_RANDOM
int cache_random_seq_create(struct kmem_cache *cachep, unsigned int count,
			gfp_t gfp);
void cache_random_seq_destroy(struct kmem_cache *cachep);
#else
static inline int cache_random_seq_create(struct kmem_cache *cachep,
					unsigned int count, gfp_t gfp)
{
	return 0;
}
static inline void cache_random_seq_destroy(struct kmem_cache *cachep) { }
#endif /* CONFIG_SLAB_FREELIST_RANDOM */

static inline bool slab_want_init_on_alloc(gfp_t flags, struct kmem_cache *c)
{
	if (static_branch_unlikely(&init_on_alloc)) {
		if (c->ctor)
			return false;
		if (c->flags & (SLAB_TYPESAFE_BY_RCU | SLAB_POISON))
			return flags & __GFP_ZERO;
		return true;
	}
	return flags & __GFP_ZERO;
}

static inline bool slab_want_init_on_free(struct kmem_cache *c)
{
	if (static_branch_unlikely(&init_on_free))
		return !(c->ctor ||
			 (c->flags & (SLAB_TYPESAFE_BY_RCU | SLAB_POISON)));
	return false;
}

#endif /* MM_SLAB_H */<|MERGE_RESOLUTION|>--- conflicted
+++ resolved
@@ -239,10 +239,7 @@
 		struct page *page, enum track_item alloc,
 		int (*fn)(const struct kmem_cache *, const void *,
 		const struct track *, void *), void *private);
-<<<<<<< HEAD
-=======
 extern slab_flags_t slub_debug;
->>>>>>> c18ab1d1
 #else
 static inline void print_tracking(struct kmem_cache *s, void *object)
 {
