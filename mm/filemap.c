// SPDX-License-Identifier: GPL-2.0-only
/*
 *	linux/mm/filemap.c
 *
 * Copyright (C) 1994-1999  Linus Torvalds
 */

/*
 * This file handles the generic file mmap semantics used by
 * most "normal" filesystems (but you don't /have/ to use this:
 * the NFS filesystem used to do this differently, for example)
 */
#include <linux/export.h>
#include <linux/compiler.h>
#include <linux/dax.h>
#include <linux/fs.h>
#include <linux/sched/signal.h>
#include <linux/uaccess.h>
#include <linux/capability.h>
#include <linux/kernel_stat.h>
#include <linux/gfp.h>
#include <linux/mm.h>
#include <linux/swap.h>
#include <linux/mman.h>
#include <linux/pagemap.h>
#include <linux/file.h>
#include <linux/uio.h>
#include <linux/error-injection.h>
#include <linux/hash.h>
#include <linux/writeback.h>
#include <linux/backing-dev.h>
#include <linux/pagevec.h>
#include <linux/blkdev.h>
#include <linux/security.h>
#include <linux/cpuset.h>
#include <linux/hugetlb.h>
#include <linux/memcontrol.h>
#include <linux/cleancache.h>
#include <linux/shmem_fs.h>
#include <linux/rmap.h>
#include <linux/delayacct.h>
#include <linux/psi.h>
#include <linux/ramfs.h>
#include <linux/page_idle.h>
#include <asm/pgalloc.h>
#include <asm/tlbflush.h>
#include "internal.h"

#define CREATE_TRACE_POINTS
#include <trace/events/filemap.h>

#undef CREATE_TRACE_POINTS
#include <trace/hooks/mm.h>

/*
 * FIXME: remove all knowledge of the buffer layer from the core VM
 */
#include <linux/buffer_head.h> /* for try_to_free_buffers */

#include <asm/mman.h>

/*
 * Shared mappings implemented 30.11.1994. It's not fully working yet,
 * though.
 *
 * Shared mappings now work. 15.8.1995  Bruno.
 *
 * finished 'unifying' the page and buffer cache and SMP-threaded the
 * page-cache, 21.05.1999, Ingo Molnar <mingo@redhat.com>
 *
 * SMP-threaded pagemap-LRU 1999, Andrea Arcangeli <andrea@suse.de>
 */

/*
 * Lock ordering:
 *
 *  ->i_mmap_rwsem		(truncate_pagecache)
 *    ->private_lock		(__free_pte->__set_page_dirty_buffers)
 *      ->swap_lock		(exclusive_swap_page, others)
 *        ->i_pages lock
 *
 *  ->i_mutex
 *    ->i_mmap_rwsem		(truncate->unmap_mapping_range)
 *
 *  ->mmap_lock
 *    ->i_mmap_rwsem
 *      ->page_table_lock or pte_lock	(various, mainly in memory.c)
 *        ->i_pages lock	(arch-dependent flush_dcache_mmap_lock)
 *
 *  ->mmap_lock
 *    ->lock_page		(access_process_vm)
 *
 *  ->i_mutex			(generic_perform_write)
 *    ->mmap_lock		(fault_in_pages_readable->do_page_fault)
 *
 *  bdi->wb.list_lock
 *    sb_lock			(fs/fs-writeback.c)
 *    ->i_pages lock		(__sync_single_inode)
 *
 *  ->i_mmap_rwsem
 *    ->anon_vma.lock		(vma_adjust)
 *
 *  ->anon_vma.lock
 *    ->page_table_lock or pte_lock	(anon_vma_prepare and various)
 *
 *  ->page_table_lock or pte_lock
 *    ->swap_lock		(try_to_unmap_one)
 *    ->private_lock		(try_to_unmap_one)
 *    ->i_pages lock		(try_to_unmap_one)
 *    ->pgdat->lru_lock		(follow_page->mark_page_accessed)
 *    ->pgdat->lru_lock		(check_pte_range->isolate_lru_page)
 *    ->private_lock		(page_remove_rmap->set_page_dirty)
 *    ->i_pages lock		(page_remove_rmap->set_page_dirty)
 *    bdi.wb->list_lock		(page_remove_rmap->set_page_dirty)
 *    ->inode->i_lock		(page_remove_rmap->set_page_dirty)
 *    ->memcg->move_lock	(page_remove_rmap->lock_page_memcg)
 *    bdi.wb->list_lock		(zap_pte_range->set_page_dirty)
 *    ->inode->i_lock		(zap_pte_range->set_page_dirty)
 *    ->private_lock		(zap_pte_range->__set_page_dirty_buffers)
 *
 * ->i_mmap_rwsem
 *   ->tasklist_lock            (memory_failure, collect_procs_ao)
 */

static void page_cache_delete(struct address_space *mapping,
				   struct page *page, void *shadow)
{
	XA_STATE(xas, &mapping->i_pages, page->index);
	unsigned int nr = 1;

	mapping_set_update(&xas, mapping);

	/* hugetlb pages are represented by a single entry in the xarray */
	if (!PageHuge(page)) {
		xas_set_order(&xas, page->index, compound_order(page));
		nr = compound_nr(page);
	}

	VM_BUG_ON_PAGE(!PageLocked(page), page);
	VM_BUG_ON_PAGE(PageTail(page), page);
	VM_BUG_ON_PAGE(nr != 1 && shadow, page);

	xas_store(&xas, shadow);
	xas_init_marks(&xas);

	page->mapping = NULL;
	/* Leave page->index set: truncation lookup relies upon it */

	if (shadow) {
		mapping->nrexceptional += nr;
		/*
		 * Make sure the nrexceptional update is committed before
		 * the nrpages update so that final truncate racing
		 * with reclaim does not see both counters 0 at the
		 * same time and miss a shadow entry.
		 */
		smp_wmb();
	}
	mapping->nrpages -= nr;
}

static void unaccount_page_cache_page(struct address_space *mapping,
				      struct page *page)
{
	int nr;

	/*
	 * if we're uptodate, flush out into the cleancache, otherwise
	 * invalidate any existing cleancache entries.  We can't leave
	 * stale data around in the cleancache once our page is gone
	 */
	if (PageUptodate(page) && PageMappedToDisk(page))
		cleancache_put_page(page);
	else
		cleancache_invalidate_page(mapping, page);

	VM_BUG_ON_PAGE(PageTail(page), page);
	VM_BUG_ON_PAGE(page_mapped(page), page);
	if (!IS_ENABLED(CONFIG_DEBUG_VM) && unlikely(page_mapped(page))) {
		int mapcount;

		pr_alert("BUG: Bad page cache in process %s  pfn:%05lx\n",
			 current->comm, page_to_pfn(page));
		dump_page(page, "still mapped when deleted");
		dump_stack();
		add_taint(TAINT_BAD_PAGE, LOCKDEP_NOW_UNRELIABLE);

		mapcount = page_mapcount(page);
		if (mapping_exiting(mapping) &&
		    page_count(page) >= mapcount + 2) {
			/*
			 * All vmas have already been torn down, so it's
			 * a good bet that actually the page is unmapped,
			 * and we'd prefer not to leak it: if we're wrong,
			 * some other bad page check should catch it later.
			 */
			page_mapcount_reset(page);
			page_ref_sub(page, mapcount);
		}
	}

	/* hugetlb pages do not participate in page cache accounting. */
	if (PageHuge(page))
		return;

	nr = thp_nr_pages(page);

	__mod_lruvec_page_state(page, NR_FILE_PAGES, -nr);
	if (PageSwapBacked(page)) {
		__mod_lruvec_page_state(page, NR_SHMEM, -nr);
		if (PageTransHuge(page))
			__dec_node_page_state(page, NR_SHMEM_THPS);
	} else if (PageTransHuge(page)) {
		__dec_node_page_state(page, NR_FILE_THPS);
		filemap_nr_thps_dec(mapping);
	}

	/*
	 * At this point page must be either written or cleaned by
	 * truncate.  Dirty page here signals a bug and loss of
	 * unwritten data.
	 *
	 * This fixes dirty accounting after removing the page entirely
	 * but leaves PageDirty set: it has no effect for truncated
	 * page and anyway will be cleared before returning page into
	 * buddy allocator.
	 */
	if (WARN_ON_ONCE(PageDirty(page)))
		account_page_cleaned(page, mapping, inode_to_wb(mapping->host));
}

/*
 * Delete a page from the page cache and free it. Caller has to make
 * sure the page is locked and that nobody else uses it - or that usage
 * is safe.  The caller must hold the i_pages lock.
 */
void __delete_from_page_cache(struct page *page, void *shadow)
{
	struct address_space *mapping = page->mapping;

	trace_mm_filemap_delete_from_page_cache(page);

	unaccount_page_cache_page(mapping, page);
	page_cache_delete(mapping, page, shadow);
}

static void page_cache_free_page(struct address_space *mapping,
				struct page *page)
{
	void (*freepage)(struct page *);

	freepage = mapping->a_ops->freepage;
	if (freepage)
		freepage(page);

	if (PageTransHuge(page) && !PageHuge(page)) {
		page_ref_sub(page, thp_nr_pages(page));
		VM_BUG_ON_PAGE(page_count(page) <= 0, page);
	} else {
		put_page(page);
	}
}

/**
 * delete_from_page_cache - delete page from page cache
 * @page: the page which the kernel is trying to remove from page cache
 *
 * This must be called only on pages that have been verified to be in the page
 * cache and locked.  It will never put the page into the free list, the caller
 * has a reference on the page.
 */
void delete_from_page_cache(struct page *page)
{
	struct address_space *mapping = page_mapping(page);
	unsigned long flags;

	BUG_ON(!PageLocked(page));
	xa_lock_irqsave(&mapping->i_pages, flags);
	__delete_from_page_cache(page, NULL);
	xa_unlock_irqrestore(&mapping->i_pages, flags);

	page_cache_free_page(mapping, page);
}
EXPORT_SYMBOL(delete_from_page_cache);

/*
 * page_cache_delete_batch - delete several pages from page cache
 * @mapping: the mapping to which pages belong
 * @pvec: pagevec with pages to delete
 *
 * The function walks over mapping->i_pages and removes pages passed in @pvec
 * from the mapping. The function expects @pvec to be sorted by page index
 * and is optimised for it to be dense.
 * It tolerates holes in @pvec (mapping entries at those indices are not
 * modified). The function expects only THP head pages to be present in the
 * @pvec.
 *
 * The function expects the i_pages lock to be held.
 */
static void page_cache_delete_batch(struct address_space *mapping,
			     struct pagevec *pvec)
{
	XA_STATE(xas, &mapping->i_pages, pvec->pages[0]->index);
	int total_pages = 0;
	int i = 0;
	struct page *page;

	mapping_set_update(&xas, mapping);
	xas_for_each(&xas, page, ULONG_MAX) {
		if (i >= pagevec_count(pvec))
			break;

		/* A swap/dax/shadow entry got inserted? Skip it. */
		if (xa_is_value(page))
			continue;
		/*
		 * A page got inserted in our range? Skip it. We have our
		 * pages locked so they are protected from being removed.
		 * If we see a page whose index is higher than ours, it
		 * means our page has been removed, which shouldn't be
		 * possible because we're holding the PageLock.
		 */
		if (page != pvec->pages[i]) {
			VM_BUG_ON_PAGE(page->index > pvec->pages[i]->index,
					page);
			continue;
		}

		WARN_ON_ONCE(!PageLocked(page));

		if (page->index == xas.xa_index)
			page->mapping = NULL;
		/* Leave page->index set: truncation lookup relies on it */

		/*
		 * Move to the next page in the vector if this is a regular
		 * page or the index is of the last sub-page of this compound
		 * page.
		 */
		if (page->index + compound_nr(page) - 1 == xas.xa_index)
			i++;
		xas_store(&xas, NULL);
		total_pages++;
	}
	mapping->nrpages -= total_pages;
}

void delete_from_page_cache_batch(struct address_space *mapping,
				  struct pagevec *pvec)
{
	int i;
	unsigned long flags;

	if (!pagevec_count(pvec))
		return;

	xa_lock_irqsave(&mapping->i_pages, flags);
	for (i = 0; i < pagevec_count(pvec); i++) {
		trace_mm_filemap_delete_from_page_cache(pvec->pages[i]);

		unaccount_page_cache_page(mapping, pvec->pages[i]);
	}
	page_cache_delete_batch(mapping, pvec);
	xa_unlock_irqrestore(&mapping->i_pages, flags);

	for (i = 0; i < pagevec_count(pvec); i++)
		page_cache_free_page(mapping, pvec->pages[i]);
}

int filemap_check_errors(struct address_space *mapping)
{
	int ret = 0;
	/* Check for outstanding write errors */
	if (test_bit(AS_ENOSPC, &mapping->flags) &&
	    test_and_clear_bit(AS_ENOSPC, &mapping->flags))
		ret = -ENOSPC;
	if (test_bit(AS_EIO, &mapping->flags) &&
	    test_and_clear_bit(AS_EIO, &mapping->flags))
		ret = -EIO;
	return ret;
}
EXPORT_SYMBOL(filemap_check_errors);

static int filemap_check_and_keep_errors(struct address_space *mapping)
{
	/* Check for outstanding write errors */
	if (test_bit(AS_EIO, &mapping->flags))
		return -EIO;
	if (test_bit(AS_ENOSPC, &mapping->flags))
		return -ENOSPC;
	return 0;
}

/**
 * __filemap_fdatawrite_range - start writeback on mapping dirty pages in range
 * @mapping:	address space structure to write
 * @start:	offset in bytes where the range starts
 * @end:	offset in bytes where the range ends (inclusive)
 * @sync_mode:	enable synchronous operation
 *
 * Start writeback against all of a mapping's dirty pages that lie
 * within the byte offsets <start, end> inclusive.
 *
 * If sync_mode is WB_SYNC_ALL then this is a "data integrity" operation, as
 * opposed to a regular memory cleansing writeback.  The difference between
 * these two operations is that if a dirty page/buffer is encountered, it must
 * be waited upon, and not just skipped over.
 *
 * Return: %0 on success, negative error code otherwise.
 */
int __filemap_fdatawrite_range(struct address_space *mapping, loff_t start,
				loff_t end, int sync_mode)
{
	int ret;
	struct writeback_control wbc = {
		.sync_mode = sync_mode,
		.nr_to_write = LONG_MAX,
		.range_start = start,
		.range_end = end,
	};

	if (!mapping_can_writeback(mapping) ||
	    !mapping_tagged(mapping, PAGECACHE_TAG_DIRTY))
		return 0;

	wbc_attach_fdatawrite_inode(&wbc, mapping->host);
	ret = do_writepages(mapping, &wbc);
	wbc_detach_inode(&wbc);
	return ret;
}

static inline int __filemap_fdatawrite(struct address_space *mapping,
	int sync_mode)
{
	return __filemap_fdatawrite_range(mapping, 0, LLONG_MAX, sync_mode);
}

int filemap_fdatawrite(struct address_space *mapping)
{
	return __filemap_fdatawrite(mapping, WB_SYNC_ALL);
}
EXPORT_SYMBOL(filemap_fdatawrite);

int filemap_fdatawrite_range(struct address_space *mapping, loff_t start,
				loff_t end)
{
	return __filemap_fdatawrite_range(mapping, start, end, WB_SYNC_ALL);
}
EXPORT_SYMBOL(filemap_fdatawrite_range);

/**
 * filemap_flush - mostly a non-blocking flush
 * @mapping:	target address_space
 *
 * This is a mostly non-blocking flush.  Not suitable for data-integrity
 * purposes - I/O may not be started against all dirty pages.
 *
 * Return: %0 on success, negative error code otherwise.
 */
int filemap_flush(struct address_space *mapping)
{
	return __filemap_fdatawrite(mapping, WB_SYNC_NONE);
}
EXPORT_SYMBOL(filemap_flush);

/**
 * filemap_range_has_page - check if a page exists in range.
 * @mapping:           address space within which to check
 * @start_byte:        offset in bytes where the range starts
 * @end_byte:          offset in bytes where the range ends (inclusive)
 *
 * Find at least one page in the range supplied, usually used to check if
 * direct writing in this range will trigger a writeback.
 *
 * Return: %true if at least one page exists in the specified range,
 * %false otherwise.
 */
bool filemap_range_has_page(struct address_space *mapping,
			   loff_t start_byte, loff_t end_byte)
{
	struct page *page;
	XA_STATE(xas, &mapping->i_pages, start_byte >> PAGE_SHIFT);
	pgoff_t max = end_byte >> PAGE_SHIFT;

	if (end_byte < start_byte)
		return false;

	rcu_read_lock();
	for (;;) {
		page = xas_find(&xas, max);
		if (xas_retry(&xas, page))
			continue;
		/* Shadow entries don't count */
		if (xa_is_value(page))
			continue;
		/*
		 * We don't need to try to pin this page; we're about to
		 * release the RCU lock anyway.  It is enough to know that
		 * there was a page here recently.
		 */
		break;
	}
	rcu_read_unlock();

	return page != NULL;
}
EXPORT_SYMBOL(filemap_range_has_page);

static void __filemap_fdatawait_range(struct address_space *mapping,
				     loff_t start_byte, loff_t end_byte)
{
	pgoff_t index = start_byte >> PAGE_SHIFT;
	pgoff_t end = end_byte >> PAGE_SHIFT;
	struct pagevec pvec;
	int nr_pages;

	if (end_byte < start_byte)
		return;

	pagevec_init(&pvec);
	while (index <= end) {
		unsigned i;

		nr_pages = pagevec_lookup_range_tag(&pvec, mapping, &index,
				end, PAGECACHE_TAG_WRITEBACK);
		if (!nr_pages)
			break;

		for (i = 0; i < nr_pages; i++) {
			struct page *page = pvec.pages[i];

			wait_on_page_writeback(page);
			ClearPageError(page);
		}
		pagevec_release(&pvec);
		cond_resched();
	}
}

/**
 * filemap_fdatawait_range - wait for writeback to complete
 * @mapping:		address space structure to wait for
 * @start_byte:		offset in bytes where the range starts
 * @end_byte:		offset in bytes where the range ends (inclusive)
 *
 * Walk the list of under-writeback pages of the given address space
 * in the given range and wait for all of them.  Check error status of
 * the address space and return it.
 *
 * Since the error status of the address space is cleared by this function,
 * callers are responsible for checking the return value and handling and/or
 * reporting the error.
 *
 * Return: error status of the address space.
 */
int filemap_fdatawait_range(struct address_space *mapping, loff_t start_byte,
			    loff_t end_byte)
{
	__filemap_fdatawait_range(mapping, start_byte, end_byte);
	return filemap_check_errors(mapping);
}
EXPORT_SYMBOL(filemap_fdatawait_range);

/**
 * filemap_fdatawait_range_keep_errors - wait for writeback to complete
 * @mapping:		address space structure to wait for
 * @start_byte:		offset in bytes where the range starts
 * @end_byte:		offset in bytes where the range ends (inclusive)
 *
 * Walk the list of under-writeback pages of the given address space in the
 * given range and wait for all of them.  Unlike filemap_fdatawait_range(),
 * this function does not clear error status of the address space.
 *
 * Use this function if callers don't handle errors themselves.  Expected
 * call sites are system-wide / filesystem-wide data flushers: e.g. sync(2),
 * fsfreeze(8)
 */
int filemap_fdatawait_range_keep_errors(struct address_space *mapping,
		loff_t start_byte, loff_t end_byte)
{
	__filemap_fdatawait_range(mapping, start_byte, end_byte);
	return filemap_check_and_keep_errors(mapping);
}
EXPORT_SYMBOL(filemap_fdatawait_range_keep_errors);

/**
 * file_fdatawait_range - wait for writeback to complete
 * @file:		file pointing to address space structure to wait for
 * @start_byte:		offset in bytes where the range starts
 * @end_byte:		offset in bytes where the range ends (inclusive)
 *
 * Walk the list of under-writeback pages of the address space that file
 * refers to, in the given range and wait for all of them.  Check error
 * status of the address space vs. the file->f_wb_err cursor and return it.
 *
 * Since the error status of the file is advanced by this function,
 * callers are responsible for checking the return value and handling and/or
 * reporting the error.
 *
 * Return: error status of the address space vs. the file->f_wb_err cursor.
 */
int file_fdatawait_range(struct file *file, loff_t start_byte, loff_t end_byte)
{
	struct address_space *mapping = file->f_mapping;

	__filemap_fdatawait_range(mapping, start_byte, end_byte);
	return file_check_and_advance_wb_err(file);
}
EXPORT_SYMBOL(file_fdatawait_range);

/**
 * filemap_fdatawait_keep_errors - wait for writeback without clearing errors
 * @mapping: address space structure to wait for
 *
 * Walk the list of under-writeback pages of the given address space
 * and wait for all of them.  Unlike filemap_fdatawait(), this function
 * does not clear error status of the address space.
 *
 * Use this function if callers don't handle errors themselves.  Expected
 * call sites are system-wide / filesystem-wide data flushers: e.g. sync(2),
 * fsfreeze(8)
 *
 * Return: error status of the address space.
 */
int filemap_fdatawait_keep_errors(struct address_space *mapping)
{
	__filemap_fdatawait_range(mapping, 0, LLONG_MAX);
	return filemap_check_and_keep_errors(mapping);
}
EXPORT_SYMBOL(filemap_fdatawait_keep_errors);

/* Returns true if writeback might be needed or already in progress. */
static bool mapping_needs_writeback(struct address_space *mapping)
{
	if (dax_mapping(mapping))
		return mapping->nrexceptional;

	return mapping->nrpages;
}

/**
 * filemap_write_and_wait_range - write out & wait on a file range
 * @mapping:	the address_space for the pages
 * @lstart:	offset in bytes where the range starts
 * @lend:	offset in bytes where the range ends (inclusive)
 *
 * Write out and wait upon file offsets lstart->lend, inclusive.
 *
 * Note that @lend is inclusive (describes the last byte to be written) so
 * that this function can be used to write to the very end-of-file (end = -1).
 *
 * Return: error status of the address space.
 */
int filemap_write_and_wait_range(struct address_space *mapping,
				 loff_t lstart, loff_t lend)
{
	int err = 0;

	if (mapping_needs_writeback(mapping)) {
		err = __filemap_fdatawrite_range(mapping, lstart, lend,
						 WB_SYNC_ALL);
		/*
		 * Even if the above returned error, the pages may be
		 * written partially (e.g. -ENOSPC), so we wait for it.
		 * But the -EIO is special case, it may indicate the worst
		 * thing (e.g. bug) happened, so we avoid waiting for it.
		 */
		if (err != -EIO) {
			int err2 = filemap_fdatawait_range(mapping,
						lstart, lend);
			if (!err)
				err = err2;
		} else {
			/* Clear any previously stored errors */
			filemap_check_errors(mapping);
		}
	} else {
		err = filemap_check_errors(mapping);
	}
	return err;
}
EXPORT_SYMBOL(filemap_write_and_wait_range);

void __filemap_set_wb_err(struct address_space *mapping, int err)
{
	errseq_t eseq = errseq_set(&mapping->wb_err, err);

	trace_filemap_set_wb_err(mapping, eseq);
}
EXPORT_SYMBOL(__filemap_set_wb_err);

/**
 * file_check_and_advance_wb_err - report wb error (if any) that was previously
 * 				   and advance wb_err to current one
 * @file: struct file on which the error is being reported
 *
 * When userland calls fsync (or something like nfsd does the equivalent), we
 * want to report any writeback errors that occurred since the last fsync (or
 * since the file was opened if there haven't been any).
 *
 * Grab the wb_err from the mapping. If it matches what we have in the file,
 * then just quickly return 0. The file is all caught up.
 *
 * If it doesn't match, then take the mapping value, set the "seen" flag in
 * it and try to swap it into place. If it works, or another task beat us
 * to it with the new value, then update the f_wb_err and return the error
 * portion. The error at this point must be reported via proper channels
 * (a'la fsync, or NFS COMMIT operation, etc.).
 *
 * While we handle mapping->wb_err with atomic operations, the f_wb_err
 * value is protected by the f_lock since we must ensure that it reflects
 * the latest value swapped in for this file descriptor.
 *
 * Return: %0 on success, negative error code otherwise.
 */
int file_check_and_advance_wb_err(struct file *file)
{
	int err = 0;
	errseq_t old = READ_ONCE(file->f_wb_err);
	struct address_space *mapping = file->f_mapping;

	/* Locklessly handle the common case where nothing has changed */
	if (errseq_check(&mapping->wb_err, old)) {
		/* Something changed, must use slow path */
		spin_lock(&file->f_lock);
		old = file->f_wb_err;
		err = errseq_check_and_advance(&mapping->wb_err,
						&file->f_wb_err);
		trace_file_check_and_advance_wb_err(file, old);
		spin_unlock(&file->f_lock);
	}

	/*
	 * We're mostly using this function as a drop in replacement for
	 * filemap_check_errors. Clear AS_EIO/AS_ENOSPC to emulate the effect
	 * that the legacy code would have had on these flags.
	 */
	clear_bit(AS_EIO, &mapping->flags);
	clear_bit(AS_ENOSPC, &mapping->flags);
	return err;
}
EXPORT_SYMBOL(file_check_and_advance_wb_err);

/**
 * file_write_and_wait_range - write out & wait on a file range
 * @file:	file pointing to address_space with pages
 * @lstart:	offset in bytes where the range starts
 * @lend:	offset in bytes where the range ends (inclusive)
 *
 * Write out and wait upon file offsets lstart->lend, inclusive.
 *
 * Note that @lend is inclusive (describes the last byte to be written) so
 * that this function can be used to write to the very end-of-file (end = -1).
 *
 * After writing out and waiting on the data, we check and advance the
 * f_wb_err cursor to the latest value, and return any errors detected there.
 *
 * Return: %0 on success, negative error code otherwise.
 */
int file_write_and_wait_range(struct file *file, loff_t lstart, loff_t lend)
{
	int err = 0, err2;
	struct address_space *mapping = file->f_mapping;

	if (mapping_needs_writeback(mapping)) {
		err = __filemap_fdatawrite_range(mapping, lstart, lend,
						 WB_SYNC_ALL);
		/* See comment of filemap_write_and_wait() */
		if (err != -EIO)
			__filemap_fdatawait_range(mapping, lstart, lend);
	}
	err2 = file_check_and_advance_wb_err(file);
	if (!err)
		err = err2;
	return err;
}
EXPORT_SYMBOL(file_write_and_wait_range);

/**
 * replace_page_cache_page - replace a pagecache page with a new one
 * @old:	page to be replaced
 * @new:	page to replace with
 * @gfp_mask:	allocation mode
 *
 * This function replaces a page in the pagecache with a new one.  On
 * success it acquires the pagecache reference for the new page and
 * drops it for the old page.  Both the old and new pages must be
 * locked.  This function does not add the new page to the LRU, the
 * caller must do that.
 *
 * The remove + add is atomic.  This function cannot fail.
 *
 * Return: %0
 */
int replace_page_cache_page(struct page *old, struct page *new, gfp_t gfp_mask)
{
	struct address_space *mapping = old->mapping;
	void (*freepage)(struct page *) = mapping->a_ops->freepage;
	pgoff_t offset = old->index;
	XA_STATE(xas, &mapping->i_pages, offset);
	unsigned long flags;

	VM_BUG_ON_PAGE(!PageLocked(old), old);
	VM_BUG_ON_PAGE(!PageLocked(new), new);
	VM_BUG_ON_PAGE(new->mapping, new);

	get_page(new);
	new->mapping = mapping;
	new->index = offset;

	mem_cgroup_migrate(old, new);

	xas_lock_irqsave(&xas, flags);
	xas_store(&xas, new);

	old->mapping = NULL;
	/* hugetlb pages do not participate in page cache accounting. */
	if (!PageHuge(old))
		__dec_lruvec_page_state(old, NR_FILE_PAGES);
	if (!PageHuge(new))
		__inc_lruvec_page_state(new, NR_FILE_PAGES);
	if (PageSwapBacked(old))
		__dec_lruvec_page_state(old, NR_SHMEM);
	if (PageSwapBacked(new))
		__inc_lruvec_page_state(new, NR_SHMEM);
	xas_unlock_irqrestore(&xas, flags);
	if (freepage)
		freepage(old);
	put_page(old);

	return 0;
}
EXPORT_SYMBOL_GPL(replace_page_cache_page);

noinline int __add_to_page_cache_locked(struct page *page,
					struct address_space *mapping,
					pgoff_t offset, gfp_t gfp,
					void **shadowp)
{
	XA_STATE(xas, &mapping->i_pages, offset);
	int huge = PageHuge(page);
	int error;
	bool charged = false;

	VM_BUG_ON_PAGE(!PageLocked(page), page);
	VM_BUG_ON_PAGE(PageSwapBacked(page), page);
	mapping_set_update(&xas, mapping);

	get_page(page);
	page->mapping = mapping;
	page->index = offset;

	if (!huge) {
		error = mem_cgroup_charge(page, current->mm, gfp);
		if (error)
			goto error;
		charged = true;
	}

	gfp &= GFP_RECLAIM_MASK;

	do {
		unsigned int order = xa_get_order(xas.xa, xas.xa_index);
		void *entry, *old = NULL;

		if (order > thp_order(page))
			xas_split_alloc(&xas, xa_load(xas.xa, xas.xa_index),
					order, gfp);
		xas_lock_irq(&xas);
		xas_for_each_conflict(&xas, entry) {
			old = entry;
			if (!xa_is_value(entry)) {
				xas_set_err(&xas, -EEXIST);
				goto unlock;
			}
		}

		if (old) {
			if (shadowp)
				*shadowp = old;
			/* entry may have been split before we acquired lock */
			order = xa_get_order(xas.xa, xas.xa_index);
			if (order > thp_order(page)) {
				xas_split(&xas, old, order);
				xas_reset(&xas);
			}
		}

		xas_store(&xas, page);
		if (xas_error(&xas))
			goto unlock;

		if (old)
			mapping->nrexceptional--;
		mapping->nrpages++;

		/* hugetlb pages do not participate in page cache accounting */
		if (!huge)
			__inc_lruvec_page_state(page, NR_FILE_PAGES);
unlock:
		xas_unlock_irq(&xas);
	} while (xas_nomem(&xas, gfp));

	if (xas_error(&xas)) {
		error = xas_error(&xas);
		if (charged)
			mem_cgroup_uncharge(page);
		goto error;
	}

	trace_mm_filemap_add_to_page_cache(page);
	return 0;
error:
	page->mapping = NULL;
	/* Leave page->index set: truncation relies upon it */
	put_page(page);
	return error;
}
ALLOW_ERROR_INJECTION(__add_to_page_cache_locked, ERRNO);

/**
 * add_to_page_cache_locked - add a locked page to the pagecache
 * @page:	page to add
 * @mapping:	the page's address_space
 * @offset:	page index
 * @gfp_mask:	page allocation mode
 *
 * This function is used to add a page to the pagecache. It must be locked.
 * This function does not add the page to the LRU.  The caller must do that.
 *
 * Return: %0 on success, negative error code otherwise.
 */
int add_to_page_cache_locked(struct page *page, struct address_space *mapping,
		pgoff_t offset, gfp_t gfp_mask)
{
	return __add_to_page_cache_locked(page, mapping, offset,
					  gfp_mask, NULL);
}
EXPORT_SYMBOL(add_to_page_cache_locked);

int add_to_page_cache_lru(struct page *page, struct address_space *mapping,
				pgoff_t offset, gfp_t gfp_mask)
{
	void *shadow = NULL;
	int ret;

	__SetPageLocked(page);
	ret = __add_to_page_cache_locked(page, mapping, offset,
					 gfp_mask, &shadow);
	if (unlikely(ret))
		__ClearPageLocked(page);
	else {
		/*
		 * The page might have been evicted from cache only
		 * recently, in which case it should be activated like
		 * any other repeatedly accessed page.
		 * The exception is pages getting rewritten; evicting other
		 * data from the working set, only to cache data that will
		 * get overwritten with something else, is a waste of memory.
		 */
		WARN_ON_ONCE(PageActive(page));
		if (!(gfp_mask & __GFP_WRITE) && shadow)
			workingset_refault(page, shadow);
		lru_cache_add(page);
	}
	return ret;
}
EXPORT_SYMBOL_GPL(add_to_page_cache_lru);

#ifdef CONFIG_NUMA
struct page *__page_cache_alloc(gfp_t gfp)
{
	int n;
	struct page *page;

	if (cpuset_do_page_mem_spread()) {
		unsigned int cpuset_mems_cookie;
		do {
			cpuset_mems_cookie = read_mems_allowed_begin();
			n = cpuset_mem_spread_node();
			page = __alloc_pages_node(n, gfp, 0);
		} while (!page && read_mems_allowed_retry(cpuset_mems_cookie));

		return page;
	}
	return alloc_pages(gfp, 0);
}
EXPORT_SYMBOL(__page_cache_alloc);
#endif

/*
 * In order to wait for pages to become available there must be
 * waitqueues associated with pages. By using a hash table of
 * waitqueues where the bucket discipline is to maintain all
 * waiters on the same queue and wake all when any of the pages
 * become available, and for the woken contexts to check to be
 * sure the appropriate page became available, this saves space
 * at a cost of "thundering herd" phenomena during rare hash
 * collisions.
 */
#define PAGE_WAIT_TABLE_BITS 8
#define PAGE_WAIT_TABLE_SIZE (1 << PAGE_WAIT_TABLE_BITS)
static wait_queue_head_t page_wait_table[PAGE_WAIT_TABLE_SIZE] __cacheline_aligned;

static wait_queue_head_t *page_waitqueue(struct page *page)
{
	return &page_wait_table[hash_ptr(page, PAGE_WAIT_TABLE_BITS)];
}

void __init pagecache_init(void)
{
	int i;

	for (i = 0; i < PAGE_WAIT_TABLE_SIZE; i++)
		init_waitqueue_head(&page_wait_table[i]);

	page_writeback_init();
}

/*
 * The page wait code treats the "wait->flags" somewhat unusually, because
 * we have multiple different kinds of waits, not just the usual "exclusive"
 * one.
 *
 * We have:
 *
 *  (a) no special bits set:
 *
 *	We're just waiting for the bit to be released, and when a waker
 *	calls the wakeup function, we set WQ_FLAG_WOKEN and wake it up,
 *	and remove it from the wait queue.
 *
 *	Simple and straightforward.
 *
 *  (b) WQ_FLAG_EXCLUSIVE:
 *
 *	The waiter is waiting to get the lock, and only one waiter should
 *	be woken up to avoid any thundering herd behavior. We'll set the
 *	WQ_FLAG_WOKEN bit, wake it up, and remove it from the wait queue.
 *
 *	This is the traditional exclusive wait.
 *
 *  (c) WQ_FLAG_EXCLUSIVE | WQ_FLAG_CUSTOM:
 *
 *	The waiter is waiting to get the bit, and additionally wants the
 *	lock to be transferred to it for fair lock behavior. If the lock
 *	cannot be taken, we stop walking the wait queue without waking
 *	the waiter.
 *
 *	This is the "fair lock handoff" case, and in addition to setting
 *	WQ_FLAG_WOKEN, we set WQ_FLAG_DONE to let the waiter easily see
 *	that it now has the lock.
 */
static int wake_page_function(wait_queue_entry_t *wait, unsigned mode, int sync, void *arg)
{
	unsigned int flags;
	struct wait_page_key *key = arg;
	struct wait_page_queue *wait_page
		= container_of(wait, struct wait_page_queue, wait);

	if (!wake_page_match(wait_page, key))
		return 0;

	/*
	 * If it's a lock handoff wait, we get the bit for it, and
	 * stop walking (and do not wake it up) if we can't.
	 */
	flags = wait->flags;
	if (flags & WQ_FLAG_EXCLUSIVE) {
		if (test_bit(key->bit_nr, &key->page->flags))
			return -1;
		if (flags & WQ_FLAG_CUSTOM) {
			if (test_and_set_bit(key->bit_nr, &key->page->flags))
				return -1;
			flags |= WQ_FLAG_DONE;
		}
	}

	/*
	 * We are holding the wait-queue lock, but the waiter that
	 * is waiting for this will be checking the flags without
	 * any locking.
	 *
	 * So update the flags atomically, and wake up the waiter
	 * afterwards to avoid any races. This store-release pairs
	 * with the load-acquire in wait_on_page_bit_common().
	 */
	smp_store_release(&wait->flags, flags | WQ_FLAG_WOKEN);
	wake_up_state(wait->private, mode);

	/*
	 * Ok, we have successfully done what we're waiting for,
	 * and we can unconditionally remove the wait entry.
	 *
	 * Note that this pairs with the "finish_wait()" in the
	 * waiter, and has to be the absolute last thing we do.
	 * After this list_del_init(&wait->entry) the wait entry
	 * might be de-allocated and the process might even have
	 * exited.
	 */
	list_del_init_careful(&wait->entry);
	return (flags & WQ_FLAG_EXCLUSIVE) != 0;
}

static void wake_up_page_bit(struct page *page, int bit_nr)
{
	wait_queue_head_t *q = page_waitqueue(page);
	struct wait_page_key key;
	unsigned long flags;
	wait_queue_entry_t bookmark;

	key.page = page;
	key.bit_nr = bit_nr;
	key.page_match = 0;

	bookmark.flags = 0;
	bookmark.private = NULL;
	bookmark.func = NULL;
	INIT_LIST_HEAD(&bookmark.entry);

	spin_lock_irqsave(&q->lock, flags);
	__wake_up_locked_key_bookmark(q, TASK_NORMAL, &key, &bookmark);

	while (bookmark.flags & WQ_FLAG_BOOKMARK) {
		/*
		 * Take a breather from holding the lock,
		 * allow pages that finish wake up asynchronously
		 * to acquire the lock and remove themselves
		 * from wait queue
		 */
		spin_unlock_irqrestore(&q->lock, flags);
		cpu_relax();
		spin_lock_irqsave(&q->lock, flags);
		__wake_up_locked_key_bookmark(q, TASK_NORMAL, &key, &bookmark);
	}

	/*
	 * It is possible for other pages to have collided on the waitqueue
	 * hash, so in that case check for a page match. That prevents a long-
	 * term waiter
	 *
	 * It is still possible to miss a case here, when we woke page waiters
	 * and removed them from the waitqueue, but there are still other
	 * page waiters.
	 */
	if (!waitqueue_active(q) || !key.page_match) {
		ClearPageWaiters(page);
		/*
		 * It's possible to miss clearing Waiters here, when we woke
		 * our page waiters, but the hashed waitqueue has waiters for
		 * other pages on it.
		 *
		 * That's okay, it's a rare case. The next waker will clear it.
		 */
	}
	spin_unlock_irqrestore(&q->lock, flags);
}

static void wake_up_page(struct page *page, int bit)
{
	if (!PageWaiters(page))
		return;
	wake_up_page_bit(page, bit);
}

/*
 * A choice of three behaviors for wait_on_page_bit_common():
 */
enum behavior {
	EXCLUSIVE,	/* Hold ref to page and take the bit when woken, like
			 * __lock_page() waiting on then setting PG_locked.
			 */
	SHARED,		/* Hold ref to page and check the bit when woken, like
			 * wait_on_page_writeback() waiting on PG_writeback.
			 */
	DROP,		/* Drop ref to page before wait, no check when woken,
			 * like put_and_wait_on_page_locked() on PG_locked.
			 */
};

/*
 * Attempt to check (or get) the page bit, and mark us done
 * if successful.
 */
static inline bool trylock_page_bit_common(struct page *page, int bit_nr,
					struct wait_queue_entry *wait)
{
	if (wait->flags & WQ_FLAG_EXCLUSIVE) {
		if (test_and_set_bit(bit_nr, &page->flags))
			return false;
	} else if (test_bit(bit_nr, &page->flags))
		return false;

	wait->flags |= WQ_FLAG_WOKEN | WQ_FLAG_DONE;
	return true;
}

/* How many times do we accept lock stealing from under a waiter? */
int sysctl_page_lock_unfairness = 5;

static inline __sched int wait_on_page_bit_common(wait_queue_head_t *q,
	struct page *page, int bit_nr, int state, enum behavior behavior)
{
	int unfairness = sysctl_page_lock_unfairness;
	struct wait_page_queue wait_page;
	wait_queue_entry_t *wait = &wait_page.wait;
	bool thrashing = false;
	bool delayacct = false;
	unsigned long pflags;

	if (bit_nr == PG_locked &&
	    !PageUptodate(page) && PageWorkingset(page)) {
		if (!PageSwapBacked(page)) {
			delayacct_thrashing_start();
			delayacct = true;
		}
		psi_memstall_enter(&pflags);
		thrashing = true;
	}

	init_wait(wait);
	wait->func = wake_page_function;
	wait_page.page = page;
	wait_page.bit_nr = bit_nr;

repeat:
	wait->flags = 0;
	if (behavior == EXCLUSIVE) {
		wait->flags = WQ_FLAG_EXCLUSIVE;
		if (--unfairness < 0)
			wait->flags |= WQ_FLAG_CUSTOM;
	}

	/*
	 * Do one last check whether we can get the
	 * page bit synchronously.
	 *
	 * Do the SetPageWaiters() marking before that
	 * to let any waker we _just_ missed know they
	 * need to wake us up (otherwise they'll never
	 * even go to the slow case that looks at the
	 * page queue), and add ourselves to the wait
	 * queue if we need to sleep.
	 *
	 * This part needs to be done under the queue
	 * lock to avoid races.
	 */
	spin_lock_irq(&q->lock);
	SetPageWaiters(page);
	if (!trylock_page_bit_common(page, bit_nr, wait))
		__add_wait_queue_entry_tail(q, wait);
	spin_unlock_irq(&q->lock);

	/*
	 * From now on, all the logic will be based on
	 * the WQ_FLAG_WOKEN and WQ_FLAG_DONE flag, to
	 * see whether the page bit testing has already
	 * been done by the wake function.
	 *
	 * We can drop our reference to the page.
	 */
	if (behavior == DROP)
		put_page(page);

	/*
	 * Note that until the "finish_wait()", or until
	 * we see the WQ_FLAG_WOKEN flag, we need to
	 * be very careful with the 'wait->flags', because
	 * we may race with a waker that sets them.
	 */
	for (;;) {
		unsigned int flags;

		set_current_state(state);

		/* Loop until we've been woken or interrupted */
		flags = smp_load_acquire(&wait->flags);
		if (!(flags & WQ_FLAG_WOKEN)) {
			if (signal_pending_state(state, current))
				break;

			io_schedule();
			continue;
		}

		/* If we were non-exclusive, we're done */
		if (behavior != EXCLUSIVE)
			break;

		/* If the waker got the lock for us, we're done */
		if (flags & WQ_FLAG_DONE)
			break;

		/*
		 * Otherwise, if we're getting the lock, we need to
		 * try to get it ourselves.
		 *
		 * And if that fails, we'll have to retry this all.
		 */
		if (unlikely(test_and_set_bit(bit_nr, &page->flags)))
			goto repeat;

		wait->flags |= WQ_FLAG_DONE;
		break;
	}

	/*
	 * If a signal happened, this 'finish_wait()' may remove the last
	 * waiter from the wait-queues, but the PageWaiters bit will remain
	 * set. That's ok. The next wakeup will take care of it, and trying
	 * to do it here would be difficult and prone to races.
	 */
	finish_wait(q, wait);

	if (thrashing) {
		if (delayacct)
			delayacct_thrashing_end();
		psi_memstall_leave(&pflags);
	}

	/*
	 * NOTE! The wait->flags weren't stable until we've done the
	 * 'finish_wait()', and we could have exited the loop above due
	 * to a signal, and had a wakeup event happen after the signal
	 * test but before the 'finish_wait()'.
	 *
	 * So only after the finish_wait() can we reliably determine
	 * if we got woken up or not, so we can now figure out the final
	 * return value based on that state without races.
	 *
	 * Also note that WQ_FLAG_WOKEN is sufficient for a non-exclusive
	 * waiter, but an exclusive one requires WQ_FLAG_DONE.
	 */
	if (behavior == EXCLUSIVE)
		return wait->flags & WQ_FLAG_DONE ? 0 : -EINTR;

	return wait->flags & WQ_FLAG_WOKEN ? 0 : -EINTR;
}

__sched void wait_on_page_bit(struct page *page, int bit_nr)
{
	wait_queue_head_t *q = page_waitqueue(page);
	wait_on_page_bit_common(q, page, bit_nr, TASK_UNINTERRUPTIBLE, SHARED);
}
EXPORT_SYMBOL(wait_on_page_bit);

__sched int wait_on_page_bit_killable(struct page *page, int bit_nr)
{
	wait_queue_head_t *q = page_waitqueue(page);
	return wait_on_page_bit_common(q, page, bit_nr, TASK_KILLABLE, SHARED);
}
EXPORT_SYMBOL(wait_on_page_bit_killable);

static int __wait_on_page_locked_async(struct page *page,
				       struct wait_page_queue *wait, bool set)
{
	struct wait_queue_head *q = page_waitqueue(page);
	int ret = 0;

	wait->page = page;
	wait->bit_nr = PG_locked;

	spin_lock_irq(&q->lock);
	__add_wait_queue_entry_tail(q, &wait->wait);
	SetPageWaiters(page);
	if (set)
		ret = !trylock_page(page);
	else
		ret = PageLocked(page);
	/*
	 * If we were succesful now, we know we're still on the
	 * waitqueue as we're still under the lock. This means it's
	 * safe to remove and return success, we know the callback
	 * isn't going to trigger.
	 */
	if (!ret)
		__remove_wait_queue(q, &wait->wait);
	else
		ret = -EIOCBQUEUED;
	spin_unlock_irq(&q->lock);
	return ret;
}

static int wait_on_page_locked_async(struct page *page,
				     struct wait_page_queue *wait)
{
	if (!PageLocked(page))
		return 0;
	return __wait_on_page_locked_async(compound_head(page), wait, false);
}

/**
 * put_and_wait_on_page_locked - Drop a reference and wait for it to be unlocked
 * @page: The page to wait for.
 *
 * The caller should hold a reference on @page.  They expect the page to
 * become unlocked relatively soon, but do not wish to hold up migration
 * (for example) by holding the reference while waiting for the page to
 * come unlocked.  After this function returns, the caller should not
 * dereference @page.
 */
void put_and_wait_on_page_locked(struct page *page)
{
	wait_queue_head_t *q;

	page = compound_head(page);
	q = page_waitqueue(page);
	wait_on_page_bit_common(q, page, PG_locked, TASK_UNINTERRUPTIBLE, DROP);
}

/**
 * add_page_wait_queue - Add an arbitrary waiter to a page's wait queue
 * @page: Page defining the wait queue of interest
 * @waiter: Waiter to add to the queue
 *
 * Add an arbitrary @waiter to the wait queue for the nominated @page.
 */
void add_page_wait_queue(struct page *page, wait_queue_entry_t *waiter)
{
	wait_queue_head_t *q = page_waitqueue(page);
	unsigned long flags;

	spin_lock_irqsave(&q->lock, flags);
	__add_wait_queue_entry_tail(q, waiter);
	SetPageWaiters(page);
	spin_unlock_irqrestore(&q->lock, flags);
}
EXPORT_SYMBOL_GPL(add_page_wait_queue);

#ifndef clear_bit_unlock_is_negative_byte

/*
 * PG_waiters is the high bit in the same byte as PG_lock.
 *
 * On x86 (and on many other architectures), we can clear PG_lock and
 * test the sign bit at the same time. But if the architecture does
 * not support that special operation, we just do this all by hand
 * instead.
 *
 * The read of PG_waiters has to be after (or concurrently with) PG_locked
 * being cleared, but a memory barrier should be unnecessary since it is
 * in the same byte as PG_locked.
 */
static inline bool clear_bit_unlock_is_negative_byte(long nr, volatile void *mem)
{
	clear_bit_unlock(nr, mem);
	/* smp_mb__after_atomic(); */
	return test_bit(PG_waiters, mem);
}

#endif

/**
 * unlock_page - unlock a locked page
 * @page: the page
 *
 * Unlocks the page and wakes up sleepers in wait_on_page_locked().
 * Also wakes sleepers in wait_on_page_writeback() because the wakeup
 * mechanism between PageLocked pages and PageWriteback pages is shared.
 * But that's OK - sleepers in wait_on_page_writeback() just go back to sleep.
 *
 * Note that this depends on PG_waiters being the sign bit in the byte
 * that contains PG_locked - thus the BUILD_BUG_ON(). That allows us to
 * clear the PG_locked bit and test PG_waiters at the same time fairly
 * portably (architectures that do LL/SC can test any bit, while x86 can
 * test the sign bit).
 */
void unlock_page(struct page *page)
{
	BUILD_BUG_ON(PG_waiters != 7);
	page = compound_head(page);
	VM_BUG_ON_PAGE(!PageLocked(page), page);
	if (clear_bit_unlock_is_negative_byte(PG_locked, &page->flags))
		wake_up_page_bit(page, PG_locked);
}
EXPORT_SYMBOL(unlock_page);

/**
 * end_page_writeback - end writeback against a page
 * @page: the page
 */
void end_page_writeback(struct page *page)
{
	/*
	 * TestClearPageReclaim could be used here but it is an atomic
	 * operation and overkill in this particular case. Failing to
	 * shuffle a page marked for immediate reclaim is too mild to
	 * justify taking an atomic operation penalty at the end of
	 * ever page writeback.
	 */
	if (PageReclaim(page)) {
		ClearPageReclaim(page);
		rotate_reclaimable_page(page);
	}

	/*
	 * Writeback does not hold a page reference of its own, relying
	 * on truncation to wait for the clearing of PG_writeback.
	 * But here we must make sure that the page is not freed and
	 * reused before the wake_up_page().
	 */
	get_page(page);
	if (!test_clear_page_writeback(page))
		BUG();

	smp_mb__after_atomic();
	wake_up_page(page, PG_writeback);
	put_page(page);
}
EXPORT_SYMBOL(end_page_writeback);

/*
 * After completing I/O on a page, call this routine to update the page
 * flags appropriately
 */
void page_endio(struct page *page, bool is_write, int err)
{
	if (!is_write) {
		if (!err) {
			SetPageUptodate(page);
		} else {
			ClearPageUptodate(page);
			SetPageError(page);
		}
		unlock_page(page);
	} else {
		if (err) {
			struct address_space *mapping;

			SetPageError(page);
			mapping = page_mapping(page);
			if (mapping)
				mapping_set_error(mapping, err);
		}
		end_page_writeback(page);
	}
}
EXPORT_SYMBOL_GPL(page_endio);

/**
 * __lock_page - get a lock on the page, assuming we need to sleep to get it
 * @__page: the page to lock
 */
__sched void __lock_page(struct page *__page)
{
	struct page *page = compound_head(__page);
	wait_queue_head_t *q = page_waitqueue(page);
	wait_on_page_bit_common(q, page, PG_locked, TASK_UNINTERRUPTIBLE,
				EXCLUSIVE);
}
EXPORT_SYMBOL(__lock_page);

__sched int __lock_page_killable(struct page *__page)
{
	struct page *page = compound_head(__page);
	wait_queue_head_t *q = page_waitqueue(page);
	return wait_on_page_bit_common(q, page, PG_locked, TASK_KILLABLE,
					EXCLUSIVE);
}
EXPORT_SYMBOL_GPL(__lock_page_killable);

__sched int __lock_page_async(struct page *page, struct wait_page_queue *wait)
{
	return __wait_on_page_locked_async(page, wait, true);
}

/*
 * Return values:
 * 1 - page is locked; mmap_lock is still held.
 * 0 - page is not locked.
 *     mmap_lock has been released (mmap_read_unlock(), unless flags had both
 *     FAULT_FLAG_ALLOW_RETRY and FAULT_FLAG_RETRY_NOWAIT set, in
 *     which case mmap_lock is still held.
 *
 * If neither ALLOW_RETRY nor KILLABLE are set, will always return 1
 * with the page locked and the mmap_lock unperturbed.
 */
__sched int __lock_page_or_retry(struct page *page, struct mm_struct *mm,
			 unsigned int flags)
{
	if (fault_flag_allow_retry_first(flags)) {
		/*
		 * CAUTION! In this case, mmap_lock is not released
		 * even though return 0.
		 */
		if (flags & FAULT_FLAG_RETRY_NOWAIT)
			return 0;

		mmap_read_unlock(mm);
		if (flags & FAULT_FLAG_KILLABLE)
			wait_on_page_locked_killable(page);
		else
			wait_on_page_locked(page);
		return 0;
	} else {
		if (flags & FAULT_FLAG_KILLABLE) {
			int ret;

			ret = __lock_page_killable(page);
			if (ret) {
				mmap_read_unlock(mm);
				return 0;
			}
		} else
			__lock_page(page);
		return 1;
	}
}

/**
 * page_cache_next_miss() - Find the next gap in the page cache.
 * @mapping: Mapping.
 * @index: Index.
 * @max_scan: Maximum range to search.
 *
 * Search the range [index, min(index + max_scan - 1, ULONG_MAX)] for the
 * gap with the lowest index.
 *
 * This function may be called under the rcu_read_lock.  However, this will
 * not atomically search a snapshot of the cache at a single point in time.
 * For example, if a gap is created at index 5, then subsequently a gap is
 * created at index 10, page_cache_next_miss covering both indices may
 * return 10 if called under the rcu_read_lock.
 *
 * Return: The index of the gap if found, otherwise an index outside the
 * range specified (in which case 'return - index >= max_scan' will be true).
 * In the rare case of index wrap-around, 0 will be returned.
 */
pgoff_t page_cache_next_miss(struct address_space *mapping,
			     pgoff_t index, unsigned long max_scan)
{
	XA_STATE(xas, &mapping->i_pages, index);

	while (max_scan--) {
		void *entry = xas_next(&xas);
		if (!entry || xa_is_value(entry))
			break;
		if (xas.xa_index == 0)
			break;
	}

	return xas.xa_index;
}
EXPORT_SYMBOL(page_cache_next_miss);

/**
 * page_cache_prev_miss() - Find the previous gap in the page cache.
 * @mapping: Mapping.
 * @index: Index.
 * @max_scan: Maximum range to search.
 *
 * Search the range [max(index - max_scan + 1, 0), index] for the
 * gap with the highest index.
 *
 * This function may be called under the rcu_read_lock.  However, this will
 * not atomically search a snapshot of the cache at a single point in time.
 * For example, if a gap is created at index 10, then subsequently a gap is
 * created at index 5, page_cache_prev_miss() covering both indices may
 * return 5 if called under the rcu_read_lock.
 *
 * Return: The index of the gap if found, otherwise an index outside the
 * range specified (in which case 'index - return >= max_scan' will be true).
 * In the rare case of wrap-around, ULONG_MAX will be returned.
 */
pgoff_t page_cache_prev_miss(struct address_space *mapping,
			     pgoff_t index, unsigned long max_scan)
{
	XA_STATE(xas, &mapping->i_pages, index);

	while (max_scan--) {
		void *entry = xas_prev(&xas);
		if (!entry || xa_is_value(entry))
			break;
		if (xas.xa_index == ULONG_MAX)
			break;
	}

	return xas.xa_index;
}
EXPORT_SYMBOL(page_cache_prev_miss);

/**
 * find_get_entry - find and get a page cache entry
 * @mapping: the address_space to search
 * @index: The page cache index.
 *
 * Looks up the page cache slot at @mapping & @offset.  If there is a
 * page cache page, the head page is returned with an increased refcount.
 *
 * If the slot holds a shadow entry of a previously evicted page, or a
 * swap entry from shmem/tmpfs, it is returned.
 *
 * Return: The head page or shadow entry, %NULL if nothing is found.
 */
struct page *find_get_entry(struct address_space *mapping, pgoff_t index)
{
	XA_STATE(xas, &mapping->i_pages, index);
	struct page *page;

	rcu_read_lock();
repeat:
	xas_reset(&xas);
	page = xas_load(&xas);
	if (xas_retry(&xas, page))
		goto repeat;
	/*
	 * A shadow entry of a recently evicted page, or a swap entry from
	 * shmem/tmpfs.  Return it without attempting to raise page count.
	 */
	if (!page || xa_is_value(page))
		goto out;

	if (!page_cache_get_speculative(page))
		goto repeat;

	/*
	 * Has the page moved or been split?
	 * This is part of the lockless pagecache protocol. See
	 * include/linux/pagemap.h for details.
	 */
	if (unlikely(page != xas_reload(&xas))) {
		put_page(page);
		goto repeat;
	}
out:
	rcu_read_unlock();

	return page;
}

/**
 * find_lock_entry - Locate and lock a page cache entry.
 * @mapping: The address_space to search.
 * @index: The page cache index.
 *
 * Looks up the page at @mapping & @index.  If there is a page in the
 * cache, the head page is returned locked and with an increased refcount.
 *
 * If the slot holds a shadow entry of a previously evicted page, or a
 * swap entry from shmem/tmpfs, it is returned.
 *
 * Context: May sleep.
 * Return: The head page or shadow entry, %NULL if nothing is found.
 */
struct page *find_lock_entry(struct address_space *mapping, pgoff_t index)
{
	struct page *page;

repeat:
	page = find_get_entry(mapping, index);
	if (page && !xa_is_value(page)) {
		lock_page(page);
		/* Has the page been truncated? */
		if (unlikely(page->mapping != mapping)) {
			unlock_page(page);
			put_page(page);
			goto repeat;
		}
		VM_BUG_ON_PAGE(!thp_contains(page, index), page);
	}
	return page;
}

/**
 * pagecache_get_page - Find and get a reference to a page.
 * @mapping: The address_space to search.
 * @index: The page index.
 * @fgp_flags: %FGP flags modify how the page is returned.
 * @gfp_mask: Memory allocation flags to use if %FGP_CREAT is specified.
 *
 * Looks up the page cache entry at @mapping & @index.
 *
 * @fgp_flags can be zero or more of these flags:
 *
 * * %FGP_ACCESSED - The page will be marked accessed.
 * * %FGP_LOCK - The page is returned locked.
 * * %FGP_HEAD - If the page is present and a THP, return the head page
 *   rather than the exact page specified by the index.
 * * %FGP_CREAT - If no page is present then a new page is allocated using
 *   @gfp_mask and added to the page cache and the VM's LRU list.
 *   The page is returned locked and with an increased refcount.
 * * %FGP_FOR_MMAP - The caller wants to do its own locking dance if the
 *   page is already in cache.  If the page was allocated, unlock it before
 *   returning so the caller can do the same dance.
 * * %FGP_WRITE - The page will be written
 * * %FGP_NOFS - __GFP_FS will get cleared in gfp mask
 * * %FGP_NOWAIT - Don't get blocked by page lock
 *
 * If %FGP_LOCK or %FGP_CREAT are specified then the function may sleep even
 * if the %GFP flags specified for %FGP_CREAT are atomic.
 *
 * If there is a page cache page, it is returned with an increased refcount.
 *
 * Return: The found page or %NULL otherwise.
 */
struct page *pagecache_get_page(struct address_space *mapping, pgoff_t index,
		int fgp_flags, gfp_t gfp_mask)
{
	struct page *page;

repeat:
	page = find_get_entry(mapping, index);
	if (xa_is_value(page))
		page = NULL;

	trace_android_vh_pagecache_get_page(mapping, index, fgp_flags,
					gfp_mask, page);
	if (!page)
		goto no_page;

	if (fgp_flags & FGP_LOCK) {
		if (fgp_flags & FGP_NOWAIT) {
			if (!trylock_page(page)) {
				put_page(page);
				return NULL;
			}
		} else {
			lock_page(page);
		}

		/* Has the page been truncated? */
		if (unlikely(page->mapping != mapping)) {
			unlock_page(page);
			put_page(page);
			goto repeat;
		}
		VM_BUG_ON_PAGE(!thp_contains(page, index), page);
	}

	if (fgp_flags & FGP_ACCESSED)
		mark_page_accessed(page);
	else if (fgp_flags & FGP_WRITE) {
		/* Clear idle flag for buffer write */
		if (page_is_idle(page))
			clear_page_idle(page);
	}
	if (!(fgp_flags & FGP_HEAD))
		page = find_subpage(page, index);

no_page:
	if (!page && (fgp_flags & FGP_CREAT)) {
		int err;
		if ((fgp_flags & FGP_WRITE) && mapping_can_writeback(mapping))
			gfp_mask |= __GFP_WRITE;
		if (fgp_flags & FGP_NOFS)
			gfp_mask &= ~__GFP_FS;

		page = __page_cache_alloc(gfp_mask);
		if (!page)
			return NULL;

		if (WARN_ON_ONCE(!(fgp_flags & (FGP_LOCK | FGP_FOR_MMAP))))
			fgp_flags |= FGP_LOCK;

		/* Init accessed so avoid atomic mark_page_accessed later */
		if (fgp_flags & FGP_ACCESSED)
			__SetPageReferenced(page);

		err = add_to_page_cache_lru(page, mapping, index, gfp_mask);
		if (unlikely(err)) {
			put_page(page);
			page = NULL;
			if (err == -EEXIST)
				goto repeat;
		}

		/*
		 * add_to_page_cache_lru locks the page, and for mmap we expect
		 * an unlocked page.
		 */
		if (page && (fgp_flags & FGP_FOR_MMAP))
			unlock_page(page);
	}

	return page;
}
EXPORT_SYMBOL(pagecache_get_page);

/**
 * find_get_entries - gang pagecache lookup
 * @mapping:	The address_space to search
 * @start:	The starting page cache index
 * @nr_entries:	The maximum number of entries
 * @entries:	Where the resulting entries are placed
 * @indices:	The cache indices corresponding to the entries in @entries
 *
 * find_get_entries() will search for and return a group of up to
 * @nr_entries entries in the mapping.  The entries are placed at
 * @entries.  find_get_entries() takes a reference against any actual
 * pages it returns.
 *
 * The search returns a group of mapping-contiguous page cache entries
 * with ascending indexes.  There may be holes in the indices due to
 * not-present pages.
 *
 * Any shadow entries of evicted pages, or swap entries from
 * shmem/tmpfs, are included in the returned array.
 *
 * If it finds a Transparent Huge Page, head or tail, find_get_entries()
 * stops at that page: the caller is likely to have a better way to handle
 * the compound page as a whole, and then skip its extent, than repeatedly
 * calling find_get_entries() to return all its tails.
 *
 * Return: the number of pages and shadow entries which were found.
 */
unsigned find_get_entries(struct address_space *mapping,
			  pgoff_t start, unsigned int nr_entries,
			  struct page **entries, pgoff_t *indices)
{
	XA_STATE(xas, &mapping->i_pages, start);
	struct page *page;
	unsigned int ret = 0;

	if (!nr_entries)
		return 0;

	rcu_read_lock();
	xas_for_each(&xas, page, ULONG_MAX) {
		if (xas_retry(&xas, page))
			continue;
		/*
		 * A shadow entry of a recently evicted page, a swap
		 * entry from shmem/tmpfs or a DAX entry.  Return it
		 * without attempting to raise page count.
		 */
		if (xa_is_value(page))
			goto export;

		if (!page_cache_get_speculative(page))
			goto retry;

		/* Has the page moved or been split? */
		if (unlikely(page != xas_reload(&xas)))
			goto put_page;

		/*
		 * Terminate early on finding a THP, to allow the caller to
		 * handle it all at once; but continue if this is hugetlbfs.
		 */
		if (PageTransHuge(page) && !PageHuge(page)) {
			page = find_subpage(page, xas.xa_index);
			nr_entries = ret + 1;
		}
export:
		indices[ret] = xas.xa_index;
		entries[ret] = page;
		if (++ret == nr_entries)
			break;
		continue;
put_page:
		put_page(page);
retry:
		xas_reset(&xas);
	}
	rcu_read_unlock();
	return ret;
}

/**
 * find_get_pages_range - gang pagecache lookup
 * @mapping:	The address_space to search
 * @start:	The starting page index
 * @end:	The final page index (inclusive)
 * @nr_pages:	The maximum number of pages
 * @pages:	Where the resulting pages are placed
 *
 * find_get_pages_range() will search for and return a group of up to @nr_pages
 * pages in the mapping starting at index @start and up to index @end
 * (inclusive).  The pages are placed at @pages.  find_get_pages_range() takes
 * a reference against the returned pages.
 *
 * The search returns a group of mapping-contiguous pages with ascending
 * indexes.  There may be holes in the indices due to not-present pages.
 * We also update @start to index the next page for the traversal.
 *
 * Return: the number of pages which were found. If this number is
 * smaller than @nr_pages, the end of specified range has been
 * reached.
 */
unsigned find_get_pages_range(struct address_space *mapping, pgoff_t *start,
			      pgoff_t end, unsigned int nr_pages,
			      struct page **pages)
{
	XA_STATE(xas, &mapping->i_pages, *start);
	struct page *page;
	unsigned ret = 0;

	if (unlikely(!nr_pages))
		return 0;

	rcu_read_lock();
	xas_for_each(&xas, page, end) {
		if (xas_retry(&xas, page))
			continue;
		/* Skip over shadow, swap and DAX entries */
		if (xa_is_value(page))
			continue;

		if (!page_cache_get_speculative(page))
			goto retry;

		/* Has the page moved or been split? */
		if (unlikely(page != xas_reload(&xas)))
			goto put_page;

		pages[ret] = find_subpage(page, xas.xa_index);
		if (++ret == nr_pages) {
			*start = xas.xa_index + 1;
			goto out;
		}
		continue;
put_page:
		put_page(page);
retry:
		xas_reset(&xas);
	}

	/*
	 * We come here when there is no page beyond @end. We take care to not
	 * overflow the index @start as it confuses some of the callers. This
	 * breaks the iteration when there is a page at index -1 but that is
	 * already broken anyway.
	 */
	if (end == (pgoff_t)-1)
		*start = (pgoff_t)-1;
	else
		*start = end + 1;
out:
	rcu_read_unlock();

	return ret;
}

/**
 * find_get_pages_contig - gang contiguous pagecache lookup
 * @mapping:	The address_space to search
 * @index:	The starting page index
 * @nr_pages:	The maximum number of pages
 * @pages:	Where the resulting pages are placed
 *
 * find_get_pages_contig() works exactly like find_get_pages(), except
 * that the returned number of pages are guaranteed to be contiguous.
 *
 * Return: the number of pages which were found.
 */
unsigned find_get_pages_contig(struct address_space *mapping, pgoff_t index,
			       unsigned int nr_pages, struct page **pages)
{
	XA_STATE(xas, &mapping->i_pages, index);
	struct page *page;
	unsigned int ret = 0;

	if (unlikely(!nr_pages))
		return 0;

	rcu_read_lock();
	for (page = xas_load(&xas); page; page = xas_next(&xas)) {
		if (xas_retry(&xas, page))
			continue;
		/*
		 * If the entry has been swapped out, we can stop looking.
		 * No current caller is looking for DAX entries.
		 */
		if (xa_is_value(page))
			break;

		if (!page_cache_get_speculative(page))
			goto retry;

		/* Has the page moved or been split? */
		if (unlikely(page != xas_reload(&xas)))
			goto put_page;

		pages[ret] = find_subpage(page, xas.xa_index);
		if (++ret == nr_pages)
			break;
		continue;
put_page:
		put_page(page);
retry:
		xas_reset(&xas);
	}
	rcu_read_unlock();
	return ret;
}
EXPORT_SYMBOL(find_get_pages_contig);

/**
 * find_get_pages_range_tag - find and return pages in given range matching @tag
 * @mapping:	the address_space to search
 * @index:	the starting page index
 * @end:	The final page index (inclusive)
 * @tag:	the tag index
 * @nr_pages:	the maximum number of pages
 * @pages:	where the resulting pages are placed
 *
 * Like find_get_pages, except we only return pages which are tagged with
 * @tag.   We update @index to index the next page for the traversal.
 *
 * Return: the number of pages which were found.
 */
unsigned find_get_pages_range_tag(struct address_space *mapping, pgoff_t *index,
			pgoff_t end, xa_mark_t tag, unsigned int nr_pages,
			struct page **pages)
{
	XA_STATE(xas, &mapping->i_pages, *index);
	struct page *page;
	unsigned ret = 0;

	if (unlikely(!nr_pages))
		return 0;

	rcu_read_lock();
	xas_for_each_marked(&xas, page, end, tag) {
		if (xas_retry(&xas, page))
			continue;
		/*
		 * Shadow entries should never be tagged, but this iteration
		 * is lockless so there is a window for page reclaim to evict
		 * a page we saw tagged.  Skip over it.
		 */
		if (xa_is_value(page))
			continue;

		if (!page_cache_get_speculative(page))
			goto retry;

		/* Has the page moved or been split? */
		if (unlikely(page != xas_reload(&xas)))
			goto put_page;

		pages[ret] = find_subpage(page, xas.xa_index);
		if (++ret == nr_pages) {
			*index = xas.xa_index + 1;
			goto out;
		}
		continue;
put_page:
		put_page(page);
retry:
		xas_reset(&xas);
	}

	/*
	 * We come here when we got to @end. We take care to not overflow the
	 * index @index as it confuses some of the callers. This breaks the
	 * iteration when there is a page at index -1 but that is already
	 * broken anyway.
	 */
	if (end == (pgoff_t)-1)
		*index = (pgoff_t)-1;
	else
		*index = end + 1;
out:
	rcu_read_unlock();

	return ret;
}
EXPORT_SYMBOL(find_get_pages_range_tag);

/*
 * CD/DVDs are error prone. When a medium error occurs, the driver may fail
 * a _large_ part of the i/o request. Imagine the worst scenario:
 *
 *      ---R__________________________________________B__________
 *         ^ reading here                             ^ bad block(assume 4k)
 *
 * read(R) => miss => readahead(R...B) => media error => frustrating retries
 * => failing the whole request => read(R) => read(R+1) =>
 * readahead(R+1...B+1) => bang => read(R+2) => read(R+3) =>
 * readahead(R+3...B+2) => bang => read(R+3) => read(R+4) =>
 * readahead(R+4...B+3) => bang => read(R+4) => read(R+5) => ......
 *
 * It is going insane. Fix it by quickly scaling down the readahead size.
 */
static void shrink_readahead_size_eio(struct file_ra_state *ra)
{
	ra->ra_pages /= 4;
}

/**
 * generic_file_buffered_read - generic file read routine
 * @iocb:	the iocb to read
 * @iter:	data destination
 * @written:	already copied
 *
 * This is a generic file read routine, and uses the
 * mapping->a_ops->readpage() function for the actual low-level stuff.
 *
 * This is really ugly. But the goto's actually try to clarify some
 * of the logic when it comes to error handling etc.
 *
 * Return:
 * * total number of bytes copied, including those the were already @written
 * * negative error code if nothing was copied
 */
ssize_t generic_file_buffered_read(struct kiocb *iocb,
		struct iov_iter *iter, ssize_t written)
{
	struct file *filp = iocb->ki_filp;
	struct address_space *mapping = filp->f_mapping;
	struct inode *inode = mapping->host;
	struct file_ra_state *ra = &filp->f_ra;
	loff_t *ppos = &iocb->ki_pos;
	pgoff_t index;
	pgoff_t last_index;
	pgoff_t prev_index;
	unsigned long offset;      /* offset into pagecache page */
	unsigned int prev_offset;
	int error = 0;

	if (unlikely(*ppos >= inode->i_sb->s_maxbytes))
		return 0;
	iov_iter_truncate(iter, inode->i_sb->s_maxbytes);

	index = *ppos >> PAGE_SHIFT;
	prev_index = ra->prev_pos >> PAGE_SHIFT;
	prev_offset = ra->prev_pos & (PAGE_SIZE-1);
	last_index = (*ppos + iter->count + PAGE_SIZE-1) >> PAGE_SHIFT;
	offset = *ppos & ~PAGE_MASK;

	/*
	 * If we've already successfully copied some data, then we
	 * can no longer safely return -EIOCBQUEUED. Hence mark
	 * an async read NOWAIT at that point.
	 */
	if (written && (iocb->ki_flags & IOCB_WAITQ))
		iocb->ki_flags |= IOCB_NOWAIT;

	for (;;) {
		struct page *page;
		pgoff_t end_index;
		loff_t isize;
		unsigned long nr, ret;

		cond_resched();
find_page:
		if (fatal_signal_pending(current)) {
			error = -EINTR;
			goto out;
		}

		page = find_get_page(mapping, index);
		if (!page) {
			if (iocb->ki_flags & IOCB_NOIO)
				goto would_block;
			page_cache_sync_readahead(mapping,
					ra, filp,
					index, last_index - index);
			page = find_get_page(mapping, index);
			if (unlikely(page == NULL))
				goto no_cached_page;
		}
		if (PageReadahead(page)) {
			if (iocb->ki_flags & IOCB_NOIO) {
				put_page(page);
				goto out;
			}
			page_cache_async_readahead(mapping,
					ra, filp, page,
					index, last_index - index);
		}
		if (!PageUptodate(page)) {
			/*
			 * See comment in do_read_cache_page on why
			 * wait_on_page_locked is used to avoid unnecessarily
			 * serialisations and why it's safe.
			 */
			if (iocb->ki_flags & IOCB_WAITQ) {
				if (written) {
					put_page(page);
					goto out;
				}
				error = wait_on_page_locked_async(page,
								iocb->ki_waitq);
			} else {
				if (iocb->ki_flags & IOCB_NOWAIT) {
					put_page(page);
					goto would_block;
				}
				error = wait_on_page_locked_killable(page);
			}
			if (unlikely(error))
				goto readpage_error;
			if (PageUptodate(page))
				goto page_ok;

			if (inode->i_blkbits == PAGE_SHIFT ||
					!mapping->a_ops->is_partially_uptodate)
				goto page_not_up_to_date;
			/* pipes can't handle partially uptodate pages */
			if (unlikely(iov_iter_is_pipe(iter)))
				goto page_not_up_to_date;
			if (!trylock_page(page))
				goto page_not_up_to_date;
			/* Did it get truncated before we got the lock? */
			if (!page->mapping)
				goto page_not_up_to_date_locked;
			if (!mapping->a_ops->is_partially_uptodate(page,
							offset, iter->count))
				goto page_not_up_to_date_locked;
			unlock_page(page);
		}
page_ok:
		/*
		 * i_size must be checked after we know the page is Uptodate.
		 *
		 * Checking i_size after the check allows us to calculate
		 * the correct value for "nr", which means the zero-filled
		 * part of the page is not copied back to userspace (unless
		 * another truncate extends the file - this is desired though).
		 */

		isize = i_size_read(inode);
		end_index = (isize - 1) >> PAGE_SHIFT;
		if (unlikely(!isize || index > end_index)) {
			put_page(page);
			goto out;
		}

		/* nr is the maximum number of bytes to copy from this page */
		nr = PAGE_SIZE;
		if (index == end_index) {
			nr = ((isize - 1) & ~PAGE_MASK) + 1;
			if (nr <= offset) {
				put_page(page);
				goto out;
			}
		}
		nr = nr - offset;

		/* If users can be writing to this page using arbitrary
		 * virtual addresses, take care about potential aliasing
		 * before reading the page on the kernel side.
		 */
		if (mapping_writably_mapped(mapping))
			flush_dcache_page(page);

		/*
		 * When a sequential read accesses a page several times,
		 * only mark it as accessed the first time.
		 */
		if (prev_index != index || offset != prev_offset)
			mark_page_accessed(page);
		prev_index = index;

		/*
		 * Ok, we have the page, and it's up-to-date, so
		 * now we can copy it to user space...
		 */

		ret = copy_page_to_iter(page, offset, nr, iter);
		offset += ret;
		index += offset >> PAGE_SHIFT;
		offset &= ~PAGE_MASK;
		prev_offset = offset;

		put_page(page);
		written += ret;
		if (!iov_iter_count(iter))
			goto out;
		if (ret < nr) {
			error = -EFAULT;
			goto out;
		}
		continue;

page_not_up_to_date:
		/* Get exclusive access to the page ... */
		if (iocb->ki_flags & IOCB_WAITQ) {
			if (written) {
				put_page(page);
				goto out;
			}
			error = lock_page_async(page, iocb->ki_waitq);
		} else {
			error = lock_page_killable(page);
		}
		if (unlikely(error))
			goto readpage_error;

page_not_up_to_date_locked:
		/* Did it get truncated before we got the lock? */
		if (!page->mapping) {
			unlock_page(page);
			put_page(page);
			continue;
		}

		/* Did somebody else fill it already? */
		if (PageUptodate(page)) {
			unlock_page(page);
			goto page_ok;
		}

readpage:
		if (iocb->ki_flags & (IOCB_NOIO | IOCB_NOWAIT)) {
			unlock_page(page);
			put_page(page);
			goto would_block;
		}
		/*
		 * A previous I/O error may have been due to temporary
		 * failures, eg. multipath errors.
		 * PG_error will be set again if readpage fails.
		 */
		ClearPageError(page);
		/* Start the actual read. The read will unlock the page. */
		error = mapping->a_ops->readpage(filp, page);

		if (unlikely(error)) {
			if (error == AOP_TRUNCATED_PAGE) {
				put_page(page);
				error = 0;
				goto find_page;
			}
			goto readpage_error;
		}

		if (!PageUptodate(page)) {
			if (iocb->ki_flags & IOCB_WAITQ) {
				if (written) {
					put_page(page);
					goto out;
				}
				error = lock_page_async(page, iocb->ki_waitq);
			} else {
				error = lock_page_killable(page);
			}

			if (unlikely(error))
				goto readpage_error;
			if (!PageUptodate(page)) {
				if (page->mapping == NULL) {
					/*
					 * invalidate_mapping_pages got it
					 */
					unlock_page(page);
					put_page(page);
					goto find_page;
				}
				unlock_page(page);
				shrink_readahead_size_eio(ra);
				error = -EIO;
				goto readpage_error;
			}
			unlock_page(page);
		}

		goto page_ok;

readpage_error:
		/* UHHUH! A synchronous read error occurred. Report it */
		put_page(page);
		goto out;

no_cached_page:
		/*
		 * Ok, it wasn't cached, so we need to create a new
		 * page..
		 */
		page = page_cache_alloc(mapping);
		if (!page) {
			error = -ENOMEM;
			goto out;
		}
		error = add_to_page_cache_lru(page, mapping, index,
				mapping_gfp_constraint(mapping, GFP_KERNEL));
		if (error) {
			put_page(page);
			if (error == -EEXIST) {
				error = 0;
				goto find_page;
			}
			goto out;
		}
		goto readpage;
	}

would_block:
	error = -EAGAIN;
out:
	ra->prev_pos = prev_index;
	ra->prev_pos <<= PAGE_SHIFT;
	ra->prev_pos |= prev_offset;

	*ppos = ((loff_t)index << PAGE_SHIFT) + offset;
	file_accessed(filp);
	return written ? written : error;
}
EXPORT_SYMBOL_GPL(generic_file_buffered_read);

/**
 * generic_file_read_iter - generic filesystem read routine
 * @iocb:	kernel I/O control block
 * @iter:	destination for the data read
 *
 * This is the "read_iter()" routine for all filesystems
 * that can use the page cache directly.
 *
 * The IOCB_NOWAIT flag in iocb->ki_flags indicates that -EAGAIN shall
 * be returned when no data can be read without waiting for I/O requests
 * to complete; it doesn't prevent readahead.
 *
 * The IOCB_NOIO flag in iocb->ki_flags indicates that no new I/O
 * requests shall be made for the read or for readahead.  When no data
 * can be read, -EAGAIN shall be returned.  When readahead would be
 * triggered, a partial, possibly empty read shall be returned.
 *
 * Return:
 * * number of bytes copied, even for partial reads
 * * negative error code (or 0 if IOCB_NOIO) if nothing was read
 */
ssize_t
generic_file_read_iter(struct kiocb *iocb, struct iov_iter *iter)
{
	size_t count = iov_iter_count(iter);
	ssize_t retval = 0;

	if (!count)
		goto out; /* skip atime */

	if (iocb->ki_flags & IOCB_DIRECT) {
		struct file *file = iocb->ki_filp;
		struct address_space *mapping = file->f_mapping;
		struct inode *inode = mapping->host;
		loff_t size;

		size = i_size_read(inode);
		if (iocb->ki_flags & IOCB_NOWAIT) {
			if (filemap_range_has_page(mapping, iocb->ki_pos,
						   iocb->ki_pos + count - 1))
				return -EAGAIN;
		} else {
			retval = filemap_write_and_wait_range(mapping,
						iocb->ki_pos,
					        iocb->ki_pos + count - 1);
			if (retval < 0)
				goto out;
		}

		file_accessed(file);

		retval = mapping->a_ops->direct_IO(iocb, iter);
		if (retval >= 0) {
			iocb->ki_pos += retval;
			count -= retval;
		}
		iov_iter_revert(iter, count - iov_iter_count(iter));

		/*
		 * Btrfs can have a short DIO read if we encounter
		 * compressed extents, so if there was an error, or if
		 * we've already read everything we wanted to, or if
		 * there was a short read because we hit EOF, go ahead
		 * and return.  Otherwise fallthrough to buffered io for
		 * the rest of the read.  Buffered reads will not work for
		 * DAX files, so don't bother trying.
		 */
		if (retval < 0 || !count || iocb->ki_pos >= size ||
		    IS_DAX(inode))
			goto out;
	}

	retval = generic_file_buffered_read(iocb, iter, retval);
out:
	return retval;
}
EXPORT_SYMBOL(generic_file_read_iter);

#ifdef CONFIG_MMU
#define MMAP_LOTSAMISS  (100)
/*
 * lock_page_maybe_drop_mmap - lock the page, possibly dropping the mmap_lock
 * @vmf - the vm_fault for this fault.
 * @page - the page to lock.
 * @fpin - the pointer to the file we may pin (or is already pinned).
 *
 * This works similar to lock_page_or_retry in that it can drop the mmap_lock.
 * It differs in that it actually returns the page locked if it returns 1 and 0
 * if it couldn't lock the page.  If we did have to drop the mmap_lock then fpin
 * will point to the pinned file and needs to be fput()'ed at a later point.
 */
static int lock_page_maybe_drop_mmap(struct vm_fault *vmf, struct page *page,
				     struct file **fpin)
{
	if (trylock_page(page))
		return 1;

	/*
	 * NOTE! This will make us return with VM_FAULT_RETRY, but with
	 * the mmap_lock still held. That's how FAULT_FLAG_RETRY_NOWAIT
	 * is supposed to work. We have way too many special cases..
	 */
	if (vmf->flags & FAULT_FLAG_RETRY_NOWAIT)
		return 0;

	*fpin = maybe_unlock_mmap_for_io(vmf, *fpin);
	if (vmf->flags & FAULT_FLAG_KILLABLE) {
		if (__lock_page_killable(page)) {
			/*
			 * We didn't have the right flags to drop the mmap_lock,
			 * but all fault_handlers only check for fatal signals
			 * if we return VM_FAULT_RETRY, so we need to drop the
			 * mmap_lock here and return 0 if we don't have a fpin.
			 */
			if (*fpin == NULL)
				mmap_read_unlock(vmf->vma->vm_mm);
			return 0;
		}
	} else
		__lock_page(page);
	return 1;
}


/*
 * Synchronous readahead happens when we don't even find a page in the page
 * cache at all.  We don't want to perform IO under the mmap sem, so if we have
 * to drop the mmap sem we return the file that was pinned in order for us to do
 * that.  If we didn't pin a file then we return NULL.  The file that is
 * returned needs to be fput()'ed when we're done with it.
 */
static struct file *do_sync_mmap_readahead(struct vm_fault *vmf)
{
	struct file *file = vmf->vma->vm_file;
	struct file_ra_state *ra = &file->f_ra;
	struct address_space *mapping = file->f_mapping;
	DEFINE_READAHEAD(ractl, file, mapping, vmf->pgoff);
	struct file *fpin = NULL;
	unsigned int mmap_miss;

	/* If we don't want any read-ahead, don't bother */
	if (vmf->vma->vm_flags & VM_RAND_READ)
		return fpin;
	if (!ra->ra_pages)
		return fpin;

	if (vmf->vma->vm_flags & VM_SEQ_READ) {
		fpin = maybe_unlock_mmap_for_io(vmf, fpin);
		page_cache_sync_ra(&ractl, ra, ra->ra_pages);
		return fpin;
	}

	/* Avoid banging the cache line if not needed */
	mmap_miss = READ_ONCE(ra->mmap_miss);
	if (mmap_miss < MMAP_LOTSAMISS * 10)
		WRITE_ONCE(ra->mmap_miss, ++mmap_miss);

	/*
	 * Do we miss much more than hit in this file? If so,
	 * stop bothering with read-ahead. It will only hurt.
	 */
	if (mmap_miss > MMAP_LOTSAMISS)
		return fpin;

	/*
	 * mmap read-around
	 */
	fpin = maybe_unlock_mmap_for_io(vmf, fpin);
	ra->start = max_t(long, 0, vmf->pgoff - ra->ra_pages / 2);
	ra->size = ra->ra_pages;
	ra->async_size = ra->ra_pages / 4;
	ractl._index = ra->start;
	do_page_cache_ra(&ractl, ra->size, ra->async_size);
	return fpin;
}

/*
 * Asynchronous readahead happens when we find the page and PG_readahead,
 * so we want to possibly extend the readahead further.  We return the file that
 * was pinned if we have to drop the mmap_lock in order to do IO.
 */
static struct file *do_async_mmap_readahead(struct vm_fault *vmf,
					    struct page *page)
{
	struct file *file = vmf->vma->vm_file;
	struct file_ra_state *ra = &file->f_ra;
	struct address_space *mapping = file->f_mapping;
	struct file *fpin = NULL;
	unsigned int mmap_miss;
	pgoff_t offset = vmf->pgoff;

	/* If we don't want any read-ahead, don't bother */
	if (vmf->vma->vm_flags & VM_RAND_READ || !ra->ra_pages)
		return fpin;
	mmap_miss = READ_ONCE(ra->mmap_miss);
	if (mmap_miss)
		WRITE_ONCE(ra->mmap_miss, --mmap_miss);
	if (PageReadahead(page)) {
		fpin = maybe_unlock_mmap_for_io(vmf, fpin);
		page_cache_async_readahead(mapping, ra, file,
					   page, offset, ra->ra_pages);
	}
	return fpin;
}

/**
 * filemap_fault - read in file data for page fault handling
 * @vmf:	struct vm_fault containing details of the fault
 *
 * filemap_fault() is invoked via the vma operations vector for a
 * mapped memory region to read in file data during a page fault.
 *
 * The goto's are kind of ugly, but this streamlines the normal case of having
 * it in the page cache, and handles the special cases reasonably without
 * having a lot of duplicated code.
 *
 * vma->vm_mm->mmap_lock must be held on entry.
 *
 * If our return value has VM_FAULT_RETRY set, it's because the mmap_lock
 * may be dropped before doing I/O or by lock_page_maybe_drop_mmap().
 *
 * If our return value does not have VM_FAULT_RETRY set, the mmap_lock
 * has not been released.
 *
 * We never return with VM_FAULT_RETRY and a bit from VM_FAULT_ERROR set.
 *
 * Return: bitwise-OR of %VM_FAULT_ codes.
 */
vm_fault_t filemap_fault(struct vm_fault *vmf)
{
	int error;
	struct file *file = vmf->vma->vm_file;
	struct file *fpin = NULL;
	struct address_space *mapping = file->f_mapping;
	struct file_ra_state *ra = &file->f_ra;
	struct inode *inode = mapping->host;
	pgoff_t offset = vmf->pgoff;
	pgoff_t max_off;
	struct page *page = NULL;
	vm_fault_t ret = 0;
	bool retry = false;

	max_off = DIV_ROUND_UP(i_size_read(inode), PAGE_SIZE);
	if (unlikely(offset >= max_off))
		return VM_FAULT_SIGBUS;

	trace_android_vh_filemap_fault_get_page(vmf, &page, &retry);
	if (unlikely(retry))
		goto out_retry;
	if (unlikely(page))
		goto page_ok;

	/*
	 * Do we have something in the page cache already?
	 */
	page = find_get_page(mapping, offset);
	if (likely(page) && !(vmf->flags & FAULT_FLAG_TRIED)) {
		/*
		 * We found the page, so try async readahead before
		 * waiting for the lock.
		 */
		fpin = do_async_mmap_readahead(vmf, page);
	} else if (!page) {
		/* No page in the page cache at all */
		count_vm_event(PGMAJFAULT);
		count_memcg_event_mm(vmf->vma->vm_mm, PGMAJFAULT);
		ret = VM_FAULT_MAJOR;
		fpin = do_sync_mmap_readahead(vmf);
retry_find:
		page = pagecache_get_page(mapping, offset,
					  FGP_CREAT|FGP_FOR_MMAP,
					  vmf->gfp_mask);
		if (!page) {
			if (fpin)
				goto out_retry;
			return VM_FAULT_OOM;
		}
	}

	if (!lock_page_maybe_drop_mmap(vmf, page, &fpin))
		goto out_retry;

	/* Did it get truncated? */
	if (unlikely(compound_head(page)->mapping != mapping)) {
		unlock_page(page);
		put_page(page);
		goto retry_find;
	}
	VM_BUG_ON_PAGE(page_to_pgoff(page) != offset, page);

	/*
	 * We have a locked page in the page cache, now we need to check
	 * that it's up-to-date. If not, it is going to be due to an error.
	 */
	if (unlikely(!PageUptodate(page)))
		goto page_not_uptodate;

	/*
	 * We've made it this far and we had to drop our mmap_lock, now is the
	 * time to return to the upper layer and have it re-find the vma and
	 * redo the fault.
	 */
	if (fpin) {
		unlock_page(page);
		goto out_retry;
	}

page_ok:
	/*
	 * Found the page and have a reference on it.
	 * We must recheck i_size under page lock.
	 */
	max_off = DIV_ROUND_UP(i_size_read(inode), PAGE_SIZE);
	if (unlikely(offset >= max_off)) {
		unlock_page(page);
		put_page(page);
		return VM_FAULT_SIGBUS;
	}

	vmf->page = page;
	return ret | VM_FAULT_LOCKED;

page_not_uptodate:
	/*
	 * Umm, take care of errors if the page isn't up-to-date.
	 * Try to re-read it _once_. We do this synchronously,
	 * because there really aren't any performance issues here
	 * and we need to check for errors.
	 */
	ClearPageError(page);
	fpin = maybe_unlock_mmap_for_io(vmf, fpin);
	error = mapping->a_ops->readpage(file, page);
	if (!error) {
		wait_on_page_locked(page);
		if (!PageUptodate(page))
			error = -EIO;
	}
	if (fpin)
		goto out_retry;
	put_page(page);

	if (!error || error == AOP_TRUNCATED_PAGE)
		goto retry_find;

	shrink_readahead_size_eio(ra);
	return VM_FAULT_SIGBUS;

out_retry:
	/*
	 * We dropped the mmap_lock, we need to return to the fault handler to
	 * re-find the vma and come back and find our hopefully still populated
	 * page.
	 */
	if (page) {
		trace_android_vh_filemap_fault_cache_page(vmf, page);
		put_page(page);
	}
	if (fpin)
		fput(fpin);
	return ret | VM_FAULT_RETRY;
}
EXPORT_SYMBOL(filemap_fault);

static bool filemap_map_pmd(struct vm_fault *vmf, struct page *page)
{
	struct mm_struct *mm = vmf->vma->vm_mm;

	/* Huge page is mapped? No need to proceed. */
	if (pmd_trans_huge(*vmf->pmd)) {
		unlock_page(page);
		put_page(page);
		return true;
	}

	if (pmd_none(*vmf->pmd) && PageTransHuge(page)) {
	    vm_fault_t ret = do_set_pmd(vmf, page);
	    if (!ret) {
		    /* The page is mapped successfully, reference consumed. */
		    unlock_page(page);
		    return true;
	    }
	}

	if (pmd_none(*vmf->pmd)) {
		if (vmf->flags & FAULT_FLAG_SPECULATIVE) {
			unlock_page(page);
			put_page(page);
			return true;
		}
		vmf->ptl = pmd_lock(mm, vmf->pmd);
		if (likely(pmd_none(*vmf->pmd))) {
			mm_inc_nr_ptes(mm);
			pmd_populate(mm, vmf->pmd, vmf->prealloc_pte);
			vmf->prealloc_pte = NULL;
		}
		spin_unlock(vmf->ptl);
	}

	/* See comment in handle_pte_fault() */
	if (pmd_devmap_trans_unstable(vmf->pmd)) {
		unlock_page(page);
		put_page(page);
		return true;
	}

	return false;
}

static struct page *next_uptodate_page(struct page *page,
				       struct address_space *mapping,
				       struct xa_state *xas, pgoff_t end_pgoff)
{
	unsigned long max_idx;

	do {
		if (!page)
			return NULL;
		if (xas_retry(xas, page))
			continue;
		if (xa_is_value(page))
			continue;
		if (PageLocked(page))
			continue;
		if (!page_cache_get_speculative(page))
			continue;
		/* Has the page moved or been split? */
		if (unlikely(page != xas_reload(xas)))
			goto skip;
		if (!PageUptodate(page) || PageReadahead(page))
			goto skip;
		if (PageHWPoison(page))
			goto skip;
		if (!trylock_page(page))
			goto skip;
		if (page->mapping != mapping)
			goto unlock;
		if (!PageUptodate(page))
			goto unlock;
		max_idx = DIV_ROUND_UP(i_size_read(mapping->host), PAGE_SIZE);
		if (xas->xa_index >= max_idx)
			goto unlock;
		return page;
unlock:
		unlock_page(page);
skip:
		put_page(page);
	} while ((page = xas_next_entry(xas, end_pgoff)) != NULL);

	return NULL;
}

static inline struct page *first_map_page(struct address_space *mapping,
					  struct xa_state *xas,
					  pgoff_t end_pgoff)
{
	return next_uptodate_page(xas_find(xas, end_pgoff),
				  mapping, xas, end_pgoff);
}

static inline struct page *next_map_page(struct address_space *mapping,
					 struct xa_state *xas,
					 pgoff_t end_pgoff)
{
	return next_uptodate_page(xas_next_entry(xas, end_pgoff),
				  mapping, xas, end_pgoff);
}

#ifdef CONFIG_SPECULATIVE_PAGE_FAULT
bool filemap_allow_speculation(void)
{
	return true;
}
EXPORT_SYMBOL_GPL(filemap_allow_speculation);
#endif

vm_fault_t filemap_map_pages(struct vm_fault *vmf,
			     pgoff_t start_pgoff, pgoff_t end_pgoff)
{
	struct vm_area_struct *vma = vmf->vma;
	struct file *file = vma->vm_file;
	struct address_space *mapping = file->f_mapping;
	pgoff_t last_pgoff = start_pgoff;
	unsigned long addr;
	XA_STATE(xas, &mapping->i_pages, start_pgoff);
	struct page *head, *page;
	unsigned int mmap_miss = READ_ONCE(file->f_ra.mmap_miss);
	vm_fault_t ret = 0;

	rcu_read_lock();
	head = first_map_page(mapping, &xas, end_pgoff);
	if (!head)
		goto out;

	if (filemap_map_pmd(vmf, head)) {
		if (pmd_none(*vmf->pmd) &&
				vmf->flags & FAULT_FLAG_SPECULATIVE) {
			ret = VM_FAULT_RETRY;
			goto out;
		}

		ret = VM_FAULT_NOPAGE;
		goto out;
	}

	addr = vma->vm_start + ((start_pgoff - vma->vm_pgoff) << PAGE_SHIFT);
	if (!pte_map_lock_addr(vmf, addr)) {
<<<<<<< HEAD
=======
		unlock_page(head);
		put_page(head);
>>>>>>> 8a30a2ca
		ret = VM_FAULT_RETRY;
		goto out;
	}

	do {
		page = find_subpage(head, xas.xa_index);
		if (PageHWPoison(page))
			goto unlock;

		if (mmap_miss > 0)
			mmap_miss--;

		addr += (xas.xa_index - last_pgoff) << PAGE_SHIFT;
		vmf->pte += xas.xa_index - last_pgoff;
		last_pgoff = xas.xa_index;

		if (!pte_none(*vmf->pte))
			goto unlock;

		/* We're about to handle the fault */
		if (vmf->address == addr)
			ret = VM_FAULT_NOPAGE;

		do_set_pte(vmf, page, addr);
		/* no need to invalidate: a not-present page won't be cached */
		update_mmu_cache(vma, addr, vmf->pte);
		unlock_page(head);
		continue;
unlock:
		unlock_page(head);
		put_page(head);
	} while ((head = next_map_page(mapping, &xas, end_pgoff)) != NULL);
	pte_unmap_unlock(vmf->pte, vmf->ptl);
out:
	rcu_read_unlock();
	WRITE_ONCE(file->f_ra.mmap_miss, mmap_miss);
	return ret;
}
EXPORT_SYMBOL(filemap_map_pages);

vm_fault_t filemap_page_mkwrite(struct vm_fault *vmf)
{
	struct page *page = vmf->page;
	struct inode *inode = file_inode(vmf->vma->vm_file);
	vm_fault_t ret = VM_FAULT_LOCKED;

	sb_start_pagefault(inode->i_sb);
	file_update_time(vmf->vma->vm_file);
	lock_page(page);
	if (page->mapping != inode->i_mapping) {
		unlock_page(page);
		ret = VM_FAULT_NOPAGE;
		goto out;
	}
	/*
	 * We mark the page dirty already here so that when freeze is in
	 * progress, we are guaranteed that writeback during freezing will
	 * see the dirty page and writeprotect it again.
	 */
	set_page_dirty(page);
	wait_for_stable_page(page);
out:
	sb_end_pagefault(inode->i_sb);
	return ret;
}

const struct vm_operations_struct generic_file_vm_ops = {
	.fault		= filemap_fault,
	.map_pages	= filemap_map_pages,
	.page_mkwrite	= filemap_page_mkwrite,
#ifdef CONFIG_SPECULATIVE_PAGE_FAULT
	.allow_speculation = filemap_allow_speculation,
#endif
};

/* This is used for a general mmap of a disk file */

int generic_file_mmap(struct file * file, struct vm_area_struct * vma)
{
	struct address_space *mapping = file->f_mapping;

	if (!mapping->a_ops->readpage)
		return -ENOEXEC;
	file_accessed(file);
	vma->vm_ops = &generic_file_vm_ops;
	return 0;
}

/*
 * This is for filesystems which do not implement ->writepage.
 */
int generic_file_readonly_mmap(struct file *file, struct vm_area_struct *vma)
{
	if ((vma->vm_flags & VM_SHARED) && (vma->vm_flags & VM_MAYWRITE))
		return -EINVAL;
	return generic_file_mmap(file, vma);
}
#else
vm_fault_t filemap_page_mkwrite(struct vm_fault *vmf)
{
	return VM_FAULT_SIGBUS;
}
int generic_file_mmap(struct file * file, struct vm_area_struct * vma)
{
	return -ENOSYS;
}
int generic_file_readonly_mmap(struct file * file, struct vm_area_struct * vma)
{
	return -ENOSYS;
}
#endif /* CONFIG_MMU */

EXPORT_SYMBOL(filemap_page_mkwrite);
EXPORT_SYMBOL(generic_file_mmap);
EXPORT_SYMBOL(generic_file_readonly_mmap);

static struct page *wait_on_page_read(struct page *page)
{
	if (!IS_ERR(page)) {
		wait_on_page_locked(page);
		if (!PageUptodate(page)) {
			put_page(page);
			page = ERR_PTR(-EIO);
		}
	}
	return page;
}

static struct page *do_read_cache_page(struct address_space *mapping,
				pgoff_t index,
				int (*filler)(void *, struct page *),
				void *data,
				gfp_t gfp)
{
	struct page *page;
	int err;
repeat:
	page = find_get_page(mapping, index);
	if (!page) {
		page = __page_cache_alloc(gfp);
		if (!page)
			return ERR_PTR(-ENOMEM);
		err = add_to_page_cache_lru(page, mapping, index, gfp);
		if (unlikely(err)) {
			put_page(page);
			if (err == -EEXIST)
				goto repeat;
			/* Presumably ENOMEM for xarray node */
			return ERR_PTR(err);
		}

filler:
		if (filler)
			err = filler(data, page);
		else
			err = mapping->a_ops->readpage(data, page);

		if (err < 0) {
			put_page(page);
			return ERR_PTR(err);
		}

		page = wait_on_page_read(page);
		if (IS_ERR(page))
			return page;
		goto out;
	}
	if (PageUptodate(page))
		goto out;

	/*
	 * Page is not up to date and may be locked due to one of the following
	 * case a: Page is being filled and the page lock is held
	 * case b: Read/write error clearing the page uptodate status
	 * case c: Truncation in progress (page locked)
	 * case d: Reclaim in progress
	 *
	 * Case a, the page will be up to date when the page is unlocked.
	 *    There is no need to serialise on the page lock here as the page
	 *    is pinned so the lock gives no additional protection. Even if the
	 *    page is truncated, the data is still valid if PageUptodate as
	 *    it's a race vs truncate race.
	 * Case b, the page will not be up to date
	 * Case c, the page may be truncated but in itself, the data may still
	 *    be valid after IO completes as it's a read vs truncate race. The
	 *    operation must restart if the page is not uptodate on unlock but
	 *    otherwise serialising on page lock to stabilise the mapping gives
	 *    no additional guarantees to the caller as the page lock is
	 *    released before return.
	 * Case d, similar to truncation. If reclaim holds the page lock, it
	 *    will be a race with remove_mapping that determines if the mapping
	 *    is valid on unlock but otherwise the data is valid and there is
	 *    no need to serialise with page lock.
	 *
	 * As the page lock gives no additional guarantee, we optimistically
	 * wait on the page to be unlocked and check if it's up to date and
	 * use the page if it is. Otherwise, the page lock is required to
	 * distinguish between the different cases. The motivation is that we
	 * avoid spurious serialisations and wakeups when multiple processes
	 * wait on the same page for IO to complete.
	 */
	wait_on_page_locked(page);
	if (PageUptodate(page))
		goto out;

	/* Distinguish between all the cases under the safety of the lock */
	lock_page(page);

	/* Case c or d, restart the operation */
	if (!page->mapping) {
		unlock_page(page);
		put_page(page);
		goto repeat;
	}

	/* Someone else locked and filled the page in a very small window */
	if (PageUptodate(page)) {
		unlock_page(page);
		goto out;
	}

	/*
	 * A previous I/O error may have been due to temporary
	 * failures.
	 * Clear page error before actual read, PG_error will be
	 * set again if read page fails.
	 */
	ClearPageError(page);
	goto filler;

out:
	mark_page_accessed(page);
	return page;
}

/**
 * read_cache_page - read into page cache, fill it if needed
 * @mapping:	the page's address_space
 * @index:	the page index
 * @filler:	function to perform the read
 * @data:	first arg to filler(data, page) function, often left as NULL
 *
 * Read into the page cache. If a page already exists, and PageUptodate() is
 * not set, try to fill the page and wait for it to become unlocked.
 *
 * If the page does not get brought uptodate, return -EIO.
 *
 * Return: up to date page on success, ERR_PTR() on failure.
 */
struct page *read_cache_page(struct address_space *mapping,
				pgoff_t index,
				int (*filler)(void *, struct page *),
				void *data)
{
	return do_read_cache_page(mapping, index, filler, data,
			mapping_gfp_mask(mapping));
}
EXPORT_SYMBOL(read_cache_page);

/**
 * read_cache_page_gfp - read into page cache, using specified page allocation flags.
 * @mapping:	the page's address_space
 * @index:	the page index
 * @gfp:	the page allocator flags to use if allocating
 *
 * This is the same as "read_mapping_page(mapping, index, NULL)", but with
 * any new page allocations done using the specified allocation flags.
 *
 * If the page does not get brought uptodate, return -EIO.
 *
 * Return: up to date page on success, ERR_PTR() on failure.
 */
struct page *read_cache_page_gfp(struct address_space *mapping,
				pgoff_t index,
				gfp_t gfp)
{
	return do_read_cache_page(mapping, index, NULL, NULL, gfp);
}
EXPORT_SYMBOL(read_cache_page_gfp);

int pagecache_write_begin(struct file *file, struct address_space *mapping,
				loff_t pos, unsigned len, unsigned flags,
				struct page **pagep, void **fsdata)
{
	const struct address_space_operations *aops = mapping->a_ops;

	return aops->write_begin(file, mapping, pos, len, flags,
							pagep, fsdata);
}
EXPORT_SYMBOL(pagecache_write_begin);

int pagecache_write_end(struct file *file, struct address_space *mapping,
				loff_t pos, unsigned len, unsigned copied,
				struct page *page, void *fsdata)
{
	const struct address_space_operations *aops = mapping->a_ops;

	return aops->write_end(file, mapping, pos, len, copied, page, fsdata);
}
EXPORT_SYMBOL(pagecache_write_end);

/*
 * Warn about a page cache invalidation failure during a direct I/O write.
 */
void dio_warn_stale_pagecache(struct file *filp)
{
	static DEFINE_RATELIMIT_STATE(_rs, 86400 * HZ, DEFAULT_RATELIMIT_BURST);
	char pathname[128];
	struct inode *inode = file_inode(filp);
	char *path;

	errseq_set(&inode->i_mapping->wb_err, -EIO);
	if (__ratelimit(&_rs)) {
		path = file_path(filp, pathname, sizeof(pathname));
		if (IS_ERR(path))
			path = "(unknown)";
		pr_crit("Page cache invalidation failure on direct I/O.  Possible data corruption due to collision with buffered I/O!\n");
		pr_crit("File: %s PID: %d Comm: %.20s\n", path, current->pid,
			current->comm);
	}
}

ssize_t
generic_file_direct_write(struct kiocb *iocb, struct iov_iter *from)
{
	struct file	*file = iocb->ki_filp;
	struct address_space *mapping = file->f_mapping;
	struct inode	*inode = mapping->host;
	loff_t		pos = iocb->ki_pos;
	ssize_t		written;
	size_t		write_len;
	pgoff_t		end;

	write_len = iov_iter_count(from);
	end = (pos + write_len - 1) >> PAGE_SHIFT;

	if (iocb->ki_flags & IOCB_NOWAIT) {
		/* If there are pages to writeback, return */
		if (filemap_range_has_page(inode->i_mapping, pos,
					   pos + write_len - 1))
			return -EAGAIN;
	} else {
		written = filemap_write_and_wait_range(mapping, pos,
							pos + write_len - 1);
		if (written)
			goto out;
	}

	/*
	 * After a write we want buffered reads to be sure to go to disk to get
	 * the new data.  We invalidate clean cached page from the region we're
	 * about to write.  We do this *before* the write so that we can return
	 * without clobbering -EIOCBQUEUED from ->direct_IO().
	 */
	written = invalidate_inode_pages2_range(mapping,
					pos >> PAGE_SHIFT, end);
	/*
	 * If a page can not be invalidated, return 0 to fall back
	 * to buffered write.
	 */
	if (written) {
		if (written == -EBUSY)
			return 0;
		goto out;
	}

	written = mapping->a_ops->direct_IO(iocb, from);

	/*
	 * Finally, try again to invalidate clean pages which might have been
	 * cached by non-direct readahead, or faulted in by get_user_pages()
	 * if the source of the write was an mmap'ed region of the file
	 * we're writing.  Either one is a pretty crazy thing to do,
	 * so we don't support it 100%.  If this invalidation
	 * fails, tough, the write still worked...
	 *
	 * Most of the time we do not need this since dio_complete() will do
	 * the invalidation for us. However there are some file systems that
	 * do not end up with dio_complete() being called, so let's not break
	 * them by removing it completely.
	 *
	 * Noticeable example is a blkdev_direct_IO().
	 *
	 * Skip invalidation for async writes or if mapping has no pages.
	 */
	if (written > 0 && mapping->nrpages &&
	    invalidate_inode_pages2_range(mapping, pos >> PAGE_SHIFT, end))
		dio_warn_stale_pagecache(file);

	if (written > 0) {
		pos += written;
		write_len -= written;
		if (pos > i_size_read(inode) && !S_ISBLK(inode->i_mode)) {
			i_size_write(inode, pos);
			mark_inode_dirty(inode);
		}
		iocb->ki_pos = pos;
	}
	iov_iter_revert(from, write_len - iov_iter_count(from));
out:
	return written;
}
EXPORT_SYMBOL(generic_file_direct_write);

/*
 * Find or create a page at the given pagecache position. Return the locked
 * page. This function is specifically for buffered writes.
 */
struct page *grab_cache_page_write_begin(struct address_space *mapping,
					pgoff_t index, unsigned flags)
{
	struct page *page;
	int fgp_flags = FGP_LOCK|FGP_WRITE|FGP_CREAT;

	if (flags & AOP_FLAG_NOFS)
		fgp_flags |= FGP_NOFS;

	page = pagecache_get_page(mapping, index, fgp_flags,
			mapping_gfp_mask(mapping));
	if (page)
		wait_for_stable_page(page);

	return page;
}
EXPORT_SYMBOL(grab_cache_page_write_begin);

ssize_t generic_perform_write(struct file *file,
				struct iov_iter *i, loff_t pos)
{
	struct address_space *mapping = file->f_mapping;
	const struct address_space_operations *a_ops = mapping->a_ops;
	long status = 0;
	ssize_t written = 0;
	unsigned int flags = 0;

	do {
		struct page *page;
		unsigned long offset;	/* Offset into pagecache page */
		unsigned long bytes;	/* Bytes to write to page */
		size_t copied;		/* Bytes copied from user */
		void *fsdata;

		offset = (pos & (PAGE_SIZE - 1));
		bytes = min_t(unsigned long, PAGE_SIZE - offset,
						iov_iter_count(i));

again:
		/*
		 * Bring in the user page that we will copy from _first_.
		 * Otherwise there's a nasty deadlock on copying from the
		 * same page as we're writing to, without it being marked
		 * up-to-date.
		 *
		 * Not only is this an optimisation, but it is also required
		 * to check that the address is actually valid, when atomic
		 * usercopies are used, below.
		 */
		if (unlikely(iov_iter_fault_in_readable(i, bytes))) {
			status = -EFAULT;
			break;
		}

		if (fatal_signal_pending(current)) {
			status = -EINTR;
			break;
		}

		status = a_ops->write_begin(file, mapping, pos, bytes, flags,
						&page, &fsdata);
		if (unlikely(status < 0))
			break;

		if (mapping_writably_mapped(mapping))
			flush_dcache_page(page);

		copied = iov_iter_copy_from_user_atomic(page, i, offset, bytes);
		flush_dcache_page(page);

		status = a_ops->write_end(file, mapping, pos, bytes, copied,
						page, fsdata);
		if (unlikely(status < 0))
			break;
		copied = status;

		cond_resched();

		iov_iter_advance(i, copied);
		if (unlikely(copied == 0)) {
			/*
			 * If we were unable to copy any data at all, we must
			 * fall back to a single segment length write.
			 *
			 * If we didn't fallback here, we could livelock
			 * because not all segments in the iov can be copied at
			 * once without a pagefault.
			 */
			bytes = min_t(unsigned long, PAGE_SIZE - offset,
						iov_iter_single_seg_count(i));
			goto again;
		}
		pos += copied;
		written += copied;

		balance_dirty_pages_ratelimited(mapping);
	} while (iov_iter_count(i));

	return written ? written : status;
}
EXPORT_SYMBOL(generic_perform_write);

/**
 * __generic_file_write_iter - write data to a file
 * @iocb:	IO state structure (file, offset, etc.)
 * @from:	iov_iter with data to write
 *
 * This function does all the work needed for actually writing data to a
 * file. It does all basic checks, removes SUID from the file, updates
 * modification times and calls proper subroutines depending on whether we
 * do direct IO or a standard buffered write.
 *
 * It expects i_mutex to be grabbed unless we work on a block device or similar
 * object which does not need locking at all.
 *
 * This function does *not* take care of syncing data in case of O_SYNC write.
 * A caller has to handle it. This is mainly due to the fact that we want to
 * avoid syncing under i_mutex.
 *
 * Return:
 * * number of bytes written, even for truncated writes
 * * negative error code if no data has been written at all
 */
ssize_t __generic_file_write_iter(struct kiocb *iocb, struct iov_iter *from)
{
	struct file *file = iocb->ki_filp;
	struct address_space * mapping = file->f_mapping;
	struct inode 	*inode = mapping->host;
	ssize_t		written = 0;
	ssize_t		err;
	ssize_t		status;

	/* We can write back this queue in page reclaim */
	current->backing_dev_info = inode_to_bdi(inode);
	err = file_remove_privs(file);
	if (err)
		goto out;

	err = file_update_time(file);
	if (err)
		goto out;

	if (iocb->ki_flags & IOCB_DIRECT) {
		loff_t pos, endbyte;

		written = generic_file_direct_write(iocb, from);
		/*
		 * If the write stopped short of completing, fall back to
		 * buffered writes.  Some filesystems do this for writes to
		 * holes, for example.  For DAX files, a buffered write will
		 * not succeed (even if it did, DAX does not handle dirty
		 * page-cache pages correctly).
		 */
		if (written < 0 || !iov_iter_count(from) || IS_DAX(inode))
			goto out;

		status = generic_perform_write(file, from, pos = iocb->ki_pos);
		/*
		 * If generic_perform_write() returned a synchronous error
		 * then we want to return the number of bytes which were
		 * direct-written, or the error code if that was zero.  Note
		 * that this differs from normal direct-io semantics, which
		 * will return -EFOO even if some bytes were written.
		 */
		if (unlikely(status < 0)) {
			err = status;
			goto out;
		}
		/*
		 * We need to ensure that the page cache pages are written to
		 * disk and invalidated to preserve the expected O_DIRECT
		 * semantics.
		 */
		endbyte = pos + status - 1;
		err = filemap_write_and_wait_range(mapping, pos, endbyte);
		if (err == 0) {
			iocb->ki_pos = endbyte + 1;
			written += status;
			invalidate_mapping_pages(mapping,
						 pos >> PAGE_SHIFT,
						 endbyte >> PAGE_SHIFT);
		} else {
			/*
			 * We don't know how much we wrote, so just return
			 * the number of bytes which were direct-written
			 */
		}
	} else {
		written = generic_perform_write(file, from, iocb->ki_pos);
		if (likely(written > 0))
			iocb->ki_pos += written;
	}
out:
	current->backing_dev_info = NULL;
	return written ? written : err;
}
EXPORT_SYMBOL(__generic_file_write_iter);

/**
 * generic_file_write_iter - write data to a file
 * @iocb:	IO state structure
 * @from:	iov_iter with data to write
 *
 * This is a wrapper around __generic_file_write_iter() to be used by most
 * filesystems. It takes care of syncing the file in case of O_SYNC file
 * and acquires i_mutex as needed.
 * Return:
 * * negative error code if no data has been written at all of
 *   vfs_fsync_range() failed for a synchronous write
 * * number of bytes written, even for truncated writes
 */
ssize_t generic_file_write_iter(struct kiocb *iocb, struct iov_iter *from)
{
	struct file *file = iocb->ki_filp;
	struct inode *inode = file->f_mapping->host;
	ssize_t ret;

	inode_lock(inode);
	ret = generic_write_checks(iocb, from);
	if (ret > 0)
		ret = __generic_file_write_iter(iocb, from);
	inode_unlock(inode);

	if (ret > 0)
		ret = generic_write_sync(iocb, ret);
	return ret;
}
EXPORT_SYMBOL(generic_file_write_iter);

/**
 * try_to_release_page() - release old fs-specific metadata on a page
 *
 * @page: the page which the kernel is trying to free
 * @gfp_mask: memory allocation flags (and I/O mode)
 *
 * The address_space is to try to release any data against the page
 * (presumably at page->private).
 *
 * This may also be called if PG_fscache is set on a page, indicating that the
 * page is known to the local caching routines.
 *
 * The @gfp_mask argument specifies whether I/O may be performed to release
 * this page (__GFP_IO), and whether the call may block (__GFP_RECLAIM & __GFP_FS).
 *
 * Return: %1 if the release was successful, otherwise return zero.
 */
int try_to_release_page(struct page *page, gfp_t gfp_mask)
{
	struct address_space * const mapping = page->mapping;

	BUG_ON(!PageLocked(page));
	if (PageWriteback(page))
		return 0;

	if (mapping && mapping->a_ops->releasepage)
		return mapping->a_ops->releasepage(page, gfp_mask);
	return try_to_free_buffers(page);
}

EXPORT_SYMBOL(try_to_release_page);<|MERGE_RESOLUTION|>--- conflicted
+++ resolved
@@ -2996,11 +2996,8 @@
 
 	addr = vma->vm_start + ((start_pgoff - vma->vm_pgoff) << PAGE_SHIFT);
 	if (!pte_map_lock_addr(vmf, addr)) {
-<<<<<<< HEAD
-=======
 		unlock_page(head);
 		put_page(head);
->>>>>>> 8a30a2ca
 		ret = VM_FAULT_RETRY;
 		goto out;
 	}
