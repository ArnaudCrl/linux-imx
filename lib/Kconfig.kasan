--- conflicted
+++ resolved
@@ -51,15 +51,9 @@
 	     CONFIG_KASAN_SW_TAGS), and
 	  3. hardware tag-based KASAN (arm64 only, based on hardware
 	     memory tagging, enabled with CONFIG_KASAN_HW_TAGS).
-<<<<<<< HEAD
 
 	  All KASAN modes are strictly debugging features.
 
-=======
-
-	  All KASAN modes are strictly debugging features.
-
->>>>>>> c18ab1d1
 	  For better error reports enable CONFIG_STACKTRACE.
 
 config KASAN_GENERIC
@@ -147,10 +141,7 @@
 config KASAN_STACK
 	bool "Enable stack instrumentation (unsafe)" if CC_IS_CLANG && !COMPILE_TEST
 	depends on KASAN_GENERIC || KASAN_SW_TAGS
-<<<<<<< HEAD
-=======
 	default y if CC_IS_GCC
->>>>>>> c18ab1d1
 	help
 	  The LLVM stack address sanitizer has a know problem that
 	  causes excessive stack usage in a lot of functions, see
