/* SPDX-License-Identifier: GPL-2.0-only */
/*
 * Based on arch/arm/mm/proc.S
 *
 * Copyright (C) 2001 Deep Blue Solutions Ltd.
 * Copyright (C) 2012 ARM Ltd.
 * Author: Catalin Marinas <catalin.marinas@arm.com>
 */

#include <linux/init.h>
#include <linux/linkage.h>
#include <linux/pgtable.h>
#include <asm/assembler.h>
#include <asm/asm-offsets.h>
#include <asm/asm_pointer_auth.h>
#include <asm/hwcap.h>
#include <asm/pgtable-hwdef.h>
#include <asm/cpufeature.h>
#include <asm/alternative.h>
#include <asm/smp.h>
#include <asm/sysreg.h>

#ifdef CONFIG_ARM64_64K_PAGES
#define TCR_TG_FLAGS	TCR_TG0_64K | TCR_TG1_64K
#elif defined(CONFIG_ARM64_16K_PAGES)
#define TCR_TG_FLAGS	TCR_TG0_16K | TCR_TG1_16K
#else /* CONFIG_ARM64_4K_PAGES */
#define TCR_TG_FLAGS	TCR_TG0_4K | TCR_TG1_4K
#endif

#ifdef CONFIG_RANDOMIZE_BASE
#define TCR_KASLR_FLAGS	TCR_NFD1
#else
#define TCR_KASLR_FLAGS	0
#endif

#define TCR_SMP_FLAGS	TCR_SHARED

/* PTWs cacheable, inner/outer WBWA */
#define TCR_CACHE_FLAGS	TCR_IRGN_WBWA | TCR_ORGN_WBWA

#ifdef CONFIG_KASAN_SW_TAGS
#define TCR_KASAN_SW_FLAGS TCR_TBI1 | TCR_TBID1
#else
#define TCR_KASAN_SW_FLAGS 0
#endif

#ifdef CONFIG_KASAN_HW_TAGS
<<<<<<< HEAD
#define TCR_KASAN_HW_FLAGS SYS_TCR_EL1_TCMA1 | TCR_TBI1
#else
#define TCR_KASAN_HW_FLAGS 0
=======
#define TCR_MTE_FLAGS SYS_TCR_EL1_TCMA1 | TCR_TBI1 | TCR_TBID1
#else
/*
 * The mte_zero_clear_page_tags() implementation uses DC GZVA, which relies on
 * TBI being enabled at EL1.
 */
#define TCR_MTE_FLAGS TCR_TBI1 | TCR_TBID1
>>>>>>> f4d6e832
#endif

/*
 * Default MAIR_EL1. MT_NORMAL_TAGGED is initially mapped as Normal memory and
 * changed during __cpu_setup to Normal Tagged if the system supports MTE.
 */
#define MAIR_EL1_SET							\
	(MAIR_ATTRIDX(MAIR_ATTR_DEVICE_nGnRnE, MT_DEVICE_nGnRnE) |	\
	 MAIR_ATTRIDX(MAIR_ATTR_DEVICE_nGnRE, MT_DEVICE_nGnRE) |	\
	 MAIR_ATTRIDX(MAIR_ATTR_DEVICE_GRE, MT_DEVICE_GRE) |		\
	 MAIR_ATTRIDX(MAIR_ATTR_NORMAL_NC, MT_NORMAL_NC) |		\
	 MAIR_ATTRIDX(MAIR_ATTR_NORMAL, MT_NORMAL) |			\
	 MAIR_ATTRIDX(MAIR_ATTR_NORMAL_WT, MT_NORMAL_WT) |		\
	 MAIR_ATTRIDX(MAIR_ATTR_NORMAL, MT_NORMAL_TAGGED) |		\
	 MAIR_ATTRIDX(MAIR_ATTR_NORMAL_iNC_oWB, MT_NORMAL_iNC_oWB))

#ifdef CONFIG_CPU_PM
/**
 * cpu_do_suspend - save CPU registers context
 *
 * x0: virtual address of context pointer
 *
 * This must be kept in sync with struct cpu_suspend_ctx in <asm/suspend.h>.
 */
SYM_FUNC_START(cpu_do_suspend)
	mrs	x2, tpidr_el0
	mrs	x3, tpidrro_el0
	mrs	x4, contextidr_el1
	mrs	x5, osdlr_el1
	mrs	x6, cpacr_el1
	mrs	x7, tcr_el1
	mrs	x8, vbar_el1
	mrs	x9, mdscr_el1
	mrs	x10, oslsr_el1
	mrs	x11, sctlr_el1
alternative_if_not ARM64_HAS_VIRT_HOST_EXTN
	mrs	x12, tpidr_el1
alternative_else
	mrs	x12, tpidr_el2
alternative_endif
	mrs	x13, sp_el0
	stp	x2, x3, [x0]
	stp	x4, x5, [x0, #16]
	stp	x6, x7, [x0, #32]
	stp	x8, x9, [x0, #48]
	stp	x10, x11, [x0, #64]
	stp	x12, x13, [x0, #80]
	/*
	 * Save x18 as it may be used as a platform register, e.g. by shadow
	 * call stack.
	 */
	str	x18, [x0, #96]
	ret
SYM_FUNC_END(cpu_do_suspend)

/**
 * cpu_do_resume - restore CPU register context
 *
 * x0: Address of context pointer
 */
	.pushsection ".idmap.text", "awx"
SYM_FUNC_START(cpu_do_resume)
	ldp	x2, x3, [x0]
	ldp	x4, x5, [x0, #16]
	ldp	x6, x8, [x0, #32]
	ldp	x9, x10, [x0, #48]
	ldp	x11, x12, [x0, #64]
	ldp	x13, x14, [x0, #80]
	/*
	 * Restore x18, as it may be used as a platform register, and clear
	 * the buffer to minimize the risk of exposure when used for shadow
	 * call stack.
	 */
	ldr	x18, [x0, #96]
	str	xzr, [x0, #96]
	msr	tpidr_el0, x2
	msr	tpidrro_el0, x3
	msr	contextidr_el1, x4
	msr	cpacr_el1, x6

	/* Don't change t0sz here, mask those bits when restoring */
	mrs	x7, tcr_el1
	bfi	x8, x7, TCR_T0SZ_OFFSET, TCR_TxSZ_WIDTH

	msr	tcr_el1, x8
	msr	vbar_el1, x9

	/*
	 * __cpu_setup() cleared MDSCR_EL1.MDE and friends, before unmasking
	 * debug exceptions. By restoring MDSCR_EL1 here, we may take a debug
	 * exception. Mask them until local_daif_restore() in cpu_suspend()
	 * resets them.
	 */
	disable_daif
	msr	mdscr_el1, x10

	msr	sctlr_el1, x12
alternative_if_not ARM64_HAS_VIRT_HOST_EXTN
	msr	tpidr_el1, x13
alternative_else
	msr	tpidr_el2, x13
alternative_endif
	msr	sp_el0, x14
	/*
	 * Restore oslsr_el1 by writing oslar_el1
	 */
	msr	osdlr_el1, x5
	ubfx	x11, x11, #1, #1
	msr	oslar_el1, x11
	reset_pmuserenr_el0 x0			// Disable PMU access from EL0
	reset_amuserenr_el0 x0			// Disable AMU access from EL0

alternative_if ARM64_HAS_RAS_EXTN
	msr_s	SYS_DISR_EL1, xzr
alternative_else_nop_endif

	ptrauth_keys_install_kernel_nosync x14, x1, x2, x3
	isb
	ret
SYM_FUNC_END(cpu_do_resume)
	.popsection
#endif

	.pushsection ".idmap.text", "awx"

.macro	__idmap_cpu_set_reserved_ttbr1, tmp1, tmp2
	adrp	\tmp1, empty_zero_page
	phys_to_ttbr \tmp2, \tmp1
	offset_ttbr1 \tmp2, \tmp1
	msr	ttbr1_el1, \tmp2
	isb
	tlbi	vmalle1
	dsb	nsh
	isb
.endm

/*
 * void idmap_cpu_replace_ttbr1(phys_addr_t ttbr1)
 *
 * This is the low-level counterpart to cpu_replace_ttbr1, and should not be
 * called by anything else. It can only be executed from a TTBR0 mapping.
 */
SYM_FUNC_START(idmap_cpu_replace_ttbr1)
	save_and_disable_daif flags=x2

	__idmap_cpu_set_reserved_ttbr1 x1, x3

	offset_ttbr1 x0, x3
	msr	ttbr1_el1, x0
	isb

	restore_daif x2

	ret
SYM_FUNC_END(idmap_cpu_replace_ttbr1)
	.popsection

#ifdef CONFIG_UNMAP_KERNEL_AT_EL0
	.pushsection ".idmap.text", "awx"

	.macro	__idmap_kpti_get_pgtable_ent, type
	dc	cvac, cur_\()\type\()p		// Ensure any existing dirty
	dmb	sy				// lines are written back before
	ldr	\type, [cur_\()\type\()p]	// loading the entry
	tbz	\type, #0, skip_\()\type	// Skip invalid and
	tbnz	\type, #11, skip_\()\type	// non-global entries
	.endm

	.macro __idmap_kpti_put_pgtable_ent_ng, type
	orr	\type, \type, #PTE_NG		// Same bit for blocks and pages
	str	\type, [cur_\()\type\()p]	// Update the entry and ensure
	dmb	sy				// that it is visible to all
	dc	civac, cur_\()\type\()p		// CPUs.
	.endm

/*
 * void __kpti_install_ng_mappings(int cpu, int num_cpus, phys_addr_t swapper)
 *
 * Called exactly once from stop_machine context by each CPU found during boot.
 */
__idmap_kpti_flag:
	.long	1
SYM_FUNC_START(idmap_kpti_install_ng_mappings)
	cpu		.req	w0
	num_cpus	.req	w1
	swapper_pa	.req	x2
	swapper_ttb	.req	x3
	flag_ptr	.req	x4
	cur_pgdp	.req	x5
	end_pgdp	.req	x6
	pgd		.req	x7
	cur_pudp	.req	x8
	end_pudp	.req	x9
	pud		.req	x10
	cur_pmdp	.req	x11
	end_pmdp	.req	x12
	pmd		.req	x13
	cur_ptep	.req	x14
	end_ptep	.req	x15
	pte		.req	x16

	mrs	swapper_ttb, ttbr1_el1
	restore_ttbr1	swapper_ttb
	adr	flag_ptr, __idmap_kpti_flag

	cbnz	cpu, __idmap_kpti_secondary

	/* We're the boot CPU. Wait for the others to catch up */
	sevl
1:	wfe
	ldaxr	w17, [flag_ptr]
	eor	w17, w17, num_cpus
	cbnz	w17, 1b

	/* We need to walk swapper, so turn off the MMU. */
	pre_disable_mmu_workaround
	mrs	x17, sctlr_el1
	bic	x17, x17, #SCTLR_ELx_M
	msr	sctlr_el1, x17
	isb

	/* Everybody is enjoying the idmap, so we can rewrite swapper. */
	/* PGD */
	mov	cur_pgdp, swapper_pa
	add	end_pgdp, cur_pgdp, #(PTRS_PER_PGD * 8)
do_pgd:	__idmap_kpti_get_pgtable_ent	pgd
	tbnz	pgd, #1, walk_puds
next_pgd:
	__idmap_kpti_put_pgtable_ent_ng	pgd
skip_pgd:
	add	cur_pgdp, cur_pgdp, #8
	cmp	cur_pgdp, end_pgdp
	b.ne	do_pgd

	/* Publish the updated tables and nuke all the TLBs */
	dsb	sy
	tlbi	vmalle1is
	dsb	ish
	isb

	/* We're done: fire up the MMU again */
	mrs	x17, sctlr_el1
	orr	x17, x17, #SCTLR_ELx_M
	set_sctlr_el1	x17

	/* Set the flag to zero to indicate that we're all done */
	str	wzr, [flag_ptr]
	ret

	/* PUD */
walk_puds:
	.if CONFIG_PGTABLE_LEVELS > 3
	pte_to_phys	cur_pudp, pgd
	add	end_pudp, cur_pudp, #(PTRS_PER_PUD * 8)
do_pud:	__idmap_kpti_get_pgtable_ent	pud
	tbnz	pud, #1, walk_pmds
next_pud:
	__idmap_kpti_put_pgtable_ent_ng	pud
skip_pud:
	add	cur_pudp, cur_pudp, 8
	cmp	cur_pudp, end_pudp
	b.ne	do_pud
	b	next_pgd
	.else /* CONFIG_PGTABLE_LEVELS <= 3 */
	mov	pud, pgd
	b	walk_pmds
next_pud:
	b	next_pgd
	.endif

	/* PMD */
walk_pmds:
	.if CONFIG_PGTABLE_LEVELS > 2
	pte_to_phys	cur_pmdp, pud
	add	end_pmdp, cur_pmdp, #(PTRS_PER_PMD * 8)
do_pmd:	__idmap_kpti_get_pgtable_ent	pmd
	tbnz	pmd, #1, walk_ptes
next_pmd:
	__idmap_kpti_put_pgtable_ent_ng	pmd
skip_pmd:
	add	cur_pmdp, cur_pmdp, #8
	cmp	cur_pmdp, end_pmdp
	b.ne	do_pmd
	b	next_pud
	.else /* CONFIG_PGTABLE_LEVELS <= 2 */
	mov	pmd, pud
	b	walk_ptes
next_pmd:
	b	next_pud
	.endif

	/* PTE */
walk_ptes:
	pte_to_phys	cur_ptep, pmd
	add	end_ptep, cur_ptep, #(PTRS_PER_PTE * 8)
do_pte:	__idmap_kpti_get_pgtable_ent	pte
	__idmap_kpti_put_pgtable_ent_ng	pte
skip_pte:
	add	cur_ptep, cur_ptep, #8
	cmp	cur_ptep, end_ptep
	b.ne	do_pte
	b	next_pmd

	.unreq	cpu
	.unreq	num_cpus
	.unreq	swapper_pa
	.unreq	cur_pgdp
	.unreq	end_pgdp
	.unreq	pgd
	.unreq	cur_pudp
	.unreq	end_pudp
	.unreq	pud
	.unreq	cur_pmdp
	.unreq	end_pmdp
	.unreq	pmd
	.unreq	cur_ptep
	.unreq	end_ptep
	.unreq	pte

	/* Secondary CPUs end up here */
__idmap_kpti_secondary:
	/* Uninstall swapper before surgery begins */
	__idmap_cpu_set_reserved_ttbr1 x16, x17

	/* Increment the flag to let the boot CPU we're ready */
1:	ldxr	w16, [flag_ptr]
	add	w16, w16, #1
	stxr	w17, w16, [flag_ptr]
	cbnz	w17, 1b

	/* Wait for the boot CPU to finish messing around with swapper */
	sevl
1:	wfe
	ldxr	w16, [flag_ptr]
	cbnz	w16, 1b

	/* All done, act like nothing happened */
	offset_ttbr1 swapper_ttb, x16
	msr	ttbr1_el1, swapper_ttb
	isb
	ret

	.unreq	swapper_ttb
	.unreq	flag_ptr
SYM_FUNC_END(idmap_kpti_install_ng_mappings)
	.popsection
#endif

/*
 *	__cpu_setup
 *
 *	Initialise the processor for turning the MMU on.
 *
 * Output:
 *	Return in x0 the value of the SCTLR_EL1 register.
 */
	.pushsection ".idmap.text", "awx"
SYM_FUNC_START(__cpu_setup)
	tlbi	vmalle1				// Invalidate local TLB
	dsb	nsh

	mov	x1, #3 << 20
	msr	cpacr_el1, x1			// Enable FP/ASIMD
	mov	x1, #1 << 12			// Reset mdscr_el1 and disable
	msr	mdscr_el1, x1			// access to the DCC from EL0
	isb					// Unmask debug exceptions now,
	enable_dbg				// since this is per-cpu
	reset_pmuserenr_el0 x1			// Disable PMU access from EL0
	reset_amuserenr_el0 x1			// Disable AMU access from EL0

	/*
	 * Memory region attributes
	 */
	mov_q	x5, MAIR_EL1_SET
#ifdef CONFIG_ARM64_MTE
	mte_tcr	.req	x20

	mov	mte_tcr, #0

	/*
	 * Update MAIR_EL1, GCR_EL1 and TFSR*_EL1 if MTE is supported
	 * (ID_AA64PFR1_EL1[11:8] > 1).
	 */
	mrs	x10, ID_AA64PFR1_EL1
	ubfx	x10, x10, #ID_AA64PFR1_MTE_SHIFT, #4
	cmp	x10, #ID_AA64PFR1_MTE
	b.lt	1f

	/* Normal Tagged memory type at the corresponding MAIR index */
	mov	x10, #MAIR_ATTR_NORMAL_TAGGED
	bfi	x5, x10, #(8 *  MT_NORMAL_TAGGED), #8

	/* initialize GCR_EL1: all non-zero tags excluded by default */
	mov	x10, #(SYS_GCR_EL1_RRND | SYS_GCR_EL1_EXCL_MASK)
	msr_s	SYS_GCR_EL1, x10

	/*
	 * If GCR_EL1.RRND=1 is implemented the same way as RRND=0, then
	 * RGSR_EL1.SEED must be non-zero for IRG to produce
	 * pseudorandom numbers. As RGSR_EL1 is UNKNOWN out of reset, we
	 * must initialize it.
	 */
	mrs	x10, CNTVCT_EL0
	ands	x10, x10, #SYS_RGSR_EL1_SEED_MASK
	csinc	x10, x10, xzr, ne
	lsl	x10, x10, #SYS_RGSR_EL1_SEED_SHIFT
	msr_s	SYS_RGSR_EL1, x10

	/* clear any pending tag check faults in TFSR*_EL1 */
	msr_s	SYS_TFSR_EL1, xzr
	msr_s	SYS_TFSRE0_EL1, xzr

	/* set the TCR_EL1 bits */
<<<<<<< HEAD
	mov_q	mte_tcr, TCR_KASAN_HW_FLAGS
=======
	mov_q	mte_tcr, TCR_MTE_FLAGS
>>>>>>> f4d6e832
1:
#endif
	msr	mair_el1, x5
	/*
	 * Set/prepare TCR and TTBR. TCR_EL1.T1SZ gets further
	 * adjusted if the kernel is compiled with 52bit VA support.
	 */
	mov_q	x10, TCR_TxSZ(VA_BITS) | TCR_CACHE_FLAGS | TCR_SMP_FLAGS | \
			TCR_TG_FLAGS | TCR_KASLR_FLAGS | TCR_ASID16 | \
			TCR_TBI0 | TCR_A1 | TCR_KASAN_SW_FLAGS
#ifdef CONFIG_ARM64_MTE
	orr	x10, x10, mte_tcr
	.unreq	mte_tcr
#endif
	tcr_clear_errata_bits x10, x9, x5

#ifdef CONFIG_ARM64_VA_BITS_52
	ldr_l		x9, vabits_actual
	sub		x9, xzr, x9
	add		x9, x9, #64
	tcr_set_t1sz	x10, x9
#else
	ldr_l		x9, idmap_t0sz
#endif
	tcr_set_t0sz	x10, x9

	/*
	 * Set the IPS bits in TCR_EL1.
	 */
	tcr_compute_pa_size x10, #TCR_IPS_SHIFT, x5, x6
#ifdef CONFIG_ARM64_HW_AFDBM
	/*
	 * Enable hardware update of the Access Flags bit.
	 * Hardware dirty bit management is enabled later,
	 * via capabilities.
	 */
	mrs	x9, ID_AA64MMFR1_EL1
	and	x9, x9, #0xf
	cbz	x9, 1f
	orr	x10, x10, #TCR_HA		// hardware Access flag update
1:
#endif	/* CONFIG_ARM64_HW_AFDBM */
	msr	tcr_el1, x10
	/*
	 * Prepare SCTLR
	 */
	mov_q	x0, INIT_SCTLR_EL1_MMU_ON
	ret					// return to head.S
SYM_FUNC_END(__cpu_setup)<|MERGE_RESOLUTION|>--- conflicted
+++ resolved
@@ -46,11 +46,6 @@
 #endif
 
 #ifdef CONFIG_KASAN_HW_TAGS
-<<<<<<< HEAD
-#define TCR_KASAN_HW_FLAGS SYS_TCR_EL1_TCMA1 | TCR_TBI1
-#else
-#define TCR_KASAN_HW_FLAGS 0
-=======
 #define TCR_MTE_FLAGS SYS_TCR_EL1_TCMA1 | TCR_TBI1 | TCR_TBID1
 #else
 /*
@@ -58,7 +53,6 @@
  * TBI being enabled at EL1.
  */
 #define TCR_MTE_FLAGS TCR_TBI1 | TCR_TBID1
->>>>>>> f4d6e832
 #endif
 
 /*
@@ -472,11 +466,7 @@
 	msr_s	SYS_TFSRE0_EL1, xzr
 
 	/* set the TCR_EL1 bits */
-<<<<<<< HEAD
-	mov_q	mte_tcr, TCR_KASAN_HW_FLAGS
-=======
 	mov_q	mte_tcr, TCR_MTE_FLAGS
->>>>>>> f4d6e832
 1:
 #endif
 	msr	mair_el1, x5
