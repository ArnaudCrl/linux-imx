// SPDX-License-Identifier: GPL-2.0-only
/*
 * Stand-alone page-table allocator for hyp stage-1 and guest stage-2.
 * No bombay mix was harmed in the writing of this file.
 *
 * Copyright (C) 2020 Google LLC
 * Author: Will Deacon <will@kernel.org>
 */

#include <linux/bitfield.h>
#include <asm/kvm_pgtable.h>
#include <asm/stage2_pgtable.h>

#define KVM_PTE_VALID			BIT(0)

#define KVM_PTE_TYPE			BIT(1)
#define KVM_PTE_TYPE_BLOCK		0
#define KVM_PTE_TYPE_PAGE		1
#define KVM_PTE_TYPE_TABLE		1

#define KVM_PTE_ADDR_MASK		GENMASK(47, PAGE_SHIFT)
#define KVM_PTE_ADDR_51_48		GENMASK(15, 12)

#define KVM_PTE_LEAF_ATTR_LO		GENMASK(11, 2)

#define KVM_PTE_LEAF_ATTR_LO_S1_ATTRIDX	GENMASK(4, 2)
#define KVM_PTE_LEAF_ATTR_LO_S1_AP	GENMASK(7, 6)
#define KVM_PTE_LEAF_ATTR_LO_S1_AP_RO	3
#define KVM_PTE_LEAF_ATTR_LO_S1_AP_RW	1
#define KVM_PTE_LEAF_ATTR_LO_S1_SH	GENMASK(9, 8)
#define KVM_PTE_LEAF_ATTR_LO_S1_SH_IS	3
#define KVM_PTE_LEAF_ATTR_LO_S1_AF	BIT(10)

#define KVM_PTE_LEAF_ATTR_LO_S2_MEMATTR	GENMASK(5, 2)
#define KVM_PTE_LEAF_ATTR_LO_S2_S2AP_R	BIT(6)
#define KVM_PTE_LEAF_ATTR_LO_S2_S2AP_W	BIT(7)
#define KVM_PTE_LEAF_ATTR_LO_S2_SH	GENMASK(9, 8)
#define KVM_PTE_LEAF_ATTR_LO_S2_SH_IS	3
#define KVM_PTE_LEAF_ATTR_LO_S2_AF	BIT(10)

#define KVM_PTE_LEAF_ATTR_HI		GENMASK(63, 51)

#define KVM_PTE_LEAF_ATTR_HI_S1_XN	BIT(54)

#define KVM_PTE_LEAF_ATTR_HI_S2_XN	BIT(54)

#define KVM_PTE_LEAF_ATTR_S2_PERMS	(KVM_PTE_LEAF_ATTR_LO_S2_S2AP_R | \
					 KVM_PTE_LEAF_ATTR_LO_S2_S2AP_W | \
					 KVM_PTE_LEAF_ATTR_HI_S2_XN)

<<<<<<< HEAD
=======
#define KVM_PTE_LEAF_ATTR_S2_IGNORED	GENMASK(58, 55)

#define KVM_INVALID_PTE_OWNER_MASK	GENMASK(63, 56)
#define KVM_MAX_OWNER_ID		1

>>>>>>> c18ab1d1
struct kvm_pgtable_walk_data {
	struct kvm_pgtable		*pgt;
	struct kvm_pgtable_walker	*walker;

	u64				addr;
	u64				end;
};

static u64 kvm_granule_shift(u32 level)
{
	/* Assumes KVM_PGTABLE_MAX_LEVELS is 4 */
	return ARM64_HW_PGTABLE_LEVEL_SHIFT(level);
}

static u64 kvm_granule_size(u32 level)
{
	return BIT(kvm_granule_shift(level));
}

#define KVM_PHYS_INVALID (-1ULL)

static bool kvm_phys_is_valid(u64 phys)
{
	return phys < BIT(id_aa64mmfr0_parange_to_phys_shift(ID_AA64MMFR0_PARANGE_MAX));
}

static bool kvm_level_supports_block_mapping(u32 level)
{
	/*
	 * Reject invalid block mappings and don't bother with 4TB mappings for
	 * 52-bit PAs.
	 */
	return !(level == 0 || (PAGE_SIZE != SZ_4K && level == 1));
}

static bool kvm_block_mapping_supported(u64 addr, u64 end, u64 phys, u32 level)
{
	u64 granule = kvm_granule_size(level);

	if (!kvm_level_supports_block_mapping(level))
		return false;

	if (granule > (end - addr))
		return false;

	if (kvm_phys_is_valid(phys) && !IS_ALIGNED(phys, granule))
		return false;

	return IS_ALIGNED(addr, granule);
}

static u32 kvm_pgtable_idx(struct kvm_pgtable_walk_data *data, u32 level)
{
	u64 shift = kvm_granule_shift(level);
	u64 mask = BIT(PAGE_SHIFT - 3) - 1;

	return (data->addr >> shift) & mask;
}

static u32 __kvm_pgd_page_idx(struct kvm_pgtable *pgt, u64 addr)
{
	u64 shift = kvm_granule_shift(pgt->start_level - 1); /* May underflow */
	u64 mask = BIT(pgt->ia_bits) - 1;

	return (addr & mask) >> shift;
}

static u32 kvm_pgd_page_idx(struct kvm_pgtable_walk_data *data)
{
	return __kvm_pgd_page_idx(data->pgt, data->addr);
}

static u32 kvm_pgd_pages(u32 ia_bits, u32 start_level)
{
	struct kvm_pgtable pgt = {
		.ia_bits	= ia_bits,
		.start_level	= start_level,
	};

	return __kvm_pgd_page_idx(&pgt, -1ULL) + 1;
}

static bool kvm_pte_valid(kvm_pte_t pte)
{
	return pte & KVM_PTE_VALID;
}

static bool kvm_pte_table(kvm_pte_t pte, u32 level)
{
	if (level == KVM_PGTABLE_MAX_LEVELS - 1)
		return false;

	if (!kvm_pte_valid(pte))
		return false;

	return FIELD_GET(KVM_PTE_TYPE, pte) == KVM_PTE_TYPE_TABLE;
}

static u64 kvm_pte_to_phys(kvm_pte_t pte)
{
	u64 pa = pte & KVM_PTE_ADDR_MASK;

	if (PAGE_SHIFT == 16)
		pa |= FIELD_GET(KVM_PTE_ADDR_51_48, pte) << 48;

	return pa;
}

static kvm_pte_t kvm_phys_to_pte(u64 pa)
{
	kvm_pte_t pte = pa & KVM_PTE_ADDR_MASK;

	if (PAGE_SHIFT == 16)
		pte |= FIELD_PREP(KVM_PTE_ADDR_51_48, pa >> 48);

	return pte;
}

static kvm_pte_t *kvm_pte_follow(kvm_pte_t pte, struct kvm_pgtable_mm_ops *mm_ops)
{
	return mm_ops->phys_to_virt(kvm_pte_to_phys(pte));
}

static void kvm_clear_pte(kvm_pte_t *ptep)
{
	WRITE_ONCE(*ptep, 0);
}

static void kvm_set_table_pte(kvm_pte_t *ptep, kvm_pte_t *childp,
			      struct kvm_pgtable_mm_ops *mm_ops)
{
	kvm_pte_t old = *ptep, pte = kvm_phys_to_pte(mm_ops->virt_to_phys(childp));

	pte |= FIELD_PREP(KVM_PTE_TYPE, KVM_PTE_TYPE_TABLE);
	pte |= KVM_PTE_VALID;

	WARN_ON(kvm_pte_valid(old));
	smp_store_release(ptep, pte);
}

static kvm_pte_t kvm_init_valid_leaf_pte(u64 pa, kvm_pte_t attr, u32 level)
{
	kvm_pte_t pte = kvm_phys_to_pte(pa);
	u64 type = (level == KVM_PGTABLE_MAX_LEVELS - 1) ? KVM_PTE_TYPE_PAGE :
							   KVM_PTE_TYPE_BLOCK;

	pte |= attr & (KVM_PTE_LEAF_ATTR_LO | KVM_PTE_LEAF_ATTR_HI);
	pte |= FIELD_PREP(KVM_PTE_TYPE, type);
	pte |= KVM_PTE_VALID;

	return pte;
<<<<<<< HEAD
=======
}

static kvm_pte_t kvm_init_invalid_leaf_owner(u8 owner_id)
{
	return FIELD_PREP(KVM_INVALID_PTE_OWNER_MASK, owner_id);
>>>>>>> c18ab1d1
}

static int kvm_pgtable_visitor_cb(struct kvm_pgtable_walk_data *data, u64 addr,
				  u32 level, kvm_pte_t *ptep,
				  enum kvm_pgtable_walk_flags flag)
{
	struct kvm_pgtable_walker *walker = data->walker;
	return walker->cb(addr, data->end, level, ptep, flag, walker->arg);
}

static int __kvm_pgtable_walk(struct kvm_pgtable_walk_data *data,
			      kvm_pte_t *pgtable, u32 level);

static inline int __kvm_pgtable_visit(struct kvm_pgtable_walk_data *data,
				      kvm_pte_t *ptep, u32 level)
{
	int ret = 0;
	u64 addr = data->addr;
	kvm_pte_t *childp, pte = *ptep;
	bool table = kvm_pte_table(pte, level);
	enum kvm_pgtable_walk_flags flags = data->walker->flags;

	if (table && (flags & KVM_PGTABLE_WALK_TABLE_PRE)) {
		ret = kvm_pgtable_visitor_cb(data, addr, level, ptep,
					     KVM_PGTABLE_WALK_TABLE_PRE);
	}

	if (!table && (flags & KVM_PGTABLE_WALK_LEAF)) {
		ret = kvm_pgtable_visitor_cb(data, addr, level, ptep,
					     KVM_PGTABLE_WALK_LEAF);
		pte = *ptep;
		table = kvm_pte_table(pte, level);
	}

	if (ret)
		goto out;

	if (!table) {
		data->addr = ALIGN_DOWN(data->addr, kvm_granule_size(level));
		data->addr += kvm_granule_size(level);
		goto out;
	}

	childp = kvm_pte_follow(pte, data->pgt->mm_ops);
	ret = __kvm_pgtable_walk(data, childp, level + 1);
	if (ret)
		goto out;

	if (flags & KVM_PGTABLE_WALK_TABLE_POST) {
		ret = kvm_pgtable_visitor_cb(data, addr, level, ptep,
					     KVM_PGTABLE_WALK_TABLE_POST);
	}

out:
	return ret;
}

static int __kvm_pgtable_walk(struct kvm_pgtable_walk_data *data,
			      kvm_pte_t *pgtable, u32 level)
{
	u32 idx;
	int ret = 0;

	if (WARN_ON_ONCE(level >= KVM_PGTABLE_MAX_LEVELS))
		return -EINVAL;

	for (idx = kvm_pgtable_idx(data, level); idx < PTRS_PER_PTE; ++idx) {
		kvm_pte_t *ptep = &pgtable[idx];

		if (data->addr >= data->end)
			break;

		ret = __kvm_pgtable_visit(data, ptep, level);
		if (ret)
			break;
	}

	return ret;
}

static int _kvm_pgtable_walk(struct kvm_pgtable_walk_data *data)
{
	u32 idx;
	int ret = 0;
	struct kvm_pgtable *pgt = data->pgt;
	u64 limit = BIT(pgt->ia_bits);

	if (data->addr > limit || data->end > limit)
		return -ERANGE;

	if (!pgt->pgd)
		return -EINVAL;

	for (idx = kvm_pgd_page_idx(data); data->addr < data->end; ++idx) {
		kvm_pte_t *ptep = &pgt->pgd[idx * PTRS_PER_PTE];

		ret = __kvm_pgtable_walk(data, ptep, pgt->start_level);
		if (ret)
			break;
	}

	return ret;
}

int kvm_pgtable_walk(struct kvm_pgtable *pgt, u64 addr, u64 size,
		     struct kvm_pgtable_walker *walker)
{
	struct kvm_pgtable_walk_data walk_data = {
		.pgt	= pgt,
		.addr	= ALIGN_DOWN(addr, PAGE_SIZE),
		.end	= PAGE_ALIGN(walk_data.addr + size),
		.walker	= walker,
	};

	return _kvm_pgtable_walk(&walk_data);
}

struct hyp_map_data {
	u64				phys;
	kvm_pte_t			attr;
	struct kvm_pgtable_mm_ops	*mm_ops;
};

static int hyp_set_prot_attr(enum kvm_pgtable_prot prot, kvm_pte_t *ptep)
{
	bool device = prot & KVM_PGTABLE_PROT_DEVICE;
	u32 mtype = device ? MT_DEVICE_nGnRE : MT_NORMAL;
	kvm_pte_t attr = FIELD_PREP(KVM_PTE_LEAF_ATTR_LO_S1_ATTRIDX, mtype);
	u32 sh = KVM_PTE_LEAF_ATTR_LO_S1_SH_IS;
	u32 ap = (prot & KVM_PGTABLE_PROT_W) ? KVM_PTE_LEAF_ATTR_LO_S1_AP_RW :
					       KVM_PTE_LEAF_ATTR_LO_S1_AP_RO;

	if (!(prot & KVM_PGTABLE_PROT_R))
		return -EINVAL;

	if (prot & KVM_PGTABLE_PROT_X) {
		if (prot & KVM_PGTABLE_PROT_W)
			return -EINVAL;

		if (device)
			return -EINVAL;
	} else {
		attr |= KVM_PTE_LEAF_ATTR_HI_S1_XN;
	}

	attr |= FIELD_PREP(KVM_PTE_LEAF_ATTR_LO_S1_AP, ap);
	attr |= FIELD_PREP(KVM_PTE_LEAF_ATTR_LO_S1_SH, sh);
	attr |= KVM_PTE_LEAF_ATTR_LO_S1_AF;
	*ptep = attr;

	return 0;
}

static bool hyp_map_walker_try_leaf(u64 addr, u64 end, u32 level,
				    kvm_pte_t *ptep, struct hyp_map_data *data)
{
	kvm_pte_t new, old = *ptep;
	u64 granule = kvm_granule_size(level), phys = data->phys;

	if (!kvm_block_mapping_supported(addr, end, phys, level))
		return false;

	/* Tolerate KVM recreating the exact same mapping */
	new = kvm_init_valid_leaf_pte(phys, data->attr, level);
	if (old != new && !WARN_ON(kvm_pte_valid(old)))
		smp_store_release(ptep, new);

	data->phys += granule;
	return true;
}

static int hyp_map_walker(u64 addr, u64 end, u32 level, kvm_pte_t *ptep,
			  enum kvm_pgtable_walk_flags flag, void * const arg)
{
	kvm_pte_t *childp;
	struct hyp_map_data *data = arg;
	struct kvm_pgtable_mm_ops *mm_ops = data->mm_ops;

	if (hyp_map_walker_try_leaf(addr, end, level, ptep, arg))
		return 0;

	if (WARN_ON(level == KVM_PGTABLE_MAX_LEVELS - 1))
		return -EINVAL;

	childp = (kvm_pte_t *)mm_ops->zalloc_page(NULL);
	if (!childp)
		return -ENOMEM;

	kvm_set_table_pte(ptep, childp, mm_ops);
	return 0;
}

int kvm_pgtable_hyp_map(struct kvm_pgtable *pgt, u64 addr, u64 size, u64 phys,
			enum kvm_pgtable_prot prot)
{
	int ret;
	struct hyp_map_data map_data = {
		.phys	= ALIGN_DOWN(phys, PAGE_SIZE),
		.mm_ops	= pgt->mm_ops,
	};
	struct kvm_pgtable_walker walker = {
		.cb	= hyp_map_walker,
		.flags	= KVM_PGTABLE_WALK_LEAF,
		.arg	= &map_data,
	};

	ret = hyp_set_prot_attr(prot, &map_data.attr);
	if (ret)
		return ret;

	ret = kvm_pgtable_walk(pgt, addr, size, &walker);
	dsb(ishst);
	isb();
	return ret;
}

int kvm_pgtable_hyp_init(struct kvm_pgtable *pgt, u32 va_bits,
			 struct kvm_pgtable_mm_ops *mm_ops)
{
	u64 levels = ARM64_HW_PGTABLE_LEVELS(va_bits);

	pgt->pgd = (kvm_pte_t *)mm_ops->zalloc_page(NULL);
	if (!pgt->pgd)
		return -ENOMEM;

	pgt->ia_bits		= va_bits;
	pgt->start_level	= KVM_PGTABLE_MAX_LEVELS - levels;
	pgt->mm_ops		= mm_ops;
	pgt->mmu		= NULL;
	return 0;
}

static int hyp_free_walker(u64 addr, u64 end, u32 level, kvm_pte_t *ptep,
			   enum kvm_pgtable_walk_flags flag, void * const arg)
{
	struct kvm_pgtable_mm_ops *mm_ops = arg;

	mm_ops->put_page((void *)kvm_pte_follow(*ptep, mm_ops));
	return 0;
}

void kvm_pgtable_hyp_destroy(struct kvm_pgtable *pgt)
{
	struct kvm_pgtable_walker walker = {
		.cb	= hyp_free_walker,
		.flags	= KVM_PGTABLE_WALK_TABLE_POST,
		.arg	= pgt->mm_ops,
	};

	WARN_ON(kvm_pgtable_walk(pgt, 0, BIT(pgt->ia_bits), &walker));
	pgt->mm_ops->put_page(pgt->pgd);
	pgt->pgd = NULL;
}

struct stage2_map_data {
	u64				phys;
	kvm_pte_t			attr;
	u8				owner_id;

	kvm_pte_t			*anchor;
	kvm_pte_t			*childp;

	struct kvm_s2_mmu		*mmu;
	void				*memcache;

	struct kvm_pgtable_mm_ops	*mm_ops;
};

u64 kvm_get_vtcr(u64 mmfr0, u64 mmfr1, u32 phys_shift)
{
	u64 vtcr = VTCR_EL2_FLAGS;
	u8 lvls;

	vtcr |= kvm_get_parange(mmfr0) << VTCR_EL2_PS_SHIFT;
	vtcr |= VTCR_EL2_T0SZ(phys_shift);
	/*
	 * Use a minimum 2 level page table to prevent splitting
	 * host PMD huge pages at stage2.
	 */
	lvls = stage2_pgtable_levels(phys_shift);
	if (lvls < 2)
		lvls = 2;
	vtcr |= VTCR_EL2_LVLS_TO_SL0(lvls);

	/*
	 * Enable the Hardware Access Flag management, unconditionally
	 * on all CPUs. The features is RES0 on CPUs without the support
	 * and must be ignored by the CPUs.
	 */
	vtcr |= VTCR_EL2_HA;

	/* Set the vmid bits */
	vtcr |= (get_vmid_bits(mmfr1) == 16) ?
		VTCR_EL2_VS_16BIT :
		VTCR_EL2_VS_8BIT;

	return vtcr;
}

static bool stage2_has_fwb(struct kvm_pgtable *pgt)
{
	if (!cpus_have_const_cap(ARM64_HAS_STAGE2_FWB))
		return false;

	return !(pgt->flags & KVM_PGTABLE_S2_NOFWB);
}

#define KVM_S2_MEMATTR(pgt, attr) PAGE_S2_MEMATTR(attr, stage2_has_fwb(pgt))

static int stage2_set_prot_attr(struct kvm_pgtable *pgt, enum kvm_pgtable_prot prot,
				kvm_pte_t *ptep)
{
	bool device = prot & KVM_PGTABLE_PROT_DEVICE;
<<<<<<< HEAD
	kvm_pte_t attr = device ? PAGE_S2_MEMATTR(DEVICE_nGnRE) :
			    PAGE_S2_MEMATTR(NORMAL);
	u32 sh = 0;

	if (!(prot & KVM_PGTABLE_PROT_DEVICE_NS))
		sh = KVM_PTE_LEAF_ATTR_LO_S2_SH_IS;
=======
	kvm_pte_t attr = device ? KVM_S2_MEMATTR(pgt, DEVICE_nGnRE) :
			    KVM_S2_MEMATTR(pgt, NORMAL);
	u32 sh = KVM_PTE_LEAF_ATTR_LO_S2_SH_IS;
>>>>>>> c18ab1d1

	if (!(prot & KVM_PGTABLE_PROT_X))
		attr |= KVM_PTE_LEAF_ATTR_HI_S2_XN;
	else if (device)
		return -EINVAL;

	if (prot & KVM_PGTABLE_PROT_R)
		attr |= KVM_PTE_LEAF_ATTR_LO_S2_S2AP_R;

	if (prot & KVM_PGTABLE_PROT_W)
		attr |= KVM_PTE_LEAF_ATTR_LO_S2_S2AP_W;

	attr |= FIELD_PREP(KVM_PTE_LEAF_ATTR_LO_S2_SH, sh);
	attr |= KVM_PTE_LEAF_ATTR_LO_S2_AF;
	*ptep = attr;

	return 0;
}

<<<<<<< HEAD
static int stage2_map_walker_try_leaf(u64 addr, u64 end, u32 level,
				      kvm_pte_t *ptep,
				      struct stage2_map_data *data)
{
	kvm_pte_t new, old = *ptep;
	u64 granule = kvm_granule_size(level), phys = data->phys;
	struct page *page = virt_to_page(ptep);

	if (!kvm_block_mapping_supported(addr, end, phys, level))
		return -E2BIG;

	new = kvm_init_valid_leaf_pte(phys, data->attr, level);
	if (kvm_pte_valid(old)) {
		/*
		 * Skip updating the PTE if we are trying to recreate the exact
		 * same mapping or only change the access permissions. Instead,
		 * the vCPU will exit one more time from guest if still needed
		 * and then go through the path of relaxing permissions.
		 */
		if (!((old ^ new) & (~KVM_PTE_LEAF_ATTR_S2_PERMS)))
			return -EAGAIN;

		/*
		 * There's an existing different valid leaf entry, so perform
		 * break-before-make.
		 */
		kvm_set_invalid_pte(ptep);
		kvm_call_hyp(__kvm_tlb_flush_vmid_ipa, data->mmu, addr, level);
		put_page(page);
	}

	smp_store_release(ptep, new);
	get_page(page);
	data->phys += granule;
=======
static bool stage2_pte_needs_update(kvm_pte_t old, kvm_pte_t new)
{
	if (!kvm_pte_valid(old) || !kvm_pte_valid(new))
		return true;

	return ((old ^ new) & (~KVM_PTE_LEAF_ATTR_S2_PERMS));
}

static bool stage2_pte_is_counted(kvm_pte_t pte)
{
	/*
	 * The refcount tracks valid entries as well as invalid entries if they
	 * encode ownership of a page to another entity than the page-table
	 * owner, whose id is 0.
	 */
	return !!pte;
}

static void stage2_put_pte(kvm_pte_t *ptep, struct kvm_s2_mmu *mmu, u64 addr,
			   u32 level, struct kvm_pgtable_mm_ops *mm_ops)
{
	/*
	 * Clear the existing PTE, and perform break-before-make with
	 * TLB maintenance if it was valid.
	 */
	if (kvm_pte_valid(*ptep)) {
		kvm_clear_pte(ptep);
		kvm_call_hyp(__kvm_tlb_flush_vmid_ipa, mmu, addr, level);
	}

	mm_ops->put_page(ptep);
}

static int stage2_map_walker_try_leaf(u64 addr, u64 end, u32 level,
				      kvm_pte_t *ptep,
				      struct stage2_map_data *data)
{
	kvm_pte_t new, old = *ptep;
	u64 granule = kvm_granule_size(level), phys = data->phys;
	struct kvm_pgtable_mm_ops *mm_ops = data->mm_ops;

	if (!kvm_block_mapping_supported(addr, end, phys, level))
		return -E2BIG;

	if (kvm_phys_is_valid(phys))
		new = kvm_init_valid_leaf_pte(phys, data->attr, level);
	else
		new = kvm_init_invalid_leaf_owner(data->owner_id);

	if (stage2_pte_is_counted(old)) {
		/*
		 * Skip updating the PTE if we are trying to recreate the exact
		 * same mapping or only change the access permissions. Instead,
		 * the vCPU will exit one more time from guest if still needed
		 * and then go through the path of relaxing permissions.
		 */
		if (!stage2_pte_needs_update(old, new))
			return -EAGAIN;

		stage2_put_pte(ptep, data->mmu, addr, level, mm_ops);
	}

	smp_store_release(ptep, new);
	if (stage2_pte_is_counted(new))
		mm_ops->get_page(ptep);
	if (kvm_phys_is_valid(phys))
		data->phys += granule;
>>>>>>> c18ab1d1
	return 0;
}

static int stage2_map_walk_table_pre(u64 addr, u64 end, u32 level,
				     kvm_pte_t *ptep,
				     struct stage2_map_data *data)
{
	if (data->anchor)
		return 0;

	if (!kvm_block_mapping_supported(addr, end, data->phys, level))
		return 0;

	data->childp = kvm_pte_follow(*ptep, data->mm_ops);
	kvm_clear_pte(ptep);

	/*
	 * Invalidate the whole stage-2, as we may have numerous leaf
	 * entries below us which would otherwise need invalidating
	 * individually.
	 */
	kvm_call_hyp(__kvm_tlb_flush_vmid, data->mmu);
	data->anchor = ptep;
	return 0;
}

static int stage2_map_walk_leaf(u64 addr, u64 end, u32 level, kvm_pte_t *ptep,
				struct stage2_map_data *data)
{
<<<<<<< HEAD
	int ret;
=======
	struct kvm_pgtable_mm_ops *mm_ops = data->mm_ops;
>>>>>>> c18ab1d1
	kvm_pte_t *childp, pte = *ptep;
	int ret;

	if (data->anchor) {
		if (stage2_pte_is_counted(pte))
			mm_ops->put_page(ptep);

		return 0;
	}

	ret = stage2_map_walker_try_leaf(addr, end, level, ptep, data);
	if (ret != -E2BIG)
		return ret;

	if (WARN_ON(level == KVM_PGTABLE_MAX_LEVELS - 1))
		return -EINVAL;

	if (!data->memcache)
		return -ENOMEM;

	childp = mm_ops->zalloc_page(data->memcache);
	if (!childp)
		return -ENOMEM;

	/*
	 * If we've run into an existing block mapping then replace it with
	 * a table. Accesses beyond 'end' that fall within the new table
	 * will be mapped lazily.
	 */
	if (stage2_pte_is_counted(pte))
		stage2_put_pte(ptep, data->mmu, addr, level, mm_ops);

<<<<<<< HEAD
	kvm_set_table_pte(ptep, childp);
	get_page(page);
=======
	kvm_set_table_pte(ptep, childp, mm_ops);
	mm_ops->get_page(ptep);
>>>>>>> c18ab1d1

	return 0;
}

static int stage2_map_walk_table_post(u64 addr, u64 end, u32 level,
				      kvm_pte_t *ptep,
				      struct stage2_map_data *data)
{
	struct kvm_pgtable_mm_ops *mm_ops = data->mm_ops;
	kvm_pte_t *childp;
	int ret = 0;

	if (!data->anchor)
		return 0;

	if (data->anchor == ptep) {
		childp = data->childp;
		data->anchor = NULL;
		data->childp = NULL;
		ret = stage2_map_walk_leaf(addr, end, level, ptep, data);
	} else {
		childp = kvm_pte_follow(*ptep, mm_ops);
	}

	mm_ops->put_page(childp);
	mm_ops->put_page(ptep);

	return ret;
}

/*
 * This is a little fiddly, as we use all three of the walk flags. The idea
 * is that the TABLE_PRE callback runs for table entries on the way down,
 * looking for table entries which we could conceivably replace with a
 * block entry for this mapping. If it finds one, then it sets the 'anchor'
 * field in 'struct stage2_map_data' to point at the table entry, before
 * clearing the entry to zero and descending into the now detached table.
 *
 * The behaviour of the LEAF callback then depends on whether or not the
 * anchor has been set. If not, then we're not using a block mapping higher
 * up the table and we perform the mapping at the existing leaves instead.
 * If, on the other hand, the anchor _is_ set, then we drop references to
 * all valid leaves so that the pages beneath the anchor can be freed.
 *
 * Finally, the TABLE_POST callback does nothing if the anchor has not
 * been set, but otherwise frees the page-table pages while walking back up
 * the page-table, installing the block entry when it revisits the anchor
 * pointer and clearing the anchor to NULL.
 */
static int stage2_map_walker(u64 addr, u64 end, u32 level, kvm_pte_t *ptep,
			     enum kvm_pgtable_walk_flags flag, void * const arg)
{
	struct stage2_map_data *data = arg;

	switch (flag) {
	case KVM_PGTABLE_WALK_TABLE_PRE:
		return stage2_map_walk_table_pre(addr, end, level, ptep, data);
	case KVM_PGTABLE_WALK_LEAF:
		return stage2_map_walk_leaf(addr, end, level, ptep, data);
	case KVM_PGTABLE_WALK_TABLE_POST:
		return stage2_map_walk_table_post(addr, end, level, ptep, data);
	}

	return -EINVAL;
}

int kvm_pgtable_stage2_map(struct kvm_pgtable *pgt, u64 addr, u64 size,
			   u64 phys, enum kvm_pgtable_prot prot,
			   void *mc)
{
	int ret;
	struct stage2_map_data map_data = {
		.phys		= ALIGN_DOWN(phys, PAGE_SIZE),
		.mmu		= pgt->mmu,
		.memcache	= mc,
		.mm_ops		= pgt->mm_ops,
	};
	struct kvm_pgtable_walker walker = {
		.cb		= stage2_map_walker,
		.flags		= KVM_PGTABLE_WALK_TABLE_PRE |
				  KVM_PGTABLE_WALK_LEAF |
				  KVM_PGTABLE_WALK_TABLE_POST,
		.arg		= &map_data,
	};

	if (WARN_ON((pgt->flags & KVM_PGTABLE_S2_IDMAP) && (addr != phys)))
		return -EINVAL;

	ret = stage2_set_prot_attr(pgt, prot, &map_data.attr);
	if (ret)
		return ret;

	ret = kvm_pgtable_walk(pgt, addr, size, &walker);
	dsb(ishst);
	return ret;
}

int kvm_pgtable_stage2_set_owner(struct kvm_pgtable *pgt, u64 addr, u64 size,
				 void *mc, u8 owner_id)
{
	int ret;
	struct stage2_map_data map_data = {
		.phys		= KVM_PHYS_INVALID,
		.mmu		= pgt->mmu,
		.memcache	= mc,
		.mm_ops		= pgt->mm_ops,
		.owner_id	= owner_id,
	};
	struct kvm_pgtable_walker walker = {
		.cb		= stage2_map_walker,
		.flags		= KVM_PGTABLE_WALK_TABLE_PRE |
				  KVM_PGTABLE_WALK_LEAF |
				  KVM_PGTABLE_WALK_TABLE_POST,
		.arg		= &map_data,
	};

	if (owner_id > KVM_MAX_OWNER_ID)
		return -EINVAL;

	ret = kvm_pgtable_walk(pgt, addr, size, &walker);
	return ret;
}

static bool stage2_pte_cacheable(struct kvm_pgtable *pgt, kvm_pte_t pte)
{
	u64 memattr = pte & KVM_PTE_LEAF_ATTR_LO_S2_MEMATTR;
	return memattr == KVM_S2_MEMATTR(pgt, NORMAL);
}

static int stage2_unmap_walker(u64 addr, u64 end, u32 level, kvm_pte_t *ptep,
			       enum kvm_pgtable_walk_flags flag,
			       void * const arg)
{
	struct kvm_pgtable *pgt = arg;
	struct kvm_s2_mmu *mmu = pgt->mmu;
	struct kvm_pgtable_mm_ops *mm_ops = pgt->mm_ops;
	kvm_pte_t pte = *ptep, *childp = NULL;
	bool need_flush = false;

	if (!kvm_pte_valid(pte)) {
		if (stage2_pte_is_counted(pte)) {
			kvm_clear_pte(ptep);
			mm_ops->put_page(ptep);
		}
		return 0;
	}

	if (kvm_pte_table(pte, level)) {
		childp = kvm_pte_follow(pte, mm_ops);

		if (mm_ops->page_count(childp) != 1)
			return 0;
	} else if (stage2_pte_cacheable(pgt, pte)) {
		need_flush = !stage2_has_fwb(pgt);
	}

	/*
	 * This is similar to the map() path in that we unmap the entire
	 * block entry and rely on the remaining portions being faulted
	 * back lazily.
	 */
	stage2_put_pte(ptep, mmu, addr, level, mm_ops);

	if (need_flush) {
		__flush_dcache_area(kvm_pte_follow(pte, mm_ops),
				    kvm_granule_size(level));
	}

	if (childp)
		mm_ops->put_page(childp);

	return 0;
}

int kvm_pgtable_stage2_unmap(struct kvm_pgtable *pgt, u64 addr, u64 size)
{
	struct kvm_pgtable_walker walker = {
		.cb	= stage2_unmap_walker,
		.arg	= pgt,
		.flags	= KVM_PGTABLE_WALK_LEAF | KVM_PGTABLE_WALK_TABLE_POST,
	};

	return kvm_pgtable_walk(pgt, addr, size, &walker);
}

struct stage2_attr_data {
	kvm_pte_t	attr_set;
	kvm_pte_t	attr_clr;
	kvm_pte_t	pte;
	u32		level;
};

static int stage2_attr_walker(u64 addr, u64 end, u32 level, kvm_pte_t *ptep,
			      enum kvm_pgtable_walk_flags flag,
			      void * const arg)
{
	kvm_pte_t pte = *ptep;
	struct stage2_attr_data *data = arg;

	if (!kvm_pte_valid(pte))
		return 0;

	data->level = level;
	data->pte = pte;
	pte &= ~data->attr_clr;
	pte |= data->attr_set;

	/*
	 * We may race with the CPU trying to set the access flag here,
	 * but worst-case the access flag update gets lost and will be
	 * set on the next access instead.
	 */
	if (data->pte != pte)
		WRITE_ONCE(*ptep, pte);

	return 0;
}

static int stage2_update_leaf_attrs(struct kvm_pgtable *pgt, u64 addr,
				    u64 size, kvm_pte_t attr_set,
				    kvm_pte_t attr_clr, kvm_pte_t *orig_pte,
				    u32 *level)
{
	int ret;
	kvm_pte_t attr_mask = KVM_PTE_LEAF_ATTR_LO | KVM_PTE_LEAF_ATTR_HI;
	struct stage2_attr_data data = {
		.attr_set	= attr_set & attr_mask,
		.attr_clr	= attr_clr & attr_mask,
	};
	struct kvm_pgtable_walker walker = {
		.cb		= stage2_attr_walker,
		.arg		= &data,
		.flags		= KVM_PGTABLE_WALK_LEAF,
	};

	ret = kvm_pgtable_walk(pgt, addr, size, &walker);
	if (ret)
		return ret;

	if (orig_pte)
		*orig_pte = data.pte;

	if (level)
		*level = data.level;
	return 0;
}

int kvm_pgtable_stage2_wrprotect(struct kvm_pgtable *pgt, u64 addr, u64 size)
{
	return stage2_update_leaf_attrs(pgt, addr, size, 0,
					KVM_PTE_LEAF_ATTR_LO_S2_S2AP_W,
					NULL, NULL);
}

kvm_pte_t kvm_pgtable_stage2_mkyoung(struct kvm_pgtable *pgt, u64 addr)
{
	kvm_pte_t pte = 0;
	stage2_update_leaf_attrs(pgt, addr, 1, KVM_PTE_LEAF_ATTR_LO_S2_AF, 0,
				 &pte, NULL);
	dsb(ishst);
	return pte;
}

kvm_pte_t kvm_pgtable_stage2_mkold(struct kvm_pgtable *pgt, u64 addr)
{
	kvm_pte_t pte = 0;
	stage2_update_leaf_attrs(pgt, addr, 1, 0, KVM_PTE_LEAF_ATTR_LO_S2_AF,
				 &pte, NULL);
	/*
	 * "But where's the TLBI?!", you scream.
	 * "Over in the core code", I sigh.
	 *
	 * See the '->clear_flush_young()' callback on the KVM mmu notifier.
	 */
	return pte;
}

bool kvm_pgtable_stage2_is_young(struct kvm_pgtable *pgt, u64 addr)
{
	kvm_pte_t pte = 0;
	stage2_update_leaf_attrs(pgt, addr, 1, 0, 0, &pte, NULL);
	return pte & KVM_PTE_LEAF_ATTR_LO_S2_AF;
}

int kvm_pgtable_stage2_relax_perms(struct kvm_pgtable *pgt, u64 addr,
				   enum kvm_pgtable_prot prot)
{
	int ret;
	u32 level;
	kvm_pte_t set = 0, clr = 0;

	if (prot & KVM_PGTABLE_PROT_R)
		set |= KVM_PTE_LEAF_ATTR_LO_S2_S2AP_R;

	if (prot & KVM_PGTABLE_PROT_W)
		set |= KVM_PTE_LEAF_ATTR_LO_S2_S2AP_W;

	if (prot & KVM_PGTABLE_PROT_X)
		clr |= KVM_PTE_LEAF_ATTR_HI_S2_XN;

	ret = stage2_update_leaf_attrs(pgt, addr, 1, set, clr, NULL, &level);
	if (!ret)
		kvm_call_hyp(__kvm_tlb_flush_vmid_ipa, pgt->mmu, addr, level);
	return ret;
}

static int stage2_flush_walker(u64 addr, u64 end, u32 level, kvm_pte_t *ptep,
			       enum kvm_pgtable_walk_flags flag,
			       void * const arg)
{
	struct kvm_pgtable *pgt = arg;
	struct kvm_pgtable_mm_ops *mm_ops = pgt->mm_ops;
	kvm_pte_t pte = *ptep;

	if (!kvm_pte_valid(pte) || !stage2_pte_cacheable(pgt, pte))
		return 0;

<<<<<<< HEAD
	if (pfn_valid(__phys_to_pfn(kvm_pte_to_phys(pte)))) {
		stage2_flush_dcache(kvm_pte_follow(pte), kvm_granule_size(level));
	} else {
		void __iomem *va = ioremap_cache_ns(kvm_pte_to_phys(pte), PAGE_SIZE);

		stage2_flush_dcache(va, kvm_granule_size(level));
		iounmap(va);
	}

=======
	__flush_dcache_area(kvm_pte_follow(pte, mm_ops), kvm_granule_size(level));
>>>>>>> c18ab1d1
	return 0;
}

int kvm_pgtable_stage2_flush(struct kvm_pgtable *pgt, u64 addr, u64 size)
{
	struct kvm_pgtable_walker walker = {
		.cb	= stage2_flush_walker,
		.flags	= KVM_PGTABLE_WALK_LEAF,
		.arg	= pgt,
	};

	if (stage2_has_fwb(pgt))
		return 0;

	return kvm_pgtable_walk(pgt, addr, size, &walker);
}

int kvm_pgtable_stage2_init_flags(struct kvm_pgtable *pgt, struct kvm_arch *arch,
				  struct kvm_pgtable_mm_ops *mm_ops,
				  enum kvm_pgtable_stage2_flags flags)
{
	size_t pgd_sz;
	u64 vtcr = arch->vtcr;
	u32 ia_bits = VTCR_EL2_IPA(vtcr);
	u32 sl0 = FIELD_GET(VTCR_EL2_SL0_MASK, vtcr);
	u32 start_level = VTCR_EL2_TGRAN_SL0_BASE - sl0;

	pgd_sz = kvm_pgd_pages(ia_bits, start_level) * PAGE_SIZE;
	pgt->pgd = mm_ops->zalloc_pages_exact(pgd_sz);
	if (!pgt->pgd)
		return -ENOMEM;

	pgt->ia_bits		= ia_bits;
	pgt->start_level	= start_level;
	pgt->mm_ops		= mm_ops;
	pgt->mmu		= &arch->mmu;
	pgt->flags		= flags;

	/* Ensure zeroed PGD pages are visible to the hardware walker */
	dsb(ishst);
	return 0;
}

static int stage2_free_walker(u64 addr, u64 end, u32 level, kvm_pte_t *ptep,
			      enum kvm_pgtable_walk_flags flag,
			      void * const arg)
{
	struct kvm_pgtable_mm_ops *mm_ops = arg;
	kvm_pte_t pte = *ptep;

	if (!stage2_pte_is_counted(pte))
		return 0;

	mm_ops->put_page(ptep);

	if (kvm_pte_table(pte, level))
		mm_ops->put_page(kvm_pte_follow(pte, mm_ops));

	return 0;
}

void kvm_pgtable_stage2_destroy(struct kvm_pgtable *pgt)
{
	size_t pgd_sz;
	struct kvm_pgtable_walker walker = {
		.cb	= stage2_free_walker,
		.flags	= KVM_PGTABLE_WALK_LEAF |
			  KVM_PGTABLE_WALK_TABLE_POST,
		.arg	= pgt->mm_ops,
	};

	WARN_ON(kvm_pgtable_walk(pgt, 0, BIT(pgt->ia_bits), &walker));
	pgd_sz = kvm_pgd_pages(pgt->ia_bits, pgt->start_level) * PAGE_SIZE;
	pgt->mm_ops->free_pages_exact(pgt->pgd, pgd_sz);
	pgt->pgd = NULL;
}

#define KVM_PTE_LEAF_S2_COMPAT_MASK	(KVM_PTE_LEAF_ATTR_S2_PERMS | \
					 KVM_PTE_LEAF_ATTR_LO_S2_MEMATTR | \
					 KVM_PTE_LEAF_ATTR_S2_IGNORED)

static int stage2_check_permission_walker(u64 addr, u64 end, u32 level,
					  kvm_pte_t *ptep,
					  enum kvm_pgtable_walk_flags flag,
					  void * const arg)
{
	kvm_pte_t old_attr, pte = *ptep, *new_attr = arg;

	/*
	 * Compatible mappings are either invalid and owned by the page-table
	 * owner (whose id is 0), or valid with matching permission attributes.
	 */
	if (kvm_pte_valid(pte)) {
		old_attr = pte & KVM_PTE_LEAF_S2_COMPAT_MASK;
		if (old_attr != *new_attr)
			return -EEXIST;
	} else if (pte) {
		return -EEXIST;
	}

	return 0;
}

int kvm_pgtable_stage2_find_range(struct kvm_pgtable *pgt, u64 addr,
				  enum kvm_pgtable_prot prot,
				  struct kvm_mem_range *range)
{
	kvm_pte_t attr;
	struct kvm_pgtable_walker check_perm_walker = {
		.cb		= stage2_check_permission_walker,
		.flags		= KVM_PGTABLE_WALK_LEAF,
		.arg		= &attr,
	};
	u64 granule, start, end;
	u32 level;
	int ret;

	ret = stage2_set_prot_attr(pgt, prot, &attr);
	if (ret)
		return ret;
	attr &= KVM_PTE_LEAF_S2_COMPAT_MASK;

	for (level = pgt->start_level; level < KVM_PGTABLE_MAX_LEVELS; level++) {
		granule = kvm_granule_size(level);
		start = ALIGN_DOWN(addr, granule);
		end = start + granule;

		if (!kvm_level_supports_block_mapping(level))
			continue;

		if (start < range->start || range->end < end)
			continue;

		/*
		 * Check the presence of existing mappings with incompatible
		 * permissions within the current block range, and try one level
		 * deeper if one is found.
		 */
		ret = kvm_pgtable_walk(pgt, start, granule, &check_perm_walker);
		if (ret != -EEXIST)
			break;
	}

	if (!ret) {
		range->start = start;
		range->end = end;
	}

	return ret;
}<|MERGE_RESOLUTION|>--- conflicted
+++ resolved
@@ -48,14 +48,11 @@
 					 KVM_PTE_LEAF_ATTR_LO_S2_S2AP_W | \
 					 KVM_PTE_LEAF_ATTR_HI_S2_XN)
 
-<<<<<<< HEAD
-=======
 #define KVM_PTE_LEAF_ATTR_S2_IGNORED	GENMASK(58, 55)
 
 #define KVM_INVALID_PTE_OWNER_MASK	GENMASK(63, 56)
 #define KVM_MAX_OWNER_ID		1
 
->>>>>>> c18ab1d1
 struct kvm_pgtable_walk_data {
 	struct kvm_pgtable		*pgt;
 	struct kvm_pgtable_walker	*walker;
@@ -207,14 +204,11 @@
 	pte |= KVM_PTE_VALID;
 
 	return pte;
-<<<<<<< HEAD
-=======
 }
 
 static kvm_pte_t kvm_init_invalid_leaf_owner(u8 owner_id)
 {
 	return FIELD_PREP(KVM_INVALID_PTE_OWNER_MASK, owner_id);
->>>>>>> c18ab1d1
 }
 
 static int kvm_pgtable_visitor_cb(struct kvm_pgtable_walk_data *data, u64 addr,
@@ -528,18 +522,12 @@
 				kvm_pte_t *ptep)
 {
 	bool device = prot & KVM_PGTABLE_PROT_DEVICE;
-<<<<<<< HEAD
-	kvm_pte_t attr = device ? PAGE_S2_MEMATTR(DEVICE_nGnRE) :
-			    PAGE_S2_MEMATTR(NORMAL);
+	kvm_pte_t attr = device ? KVM_S2_MEMATTR(pgt, DEVICE_nGnRE) :
+			    KVM_S2_MEMATTR(pgt, NORMAL);
 	u32 sh = 0;
 
 	if (!(prot & KVM_PGTABLE_PROT_DEVICE_NS))
 		sh = KVM_PTE_LEAF_ATTR_LO_S2_SH_IS;
-=======
-	kvm_pte_t attr = device ? KVM_S2_MEMATTR(pgt, DEVICE_nGnRE) :
-			    KVM_S2_MEMATTR(pgt, NORMAL);
-	u32 sh = KVM_PTE_LEAF_ATTR_LO_S2_SH_IS;
->>>>>>> c18ab1d1
 
 	if (!(prot & KVM_PGTABLE_PROT_X))
 		attr |= KVM_PTE_LEAF_ATTR_HI_S2_XN;
@@ -559,42 +547,6 @@
 	return 0;
 }
 
-<<<<<<< HEAD
-static int stage2_map_walker_try_leaf(u64 addr, u64 end, u32 level,
-				      kvm_pte_t *ptep,
-				      struct stage2_map_data *data)
-{
-	kvm_pte_t new, old = *ptep;
-	u64 granule = kvm_granule_size(level), phys = data->phys;
-	struct page *page = virt_to_page(ptep);
-
-	if (!kvm_block_mapping_supported(addr, end, phys, level))
-		return -E2BIG;
-
-	new = kvm_init_valid_leaf_pte(phys, data->attr, level);
-	if (kvm_pte_valid(old)) {
-		/*
-		 * Skip updating the PTE if we are trying to recreate the exact
-		 * same mapping or only change the access permissions. Instead,
-		 * the vCPU will exit one more time from guest if still needed
-		 * and then go through the path of relaxing permissions.
-		 */
-		if (!((old ^ new) & (~KVM_PTE_LEAF_ATTR_S2_PERMS)))
-			return -EAGAIN;
-
-		/*
-		 * There's an existing different valid leaf entry, so perform
-		 * break-before-make.
-		 */
-		kvm_set_invalid_pte(ptep);
-		kvm_call_hyp(__kvm_tlb_flush_vmid_ipa, data->mmu, addr, level);
-		put_page(page);
-	}
-
-	smp_store_release(ptep, new);
-	get_page(page);
-	data->phys += granule;
-=======
 static bool stage2_pte_needs_update(kvm_pte_t old, kvm_pte_t new)
 {
 	if (!kvm_pte_valid(old) || !kvm_pte_valid(new))
@@ -662,7 +614,6 @@
 		mm_ops->get_page(ptep);
 	if (kvm_phys_is_valid(phys))
 		data->phys += granule;
->>>>>>> c18ab1d1
 	return 0;
 }
 
@@ -692,11 +643,7 @@
 static int stage2_map_walk_leaf(u64 addr, u64 end, u32 level, kvm_pte_t *ptep,
 				struct stage2_map_data *data)
 {
-<<<<<<< HEAD
-	int ret;
-=======
 	struct kvm_pgtable_mm_ops *mm_ops = data->mm_ops;
->>>>>>> c18ab1d1
 	kvm_pte_t *childp, pte = *ptep;
 	int ret;
 
@@ -729,13 +676,8 @@
 	if (stage2_pte_is_counted(pte))
 		stage2_put_pte(ptep, data->mmu, addr, level, mm_ops);
 
-<<<<<<< HEAD
-	kvm_set_table_pte(ptep, childp);
-	get_page(page);
-=======
 	kvm_set_table_pte(ptep, childp, mm_ops);
 	mm_ops->get_page(ptep);
->>>>>>> c18ab1d1
 
 	return 0;
 }
@@ -1053,19 +995,15 @@
 	if (!kvm_pte_valid(pte) || !stage2_pte_cacheable(pgt, pte))
 		return 0;
 
-<<<<<<< HEAD
 	if (pfn_valid(__phys_to_pfn(kvm_pte_to_phys(pte)))) {
-		stage2_flush_dcache(kvm_pte_follow(pte), kvm_granule_size(level));
+		__flush_dcache_area(kvm_pte_follow(pte, mm_ops), kvm_granule_size(level));
 	} else {
 		void __iomem *va = ioremap_cache_ns(kvm_pte_to_phys(pte), PAGE_SIZE);
 
-		stage2_flush_dcache(va, kvm_granule_size(level));
+		__flush_dcache_area(va, kvm_granule_size(level));
 		iounmap(va);
 	}
 
-=======
-	__flush_dcache_area(kvm_pte_follow(pte, mm_ops), kvm_granule_size(level));
->>>>>>> c18ab1d1
 	return 0;
 }
 
