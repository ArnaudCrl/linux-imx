--- conflicted
+++ resolved
@@ -194,18 +194,6 @@
 
 	__sysreg_save_state_nvhe(host_ctxt);
 	/*
-<<<<<<< HEAD
-	 * For nVHE, we must save and disable any SPE
-	 * buffers, as the translation regime is going
-	 * to be loaded with that of the guest. And we must
-	 * save host context for SPE, before we change the
-	 * ownership to EL2 (via MDCR_EL2_E2PB == 0)  and before
-	 * we load guest Stage1.
-	 */
-	__debug_save_host_buffers_nvhe(vcpu);
-
-	__adjust_pc(vcpu);
-=======
 	 * We must flush and disable the SPE buffer for nVHE, as
 	 * the translation regime(EL1&0) is going to be loaded with
 	 * that of the guest. And we must do this before we change the
@@ -213,7 +201,8 @@
 	 * before we load guest Stage1.
 	 */
 	__debug_save_host_buffers_nvhe(vcpu);
->>>>>>> 2bf9d1b4
+
+	__adjust_pc(vcpu);
 
 	/*
 	 * We must restore the 32-bit state before the sysregs, thanks
