--- conflicted
+++ resolved
@@ -543,11 +543,8 @@
 	uao_thread_switch(next);
 	ptrauth_thread_switch(next);
 	ssbs_thread_switch(next);
-<<<<<<< HEAD
+	erratum_1418040_thread_switch(prev, next);
 	scs_overflow_check(next);
-=======
-	erratum_1418040_thread_switch(prev, next);
->>>>>>> f76fd2c9
 
 	/*
 	 * Complete any pending TLB or cache maintenance on this CPU in case
