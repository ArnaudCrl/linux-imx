/*
 * Copyright (C) 2016 Freescale Semiconductor, Inc.
 * Copyright 2017 NXP
 *
 * This program is free software; you can redistribute it and/or
 * modify it under the terms of the GNU General Public License
 * as published by the Free Software Foundation; either version 2
 * of the License, or (at your option) any later version.
 *
 * This program is distributed in the hope that it will be useful,
 * but WITHOUT ANY WARRANTY; without even the implied warranty of
 * MERCHANTABILITY or FITNESS FOR A PARTICULAR PURPOSE.  See the
 * GNU General Public License for more details.
 */

#include <dt-bindings/interrupt-controller/arm-gic.h>
#include "fsl-imx8-ca35.dtsi"
#include <dt-bindings/soc/imx_rsrc.h>
#include <dt-bindings/soc/imx8_hsio.h>
#include <dt-bindings/soc/imx8_pd.h>
#include <dt-bindings/clock/imx8qxp-clock.h>
#include <dt-bindings/pinctrl/pads-imx8qxp.h>
#include <dt-bindings/gpio/gpio.h>
#include <dt-bindings/thermal/thermal.h>

/ {
	compatible = "fsl,imx8qxp";
	interrupt-parent = <&gic>;
	#address-cells = <2>;
	#size-cells = <2>;

	aliases {
		csi0 = &mipi_csi_0;
		dpu0 = &dpu1;
		ethernet0 = &fec1;
		ethernet1 = &fec2;
		dsi_phy0 = &mipi_dsi_phy1;
		dsi_phy1 = &mipi_dsi_phy2;
		mipi_dsi0 = &mipi_dsi1;
		mipi_dsi1 = &mipi_dsi2;
		ldb0 = &ldb1;
		ldb1 = &ldb2;
		isi0 = &isi_0;
		isi1 = &isi_1;
		isi2 = &isi_2;
		isi3 = &isi_3;
		isi4 = &isi_4;
		isi5 = &isi_5;
		isi6 = &isi_6;
		isi7 = &isi_7;
		serial0 = &lpuart0;
		serial1 = &lpuart1;
		serial2 = &lpuart2;
		serial3 = &lpuart3;
		mmc0 = &usdhc1;
		mmc1 = &usdhc2;
		mmc2 = &usdhc3;
	};

	memory@80000000 {
		device_type = "memory";
		reg = <0x00000000 0x80000000 0 0x40000000>;
		      /* DRAM space - 1, size : 1 GB DRAM */
	};

	reserved-memory {
		#address-cells = <2>;
		#size-cells = <2>;
		ranges;

<<<<<<< HEAD
=======
		hifi4_reserved: hifi4@0x8e000000 {
			no-map;
			reg = <0 0x8e000000 0 0x1ffffff>;
		};

		/* global autoconfigured region for contiguous allocations */
		linux,cma {
			compatible = "shared-dma-pool";
			reusable;
			size = <0 0x28000000>;
			alloc-ranges = <0 0x90000000 0 0x28000000>;
			linux,cma-default;
		};

>>>>>>> 18daab85
		rpmsg_reserved: rpmsg@0xb8000000 {
			no-map;
			reg = <0 0xb8000000 0 0x400000>;
		};
	};

	gic: interrupt-controller@51a00000 {
		compatible = "arm,gic-v3";
		reg = <0x0 0x51a00000 0 0x10000>, /* GIC Dist */
		      <0x0 0x51b00000 0 0xC0000>; /* GICR (RD_base + SGI_base) */
		#interrupt-cells = <3>;
		interrupt-controller;
		interrupts = <GIC_PPI 9
			(GIC_CPU_MASK_SIMPLE(6) | IRQ_TYPE_LEVEL_HIGH)>;
		interrupt-parent = <&gic>;
	};

	mu: mu@5d1b0000 {
		compatible = "fsl,imx8-mu";
		reg = <0x0 0x5d1b0000 0x0 0x10000>;
		interrupts = <GIC_SPI 176 IRQ_TYPE_LEVEL_HIGH>;
		fsl,scu_ap_mu_id = <0>;
		status = "okay";
	};

	mu13: mu13@5d280000 {
		compatible = "fsl,imx8-mu-hifi";
		reg = <0x0 0x5d280000 0x0 0x10000>;
		interrupts = <GIC_SPI 192 IRQ_TYPE_LEVEL_HIGH>;
		fsl,hifi_ap_mu_id = <13>;
		status = "okay";
	};

	clk: clk {
		compatible = "fsl,imx8qxp-clk";
		#clock-cells = <1>;
	};

	iomuxc: iomuxc {
		compatible = "fsl,imx8qxp-iomuxc";
	};

	rtc: rtc {
		compatible = "fsl,imx-sc-rtc";
	};

	timer {
		compatible = "arm,armv8-timer";
		interrupts = <GIC_PPI 13 (GIC_CPU_MASK_SIMPLE(6) | IRQ_TYPE_LEVEL_LOW)>, /* Physical Secure */
			     <GIC_PPI 14 (GIC_CPU_MASK_SIMPLE(6) | IRQ_TYPE_LEVEL_LOW)>, /* Physical Non-Secure */
			     <GIC_PPI 11 (GIC_CPU_MASK_SIMPLE(6) | IRQ_TYPE_LEVEL_LOW)>, /* Virtual */
			     <GIC_PPI 10 (GIC_CPU_MASK_SIMPLE(6) | IRQ_TYPE_LEVEL_LOW)>; /* Hypervisor */
		clock-frequency = <8000000>;
		interrupt-parent = <&gic>;
	};

	imx8qx-pm {
		#address-cells = <1>;
		#size-cells = <0>;

		pd_lsio: PD_LSIO {
			compatible = "nxp,imx8-pd";
			reg = <SC_R_LAST>;
			#power-domain-cells = <0>;
			#address-cells = <1>;
			#size-cells = <0>;

			pd_lsio_pwm0: PD_LSIO_PWM_0 {
				reg = <SC_R_PWM_0>;
				#power-domain-cells = <0>;
				power-domains = <&pd_lsio>;
			};
			pd_lsio_pwm1: PD_LSIO_PWM_1 {
				reg = <SC_R_PWM_1>;
				#power-domain-cells = <0>;
				power-domains = <&pd_lsio>;
			};
			pd_lsio_pwm2: PD_LSIO_PWM_2 {
				reg = <SC_R_PWM_2>;
				#power-domain-cells = <0>;
				power-domains = <&pd_lsio>;
			};
			pd_lsio_pwm3: PD_LSIO_PWM_3 {
				reg = <SC_R_PWM_3>;
				#power-domain-cells = <0>;
				power-domains = <&pd_lsio>;
			};
			pd_lsio_pwm4: PD_LSIO_PWM_4 {
				reg = <SC_R_PWM_4>;
				#power-domain-cells = <0>;
				power-domains = <&pd_lsio>;
			};
			pd_lsio_pwm5: PD_LSIO_PWM_5 {
				reg = <SC_R_PWM_5>;
				#power-domain-cells = <0>;
				power-domains = <&pd_lsio>;
			};
			pd_lsio_pwm6: PD_LSIO_PWM_6 {
				reg = <SC_R_PWM_6>;
				#power-domain-cells = <0>;
				power-domains = <&pd_lsio>;
			};
			pd_lsio_pwm7: PD_LSIO_PWM_7 {
				reg = <SC_R_PWM_7>;
				#power-domain-cells = <0>;
				power-domains = <&pd_lsio>;
			};
			pd_lsio_kpp: PD_LSIO_KPP {
				reg = <SC_R_KPP>;
				#power-domain-cells = <0>;
				power-domains = <&pd_lsio>;
			};
			pd_lsio_gpio0: PD_LSIO_GPIO_0 {
				reg = <SC_R_GPIO_0>;
				#power-domain-cells = <0>;
				power-domains = <&pd_lsio>;
			};
			pd_lsio_gpio1: PD_LSIO_GPIO_1 {
				reg = <SC_R_GPIO_1>;
				#power-domain-cells = <0>;
				power-domains = <&pd_lsio>;
			};
			pd_lsio_gpio2: PD_LSIO_GPIO_2 {
				reg = <SC_R_GPIO_2>;
				#power-domain-cells = <0>;
				power-domains = <&pd_lsio>;
			};
			pd_lsio_gpio3: PD_LSIO_GPIO_3 {
				reg = <SC_R_GPIO_3>;
				#power-domain-cells = <0>;
				power-domains = <&pd_lsio>;
			};
			pd_lsio_gpio4: PD_LSIO_GPIO_4 {
				reg = <SC_R_GPIO_4>;
				#power-domain-cells = <0>;
				power-domains = <&pd_lsio>;
			};
			pd_lsio_gpio5: PD_LSIO_GPIO_5{
				reg = <SC_R_GPIO_5>;
				#power-domain-cells = <0>;
				power-domains = <&pd_lsio>;
			};
			pd_lsio_gpio6:PD_LSIO_GPIO_6 {
				reg = <SC_R_GPIO_6>;
				#power-domain-cells = <0>;
				power-domains = <&pd_lsio>;
			};
			pd_lsio_gpio7: PD_LSIO_GPIO_7 {
				reg = <SC_R_GPIO_7>;
				#power-domain-cells = <0>;
				power-domains = <&pd_lsio>;
			};
			pd_lsio_gpt0: PD_LSIO_GPT_0 {
				reg = <SC_R_GPT_0>;
				#power-domain-cells = <0>;
				power-domains = <&pd_lsio>;
			};
			pd_lsio_gpt1: PD_LSIO_GPT_1 {
				reg = <SC_R_GPT_1>;
				#power-domain-cells = <0>;
				power-domains = <&pd_lsio>;
			};
			pd_lsio_gpt2: PD_LSIO_GPT_2 {
				reg = <SC_R_GPT_2>;
				#power-domain-cells = <0>;
				power-domains = <&pd_lsio>;
			};
			pd_lsio_gpt3: PD_LSIO_GPT_3 {
				reg = <SC_R_GPT_3>;
				#power-domain-cells = <0>;
				power-domains = <&pd_lsio>;
			};
			pd_lsio_gpt4: PD_LSIO_GPT_4 {
				reg = <SC_R_GPT_4>;
				#power-domain-cells = <0>;
				power-domains = <&pd_lsio>;
			};
			pd_lsio_flexspi0: PD_LSIO_FSPI_0 {
				reg = <SC_R_FSPI_0>;
				#power-domain-cells = <0>;
				power-domains = <&pd_lsio>;
			};
			pd_lsio_flexspi1: PD_LSIO_FSPI_1{
				reg = <SC_R_FSPI_1>;
				#power-domain-cells = <0>;
				power-domains = <&pd_lsio>;
			};
		};

		pd_conn: PD_CONN {
			compatible = "nxp,imx8-pd";
			reg = <SC_R_LAST>;
			#power-domain-cells = <0>;
			#address-cells = <1>;
			#size-cells = <0>;

			pd_conn_usbotg0: PD_CONN_USB_0 {
				reg = <SC_R_USB_0>;
				#power-domain-cells = <0>;
				power-domains = <&pd_conn>;
			};
			pd_conn_usbotg0_phy: PD_CONN_USB_0_PHY {
				reg = <SC_R_USB_0_PHY>;
				#power-domain-cells = <0>;
				power-domains = <&pd_conn>;
			};
			pd_conn_usbotg1: PD_CONN_USB_1 {
				reg = <SC_R_USB_1>;
				#power-domain-cells = <0>;
				power-domains = <&pd_conn>;
			};
			pd_conn_usb2: PD_CONN_USB_2 {
				reg = <SC_R_USB_2>;
				#power-domain-cells = <0>;
				power-domains = <&pd_conn>;
			};
			pd_conn_usb2_phy: PD_CONN_USB_2_PHY {
				reg = <SC_R_USB_2_PHY>;
				#power-domain-cells = <0>;
				power-domains = <&pd_conn>;
			};
			pd_conn_sdch0: PD_CONN_SDHC_0 {
				reg = <SC_R_SDHC_0>;
				#power-domain-cells = <0>;
				power-domains = <&pd_conn>;
			};
			pd_conn_sdch1: PD_CONN_SDHC_1 {
				reg = <SC_R_SDHC_1>;
				#power-domain-cells = <0>;
				power-domains = <&pd_conn>;
			};
			pd_conn_sdch2: PD_CONN_SDHC_2 {
				reg = <SC_R_SDHC_2>;
				#power-domain-cells = <0>;
				power-domains = <&pd_conn>;
			};
			pd_conn_enet0: PD_CONN_ENET_0 {
				reg = <SC_R_ENET_0>;
				#power-domain-cells = <0>;
				power-domains = <&pd_conn>;
			};
			pd_conn_enet1: PD_CONN_ENET_1 {
				reg = <SC_R_ENET_1>;
				#power-domain-cells = <0>;
				power-domains = <&pd_conn>;
			};
			pd_conn_nand: PD_CONN_NAND {
				reg = <SC_R_NAND>;
				#power-domain-cells = <0>;
				power-domains = <&pd_conn>;
			};
			pd_conn_mlb0: PD_CONN_MLB_0 {
				reg = <SC_R_MLB_0>;
				#power-domain-cells = <0>;
				power-domains = <&pd_conn>;
			};
			pd_conn_edma_ch0: PD_CONN_DMA_4_CH0 {
				reg = <SC_R_DMA_4_CH0>;
				#power-domain-cells = <0>;
				power-domains =<&pd_conn>;
			};
			pd_conn_edma_ch1: PD_CONN_DMA_4_CH1 {
				reg = <SC_R_DMA_4_CH1>;
				#power-domain-cells = <0>;
				power-domains =<&pd_conn>;
			};
			pd_conn_edma_ch2: PD_CONN_DMA_4_CH2 {
				reg = <SC_R_DMA_4_CH2>;
				#power-domain-cells = <0>;
				power-domains =<&pd_conn>;
			};
			pd_conn_edma_ch3: PD_CONN_DMA_4_CH3 {
				reg = <SC_R_DMA_4_CH3>;
				#power-domain-cells = <0>;
				power-domains =<&pd_conn>;
			};
			pd_conn_edma_ch4: PD_CONN_DMA_4_CH4 {
				reg = <SC_R_DMA_4_CH4>;
				#power-domain-cells = <0>;
				power-domains =<&pd_conn>;
			};
		};

		pd_audio: PD_AUDIO {
			compatible = "nxp,imx8-pd";
			reg = <SC_R_LAST>;
			#power-domain-cells = <0>;
			#address-cells = <1>;
			#size-cells = <0>;

			pd_asrc0:PD_AUD_ASRC_0 {
				reg = <SC_R_ASRC_0>;
				#power-domain-cells = <0>;
				power-domains =<&pd_audio>;
			};
			pd_asrc1: PD_AUD_ASRC_1 {
				reg = <SC_R_ASRC_1>;
				#power-domain-cells = <0>;
				power-domains =<&pd_audio>;
			};
			pd_esai0: PD_AUD_ESAI_0 {
				reg = <SC_R_ESAI_0>;
				#power-domain-cells = <0>;
				power-domains =<&pd_audio>;
			};
			pd_spdif0: PD_AUD_SPDIF_0 {
				reg = <SC_R_SPDIF_0>;
				#power-domain-cells = <0>;
				power-domains =<&pd_audio>;
			};
			pd_sai0:PD_AUD_SAI_0 {
				reg = <SC_R_SAI_0>;
				#power-domain-cells = <0>;
				power-domains =<&pd_audio>;
			};
			pd_sai1: PD_AUD_SAI_1 {
				reg = <SC_R_SAI_1>;
				#power-domain-cells = <0>;
				power-domains =<&pd_audio>;
			};
			pd_sai2: PD_AUD_SAI_2 {
				reg = <SC_R_SAI_2>;
				#power-domain-cells = <0>;
				power-domains =<&pd_audio>;
			};
			pd_sai3: PD_AUD_SAI_3 {
				reg = <SC_R_SAI_3>;
				#power-domain-cells = <0>;
				power-domains =<&pd_audio>;
			};
			pd_sai4: PD_AUD_SAI_4 {
				reg = <SC_R_SAI_4>;
				#power-domain-cells = <0>;
				power-domains =<&pd_audio>;
			};
			pd_sai5: PD_AUD_SAI_5 {
				reg = <SC_R_SAI_5>;
				#power-domain-cells = <0>;
				power-domains =<&pd_audio>;
			};
			pd_gpt5: PD_AUD_GPT_5 {
				reg = <SC_R_GPT_5>;
				#power-domain-cells = <0>;
				power-domains =<&pd_audio>;
			};
			pd_gpt6: PD_AUD_GPT_6 {
				reg = <SC_R_GPT_6>;
				#power-domain-cells = <0>;
				power-domains =<&pd_audio>;
			};
			pd_gpt7: PD_AUD_GPT_7 {
				reg = <SC_R_GPT_7>;
				#power-domain-cells = <0>;
				power-domains =<&pd_audio>;
			};
			pd_gpt8: PD_AUD_GPT_8 {
				reg = <SC_R_GPT_8>;
				#power-domain-cells = <0>;
				power-domains =<&pd_audio>;
			};
			pd_gpt9: PD_AUD_GPT_9 {
				reg = <SC_R_GPT_9>;
				#power-domain-cells = <0>;
				power-domains =<&pd_audio>;
			};
			pd_gpt10: PD_AUD_GPT_10 {
				reg = <SC_R_GPT_10>;
				#power-domain-cells = <0>;
				power-domains =<&pd_audio>;
			};
			pd_amix: PD_AUD_AMIX {
				reg = <SC_R_AMIX>;
				#power-domain-cells = <0>;
				power-domains =<&pd_audio>;
			};
			pd_mqs0: PD_AUD_MQS_0 {
				reg = <SC_R_MQS_0>;
				#power-domain-cells = <0>;
				power-domains =<&pd_audio>;
			};
			pd_hifi: PD_AUD_HIFI {
				reg = <SC_R_HIFI>;
				#power-domain-cells = <0>;
				power-domains =<&pd_audio>;
			};
			pd_hifi_ram: PD_AUD_OCRAM {
				reg = <SC_R_HIFI_RAM>;
				#power-domain-cells = <0>;
				power-domains =<&pd_audio>;
			};
			pd_mclk_out0: PD_AUD_MCLK_OUT_0 {
				reg = <SC_R_MCLK_OUT_0>;
				#power-domain-cells = <0>;
				power-domains =<&pd_audio>;
			};
			pd_mclk_out1: PD_AUD_MCLK_OUT_1 {
				reg = <SC_R_MCLK_OUT_1>;
				#power-domain-cells = <0>;
				power-domains =<&pd_audio>;
			};
			pd_audio_pll0: PD_AUD_AUDIO_PLL_0 {
				reg = <SC_R_AUDIO_PLL_0>;
				#power-domain-cells = <0>;
				power-domains =<&pd_audio>;
			};
			pd_audio_pll1: PD_AUD_AUDIO_PLL_1 {
				reg = <SC_R_AUDIO_PLL_1>;
				#power-domain-cells = <0>;
				power-domains =<&pd_audio>;
			};
			pd_audio_clk0: PD_AUD_AUDIO_CLK_0 {
				reg = <SC_R_AUDIO_CLK_0>;
				#power-domain-cells = <0>;
				power-domains =<&pd_audio>;
			};
			pd_audio_clk1: PD_AUD_AUDIO_CLK_1 {
				reg = <SC_R_AUDIO_CLK_1>;
				#power-domain-cells = <0>;
				power-domains =<&pd_audio>;
			};
		};

		pd_dma: PD_DMA {
			compatible = "nxp,imx8-pd";
			reg = <SC_R_LAST>;
			#power-domain-cells = <0>;
			#address-cells = <1>;
			#size-cells = <0>;

			pd_dma_flexcan0: PD_DMA_CAN_0 {
				reg = <SC_R_CAN_0>;
				#power-domain-cells = <0>;
				power-domains = <&pd_dma>;
				wakeup-irq = <235>;
			};
			pd_dma_flexcan1: PD_DMA_CAN_1 {
				reg = <SC_R_CAN_1>;
				#power-domain-cells = <0>;
				power-domains = <&pd_dma>;
				wakeup-irq = <236>;
			};
			pd_dma_flexcan2: PD_DMA_CAN_2 {
				reg = <SC_R_CAN_2>;
				#power-domain-cells = <0>;
				power-domains = <&pd_dma>;
				wakeup-irq = <237>;
			};
			pd_dma_ftm0: PD_DMA_FTM_0 {
				reg = <SC_R_FTM_0>;
				#power-domain-cells = <0>;
				power-domains = <&pd_dma>;
			};
			pd_dma_ftm1: PD_DMA_FTM_1 {
				reg = <SC_R_FTM_1>;
				#power-domain-cells = <0>;
				power-domains = <&pd_dma>;
			};
			pd_dma_adc0: PD_DMA_ADC_0 {
				reg = <SC_R_ADC_0>;
				#power-domain-cells = <0>;
				power-domains = <&pd_dma>;
			};
			pd_dma_lpi2c0: PD_DMA_I2C_0 {
				reg = <SC_R_I2C_0>;
				#power-domain-cells = <0>;
				power-domains = <&pd_dma>;
			};
			pd_dma_lpi2c1: PD_DMA_I2C_1 {
				reg = <SC_R_I2C_1>;
				#power-domain-cells = <0>;
				power-domains = <&pd_dma>;
			};
			pd_dma_lpi2c2:PD_DMA_I2C_2 {
				reg = <SC_R_I2C_2>;
				#power-domain-cells = <0>;
				power-domains = <&pd_dma>;
			};
			pd_dma_lpi2c3: PD_DMA_I2C_3 {
				reg = <SC_R_I2C_3>;
				#power-domain-cells = <0>;
				power-domains = <&pd_dma>;
			};
			pd_dma_lpuart0: PD_DMA_UART0 {
				reg = <SC_R_UART_0>;
				#power-domain-cells = <0>;
				power-domains = <&pd_dma>;
				wakeup-irq = <225>;
			};
			pd_dma_lpuart1: PD_DMA_UART1 {
				reg = <SC_R_UART_1>;
				#power-domain-cells = <0>;
				power-domains = <&pd_dma>;
				wakeup-irq = <226>;
			};
			pd_dma_lpuart2: PD_DMA_UART2 {
				reg = <SC_R_UART_2>;
				#power-domain-cells = <0>;
				power-domains = <&pd_dma>;
				wakeup-irq = <227>;
			};
			pd_dma_lpuart3: PD_DMA_UART3 {
				reg = <SC_R_UART_3>;
				#power-domain-cells = <0>;
				power-domains = <&pd_dma>;
				wakeup-irq = <228>;
			};
			pd_dma_lpspi0: PD_DMA_SPI_0 {
				reg = <SC_R_SPI_0>;
				#power-domain-cells = <0>;
				power-domains = <&pd_dma>;
			};
			pd_dma_lpspi1: PD_DMA_SPI_1 {
				reg = <SC_R_SPI_1>;
				#power-domain-cells = <0>;
				power-domains = <&pd_dma>;
			};
			pd_dma_lpspi2: PD_DMA_SPI_2 {
				reg = <SC_R_SPI_2>;
				#power-domain-cells = <0>;
				power-domains = <&pd_dma>;
			};
			pd_dma_lpspi3: PD_DMA_SPI_3 {
				reg = <SC_R_SPI_3>;
				#power-domain-cells = <0>;
				power-domains = <&pd_dma>;
			};
			pd_dma_pwm0: PD_DMA_PWM_0 {
				reg = <SC_R_LCD_0_PWM_0>;
				#power-domain-cells = <0>;
				power-domains = <&pd_dma>;
			};
			pd_dma_lcd0: PD_DMA_LCD_0 {
				reg = <SC_R_LCD_0>;
				#power-domain-cells = <0>;
				power-domains = <&pd_dma>;
			};
		};

		pd_gpu: gpu-power-domain {
			compatible = "nxp,imx8-pd";
			reg = <SC_R_LAST>;
			#power-domain-cells = <0>;
			#address-cells = <1>;
			#size-cells = <0>;

			pd_gpu0: gpu0 {
				name = "gpu0";
				reg = <SC_R_GPU_0_PID0>;
				#power-domain-cells = <0>;
				power-domains =<&pd_gpu>;
				#address-cells = <1>;
				#size-cells = <0>;
			};
		};

		pd_vpu: vpu-power-domain {
			compatible = "nxp,imx8-pd";
			reg = <SC_R_VPU_PID0>;
			#power-domain-cells = <0>;
			#address-cells = <1>;
			#size-cells = <0>;

			pd_vpu_enc: VPU_ENC {
				reg = <SC_R_VPU_ENC>;
				#power-domain-cells = <0>;
				power-domains =<&pd_vpu>;
			};
			pd_vpu_dec: VPU_DEC {
				reg = <SC_R_VPU_DEC>;
				#power-domain-cells = <0>;
				power-domains =<&pd_vpu>;
			};
		};

		pd_hsio: hsio-power-domain {
			compatible = "nxp,imx8-pd";
			reg = <SC_R_LAST>;
			#power-domain-cells = <0>;
			#address-cells = <1>;
			#size-cells = <0>;

			pd_serdes1: PD_HSIO_SERDES_1 {
				reg = <SC_R_SERDES_1>;
				#power-domain-cells = <0>;
				power-domains =<&pd_hsio>;
				#address-cells = <1>;
				#size-cells = <0>;

				pd_pcie: PD_HSIO_PCIE_B {
					reg = <SC_R_PCIE_B>;
					#power-domain-cells = <0>;
					power-domains =<&pd_serdes1>;
				};
			};
		};

		pd_cm40: PD_CM40 {
			compatible = "nxp,imx8-pd";
			reg = <SC_R_LAST>;
			#power-domain-cells = <0>;
			#address-cells = <1>;
			#size-cells = <0>;

			pd_cm40_i2c: PD_CM40_I2C {
				reg = <SC_R_M4_0_I2C>;
				#power-domain-cells = <0>;
				power-domains =<&pd_cm40>;
			};

			pd_cm40_intmux: PD_CM40_INTMUX {
				reg = <SC_R_M4_0_INTMUX>;
				#power-domain-cells = <0>;
				power-domains =<&pd_cm40>;
				early_power_on;
			};

			pd_cm40_mu0a0: PD_CM40_MU0A0{
				reg = <SC_R_M4_0_MU_0A0>;
				#power-domain-cells = <0>;
				power-domains =<&pd_cm40>;
			};
		};


		pd_dc0: PD_DC_0 {
			compatible = "nxp,imx8-pd";
			reg = <SC_R_DC_0>;
			#power-domain-cells = <0>;
			#address-cells = <1>;
			#size-cells = <0>;

			pd_mipi_dsi0: PD_MIPI_0_DSI {
				reg = <SC_R_MIPI_0>;
				#power-domain-cells = <0>;
				power-domains =<&pd_dc0>;
				#address-cells = <1>;
				#size-cells = <0>;

				pd_mipi_dsi_0_i2c0: PD_MIPI_0_DSI_I2C0 {
					reg = <SC_R_MIPI_0_I2C_0>;
					#power-domain-cells = <0>;
					power-domains =<&pd_mipi_dsi0>;
				};
				pd_mipi_dsi_0_i2c1: PD_MIPI_0_DSI_I2C1 {
					reg = <SC_R_MIPI_0_I2C_1>;
					#power-domain-cells = <0>;
					power-domains =<&pd_mipi_dsi0>;
				};
				pd_mipi_0_pwm0: PD_MIPI_0_DSI_PWM0 {
					reg = <SC_R_MIPI_0_PWM_0>;
					#power-domain-cells = <0>;
					power-domains =<&pd_mipi_dsi0>;
				};
			};

			pd_mipi_dsi1: PD_MIPI_1_DSI {
				reg = <SC_R_MIPI_1>;
				#power-domain-cells = <0>;
				power-domains =<&pd_dc0>;
				#address-cells = <1>;
				#size-cells = <0>;

				pd_mipi_dsi_1_i2c0: PD_MIPI_1_DSI_I2C0 {
					reg = <SC_R_MIPI_1_I2C_0>;
					#power-domain-cells = <0>;
					power-domains =<&pd_mipi_dsi1>;
				};
				pd_mipi_dsi_1_i2c1: PD_MIPI_1_DSI_I2C1 {
					reg = <SC_R_MIPI_1_I2C_1>;
					#power-domain-cells = <0>;
					power-domains =<&pd_mipi_dsi1>;
				};
				pd_mipi_1_pwm0: PD_MIPI_1_DSI_PWM0 {
					reg = <SC_R_MIPI_1_PWM_0>;
					#power-domain-cells = <0>;
					power-domains =<&pd_mipi_dsi1>;
				};
			};
		};

		pd_isi_ch0: PD_IMAGING {
			compatible = "nxp,imx8-pd";
			reg = <SC_R_ISI_CH0>;
			#power-domain-cells = <0>;
			#address-cells = <1>;
			#size-cells = <0>;

			pd_mipi_csi: PD_MIPI_CSI0 {
				reg = <SC_R_CSI_0>;
				#power-domain-cells = <0>;
				#address-cells = <1>;
				#size-cells = <0>;
				power-domains =<&pd_isi_ch0>;

				pd_mipi_csi_i2c0: PD_MIPI_CSI0_I2C {
					name = "mipi_csi0_i2c";
					reg = <SC_R_CSI_0_I2C_0>;
					#power-domain-cells = <0>;
					power-domains =<&pd_mipi_csi>;
				};

				pd_mipi_csi_pwm0: PD_MIPI_CSI0_PWM {
					name = "mipi_csi0_pwm";
					reg = <SC_R_CSI_0_PWM_0>;
					#power-domain-cells = <0>;
					power-domains =<&pd_mipi_csi>;
				};
			};

			pd_isi_ch1: PD_IMAGING_PDMA1 {
				reg = <SC_R_ISI_CH1>;
				#power-domain-cells = <0>;
				power-domains =<&pd_isi_ch0>;
			};

			pd_isi_ch2: PD_IMAGING_PDMA2 {
				reg = <SC_R_ISI_CH2>;
				#power-domain-cells = <0>;
				power-domains =<&pd_isi_ch0>;
			};

			pd_isi_ch3: PD_IMAGING_PDMA3 {
				reg = <SC_R_ISI_CH3>;
				#power-domain-cells = <0>;
				power-domains =<&pd_isi_ch0>;
			};

			pd_isi_ch4: PD_IMAGING_PDMA4 {
				reg = <SC_R_ISI_CH4>;
				#power-domain-cells = <0>;
				power-domains =<&pd_isi_ch0>;
			};

			pd_isi_ch5: PD_IMAGING_PDMA5 {
				reg = <SC_R_ISI_CH5>;
				#power-domain-cells = <0>;
				power-domains =<&pd_isi_ch0>;
			};

			pd_isi_ch6: PD_IMAGING_PDMA6 {
				reg = <SC_R_ISI_CH6>;
				#power-domain-cells = <0>;
				power-domains =<&pd_isi_ch0>;
			};

			pd_isi_ch7: PD_IMAGING_PDMA7 {
				reg = <SC_R_ISI_CH7>;
				#power-domain-cells = <0>;
				power-domains =<&pd_isi_ch0>;
			};

			pd_jpgdec: PD_IMAGING_JPEG_DEC {
				reg = <SC_R_MJPEG_DEC_S0>;
				#power-domain-cells = <0>;
				power-domains =<&pd_isi_ch0>;
			};

			pd_jpgenc: PD_IMAGING_JPEG_ENC {
				reg = <SC_R_MJPEG_ENC_S0>;
				#power-domain-cells = <0>;
				power-domains =<&pd_isi_ch0>;
			};
		};
	};

	tsens: thermal-sensor {
		compatible = "nxp,imx8qxp-sc-tsens";
		/* number of the temp sensor on the chip */
		tsens-num = <1>;
		#thermal-sensor-cells = <1>;
	};

	thermal-zones {
		/* cpu thermal */
		cpu-thermal0 {
			polling-delay-passive = <250>;
			polling-delay = <2000>;
			/*the slope and offset of the temp sensor */
			thermal-sensors = <&tsens 0>;
			trips {
				cpu_alert0: trip0 {
					temperature = <85000>;
					hysteresis = <2000>;
					type = "passive";
				};
				cpu_crit0: trip1 {
					temperature = <127000>;
					hysteresis = <2000>;
					type = "critical";
				};
			};
			cooling-maps {
				map0 {
					trip = <&cpu_alert0>;
					cooling-device =
					<&A35_0 THERMAL_NO_LIMIT THERMAL_NO_LIMIT>;
				};
			};
		};
	};

	irqsteer_csi: irqsteer@58220000 {
		compatible = "nxp,imx-irqsteer";
		reg = <0x0 0x58220000 0x0 0x1000>;
		interrupts = <GIC_SPI 320 IRQ_TYPE_LEVEL_HIGH>;
		interrupt-controller;
		interrupt-parent = <&gic>;
		#interrupt-cells = <2>;
		clocks = <&clk IMX8QXP_CSI0_IPG_CLK>;
		clock-names = "ipg";
		power-domains = <&pd_mipi_csi>;
	};

	i2c0_csi0: i2c@58226000 {
		compatible = "fsl,imx8qm-lpi2c";
		reg = <0x0 0x58226000 0x0 0x1000>;
		interrupts = <8 IRQ_TYPE_LEVEL_HIGH>;
		interrupt-parent = <&irqsteer_csi>;
		clocks = <&clk IMX8QXP_CSI0_I2C0_CLK>,
			<&clk IMX8QXP_CSI0_I2C0_IPG_CLK>;
		clock-names = "per", "ipg";
		assigned-clocks = <&clk IMX8QXP_CSI0_I2C0_CLK>;
		assigned-clock-rates = <24000000>;
		power-domains = <&pd_mipi_csi_i2c0>;
		status = "disabled";
	};

	intmux_cm40: intmux@37400000 {
		compatible = "nxp,imx-intmux";
		reg = <0x0 0x37400000 0x0 0x1000>;
		interrupts = <GIC_SPI 16 IRQ_TYPE_LEVEL_HIGH>,
				<GIC_SPI 17 IRQ_TYPE_LEVEL_HIGH>,
				<GIC_SPI 18 IRQ_TYPE_LEVEL_HIGH>,
				<GIC_SPI 19 IRQ_TYPE_LEVEL_HIGH>,
				<GIC_SPI 20 IRQ_TYPE_LEVEL_HIGH>,
				<GIC_SPI 21 IRQ_TYPE_LEVEL_HIGH>,
				<GIC_SPI 22 IRQ_TYPE_LEVEL_HIGH>,
				<GIC_SPI 23 IRQ_TYPE_LEVEL_HIGH>;
		interrupt-controller;
		interrupt-parent = <&gic>;
		#interrupt-cells = <2>;
		clocks = <&clk IMX8QXP_CM40_IPG_CLK>;
		clock-names = "ipg";
		power-domains = <&pd_cm40_intmux>;
		status = "disabled";
	};

	i2c0_cm40: i2c@37230000 {
		compatible = "fsl,imx8qm-lpi2c";
		reg = <0x0 0x37230000 0x0 0x1000>;
		interrupts = <9 IRQ_TYPE_LEVEL_HIGH>;
		interrupt-parent = <&intmux_cm40>;
		clocks = <&clk IMX8QXP_CM40_I2C_CLK>,
			<&clk IMX8QXP_CM40_I2C_IPG_CLK>;
		clock-names = "per", "ipg";
		assigned-clocks = <&clk IMX8QXP_CM40_I2C_CLK>;
		assigned-clock-rates = <24000000>;
		power-domains = <&pd_cm40_i2c>;
		status = "disabled";
	};

	dpu_intsteer: dpu_intsteer@56000000 {
		compatible = "fsl,imx8qxp-dpu-intsteer", "syscon";
		reg = <0x0 0x56000000 0x0 0x10000>;
	};

	dpu1: dpu@56180000 {
		#address-cells = <1>;
		#size-cells = <0>;
		compatible = "fsl,imx8qxp-dpu", "fsl,imx8qm-dpu";
		reg = <0x0 0x56180000 0x0 0x40000>;
		intsteer = <&dpu_intsteer>;
		interrupts = <GIC_SPI 40 IRQ_TYPE_LEVEL_HIGH>,
			     <GIC_SPI 41 IRQ_TYPE_LEVEL_HIGH>,
			     <GIC_SPI 42 IRQ_TYPE_LEVEL_HIGH>,
			     <GIC_SPI 43 IRQ_TYPE_LEVEL_HIGH>,
			     <GIC_SPI 44 IRQ_TYPE_LEVEL_HIGH>,
			     <GIC_SPI 45 IRQ_TYPE_LEVEL_HIGH>,
			     <GIC_SPI 46 IRQ_TYPE_LEVEL_HIGH>,
			     <GIC_SPI 47 IRQ_TYPE_LEVEL_HIGH>;
		interrupt-names = "irq_common",
				  "irq_stream0a",
				  "irq_stream0b",	/* to M4? */
				  "irq_stream1a",
				  "irq_stream1b",	/* to M4? */
				  "irq_reserved0",
				  "irq_reserved1",
				  "irq_blit";
		clocks = <&clk IMX8QXP_DC0_PLL0_CLK>,
			 <&clk IMX8QXP_DC0_PLL1_CLK>,
			 <&clk IMX8QXP_DC0_DISP0_CLK>,
			 <&clk IMX8QXP_DC0_DISP1_CLK>;
		clock-names = "pll0", "pll1", "disp0", "disp1";
		power-domains = <&pd_dc0>;
		status = "disabled";

		dpu_disp0: port@0 {
			reg = <0>;

			dpu_disp0_lvds0_ch0: lvds0-endpoint {
				remote-endpoint = <&ldb1_ch0>;
			};

			dpu_disp0_lvds0_ch1: lvds1-endpoint {
				remote-endpoint = <&ldb1_ch1>;
			};

			dpu_disp0_mipi_dsi: mipi-dsi-endpoint {
				remote-endpoint = <&mipi_dsi1_in>;
			};
		};

		dpu_disp1: port@1 {
			reg = <1>;

			dpu_disp1_lvds1_ch0: lvds0-endpoint {
				remote-endpoint = <&ldb2_ch0>;
			};

			dpu_disp1_lvds1_ch1: lvds1-endpoint {
				remote-endpoint = <&ldb2_ch1>;
			};

			dpu_disp1_mipi_dsi: mipi-dsi-endpoint {
				remote-endpoint = <&mipi_dsi2_in>;
			};
		};
	};

	irqsteer_mipi_lvds0: irqsteer@56220000 {
		compatible = "nxp,imx-irqsteer";
		reg = <0x0 0x56220000 0x0 0x1000>;
		interrupts = <GIC_SPI 59 IRQ_TYPE_LEVEL_HIGH>;
		interrupt-controller;
		interrupt-parent = <&gic>;
		#interrupt-cells = <2>;
		clocks = <&clk IMX8QXP_MIPI0_LIS_IPG_CLK>;
		clock-names = "ipg";
		power-domains = <&pd_mipi_dsi0>;
	};

	mipi_dsi_csr1: csr@56221000 {
		compatible = "fsl,imx8qxp-mipi-dsi-csr", "syscon";
		reg = <0x0 0x56221000 0x0 0x1000>;
	};

	mipi_dsi_phy1: dsi_phy@56228300 {
		#address-cells = <1>;
		#size-cells = <0>;
		compatible = "mixel,imx8qxp-mipi-dsi-phy";
		reg = <0x0 0x56228300 0x0 0x100>;
		power-domains = <&pd_mipi_dsi0>;
		#phy-cells = <0>;
		status = "disabled";
	};

	mipi_dsi1: mipi_dsi@56228000 {
		#address-cells = <1>;
		#size-cells = <0>;
		compatible = "fsl,imx8qxp-mipi-dsi";
		reg = <0x0 0x56228000 0x0 0x300>;
		interrupts = <16 IRQ_TYPE_LEVEL_HIGH>;
		interrupt-parent = <&irqsteer_mipi_lvds0>;
		clocks =
			<&clk IMX8QXP_MIPI0_PIXEL_CLK>,
			<&clk IMX8QXP_MIPI0_BYPASS_CLK>,
			<&clk IMX8QXP_CLK_DUMMY>,
			<&clk IMX8QXP_MIPI0_DSI_TX_ESC_CLK>,
			<&clk IMX8QXP_MIPI0_DSI_RX_ESC_CLK>;
		clock-names = "pixel", "bypass", "phy_ref", "tx_esc", "rx_esc";
		assigned-clocks =
			<&clk IMX8QXP_MIPI0_DSI_TX_ESC_SEL>,
			<&clk IMX8QXP_MIPI0_DSI_RX_ESC_SEL>,
			<&clk IMX8QXP_MIPI0_DSI_TX_ESC_CLK>,
			<&clk IMX8QXP_MIPI0_DSI_RX_ESC_CLK>;
		assigned-clock-rates = <0>, <0>, <18000000>, <72000000>;
		assigned-clock-parents =
			<&clk IMX8QXP_MIPI0_DSI_PLL_DIV2_CLK>,
			<&clk IMX8QXP_MIPI0_DSI_PLL_DIV2_CLK>;
		power-domains = <&pd_mipi_dsi0>;
		csr = <&mipi_dsi_csr1>;
		phys = <&mipi_dsi_phy1>;
		phy-names = "dphy";
		status = "disabled";

		port@0 {
			mipi_dsi1_in: endpoint {
				remote-endpoint = <&dpu_disp0_mipi_dsi>;
			};
		};
	};

	lvds_region1: lvds_region@56220000 {
		compatible = "fsl,imx8qxp-lvds-region", "syscon";
		reg = <0x0 0x56220000 0x0 0x10000>;
	};

	ldb1_phy: ldb_phy@56221000 {
		compatible = "mixel,lvds-combo-phy";
		reg = <0x0 0x56221000 0x0 0x100>, <0x0 0x56228000 0x0 0x1000>;
		#phy-cells = <0>;
		clocks = <&clk IMX8QXP_MIPI0_LVDS_PHY_CLK>;
		clock-names = "phy";
		power-domains = <&pd_mipi_dsi0>;
		status = "disabled";
	};

	ldb1: ldb@562210e0 {
		#address-cells = <1>;
		#size-cells = <0>;
		compatible = "fsl,imx8qxp-ldb";
		clocks = <&clk IMX8QXP_MIPI0_LVDS_PIXEL_CLK>,
			 <&clk IMX8QXP_MIPI0_LVDS_BYPASS_CLK>;
		clock-names = "pixel", "bypass";
		power-domains = <&pd_mipi_dsi0>;
		gpr = <&lvds_region1>;
		status = "disabled";

		lvds-channel@0 {
			#address-cells = <1>;
			#size-cells = <0>;
			reg = <0>;
			phys = <&ldb1_phy>;
			phy-names = "ldb_phy";
			status = "disabled";

			port@0 {
				reg = <0>;

				ldb1_ch0: endpoint {
					remote-endpoint = <&dpu_disp0_lvds0_ch0>;
				};
			};
		};

		lvds-channel@1 {
			#address-cells = <1>;
			#size-cells = <0>;
			reg = <1>;
			phys = <&ldb1_phy>;
			phy-names = "ldb_phy";
			status = "disabled";

			port@0 {
				reg = <0>;

				ldb1_ch1: endpoint {
					remote-endpoint = <&dpu_disp0_lvds0_ch1>;
				};
			};
		};
	};

	i2c0_mipi_lvds0: i2c@56226000 {
		compatible = "fsl,imx8qxp-lpi2c", "fsl,imx8qm-lpi2c";
		reg = <0x0 0x56226000 0x0 0x1000>;
		interrupts = <8 IRQ_TYPE_LEVEL_HIGH>;
		interrupt-parent = <&irqsteer_mipi_lvds0>;
		clocks = <&clk IMX8QXP_MIPI0_I2C0_CLK>,
			 <&clk IMX8QXP_MIPI0_I2C0_IPG_CLK>;
		clock-names = "per", "ipg";
		assigned-clocks = <&clk IMX8QXP_MIPI0_I2C0_DIV>;
		assigned-clock-rates = <24000000>;
		power-domains = <&pd_mipi_dsi_0_i2c0>;
		status = "disabled";
	};

	irqsteer_mipi_lvds1: irqsteer@56240000 {
		compatible = "nxp,imx-irqsteer";
		reg = <0x0 0x56240000 0x0 0x1000>;
		interrupts = <GIC_SPI 60 IRQ_TYPE_LEVEL_HIGH>;
		interrupt-controller;
		interrupt-parent = <&gic>;
		#interrupt-cells = <2>;
		clocks = <&clk IMX8QXP_MIPI1_LIS_IPG_CLK>;
		clock-names = "ipg";
		power-domains = <&pd_mipi_dsi1>;
	};

	mipi_dsi_csr2: csr@56241000 {
		compatible = "fsl,imx8qxp-mipi-dsi-csr", "syscon";
		reg = <0x0 0x56241000 0x0 0x1000>;
	};

	mipi_dsi_phy2: dsi_phy@56248300 {
		#address-cells = <1>;
		#size-cells = <0>;
		compatible = "mixel,imx8qxp-mipi-dsi-phy";
		reg = <0x0 0x56248300 0x0 0x100>;
		power-domains = <&pd_mipi_dsi1>;
		#phy-cells = <0>;
		status = "disabled";
	};

	mipi_dsi2: mipi_dsi@56248000 {
		#address-cells = <1>;
		#size-cells = <0>;
		compatible = "fsl,imx8qxp-mipi-dsi";
		reg = <0x0 0x56248000 0x0 0x300>;
		interrupts = <16 IRQ_TYPE_LEVEL_HIGH>;
		interrupt-parent = <&irqsteer_mipi_lvds1>;
		clocks =
			<&clk IMX8QXP_MIPI1_PIXEL_CLK>,
			<&clk IMX8QXP_MIPI1_BYPASS_CLK>,
			<&clk IMX8QXP_CLK_DUMMY>,
			<&clk IMX8QXP_MIPI1_DSI_TX_ESC_CLK>,
			<&clk IMX8QXP_MIPI1_DSI_RX_ESC_CLK>;
		clock-names = "pixel", "bypass", "phy_ref", "tx_esc", "rx_esc";
		assigned-clocks =
			<&clk IMX8QXP_MIPI1_DSI_TX_ESC_SEL>,
			<&clk IMX8QXP_MIPI1_DSI_RX_ESC_SEL>,
			<&clk IMX8QXP_MIPI1_DSI_TX_ESC_CLK>,
			<&clk IMX8QXP_MIPI1_DSI_RX_ESC_CLK>;
		assigned-clock-rates = <0>, <0>, <18000000>, <72000000>;
		assigned-clock-parents =
			<&clk IMX8QXP_MIPI1_DSI_PLL_DIV2_CLK>,
			<&clk IMX8QXP_MIPI1_DSI_PLL_DIV2_CLK>;
		power-domains = <&pd_mipi_dsi1>;
		csr = <&mipi_dsi_csr2>;
		phys = <&mipi_dsi_phy2>;
		phy-names = "dphy";
		status = "disabled";

		port@0 {
			mipi_dsi2_in: endpoint {
				remote-endpoint = <&dpu_disp1_mipi_dsi>;
			};
		};
	};

	lvds_region2: lvds_region@56240000 {
		compatible = "fsl,imx8qxp-lvds-region", "syscon";
		reg = <0x0 0x56240000 0x0 0x10000>;
	};

	ldb2_phy: ldb_phy@56241000 {
		compatible = "mixel,lvds-combo-phy";
		reg = <0x0 0x56241000 0x0 0x100>, <0x0 0x56248000 0x0 0x1000>;
		#phy-cells = <0>;
		clocks = <&clk IMX8QXP_MIPI1_LVDS_PHY_CLK>;
		clock-names = "phy";
		power-domains = <&pd_mipi_dsi1>;
		status = "disabled";
	};

	ldb2: ldb@562410e0 {
		#address-cells = <1>;
		#size-cells = <0>;
		compatible = "fsl,imx8qxp-ldb";
		clocks = <&clk IMX8QXP_MIPI1_LVDS_PIXEL_CLK>,
			 <&clk IMX8QXP_MIPI1_LVDS_BYPASS_CLK>;
		clock-names = "pixel", "bypass";
		power-domains = <&pd_mipi_dsi1>;
		gpr = <&lvds_region2>;
		status = "disabled";

		lvds-channel@0 {
			#address-cells = <1>;
			#size-cells = <0>;
			reg = <0>;
			phys = <&ldb2_phy>;
			phy-names = "ldb_phy";
			status = "disabled";

			port@0 {
				reg = <0>;

				ldb2_ch0: endpoint {
					remote-endpoint = <&dpu_disp1_lvds1_ch0>;
				};
			};
		};

		lvds-channel@1 {
			#address-cells = <1>;
			#size-cells = <0>;
			reg = <1>;
			phys = <&ldb2_phy>;
			phy-names = "ldb_phy";
			status = "disabled";

			port@0 {
				reg = <0>;

				ldb2_ch1: endpoint {
					remote-endpoint = <&dpu_disp1_lvds1_ch1>;
				};
			};
		};
	};

	camera {
		compatible = "fsl,mxc-md", "simple-bus";
		#address-cells = <2>;
		#size-cells = <2>;
		ranges;

		isi_0: isi@58100000 {
			compatible = "fsl,imx8-isi";
			reg = <0x0 0x58100000 0x0 0x10000>;
			interrupts = <0 297 0>;
			interface = <2 0 2>;  /* <Input MIPI_VCx Output>
									Input:  0-DC0, 1-DC1, 2-MIPI CSI0, 3-MIPI CSI1, 4-HDMI, 5-MEM
									VCx:    0-VC0, 1-VC1, 2-VC2, 3-VC3, MIPI CSI only
									Output: 0-DC0, 1-DC1, 2-MEM */
			clocks = <&clk IMX8QXP_IMG_PDMA_0_CLK>;
			clock-names = "per";
			assigned-clocks = <&clk IMX8QXP_IMG_PDMA_0_CLK>;
			assigned-clock-rates = <600000000>;
			power-domains =<&pd_isi_ch0>;
			status = "disabled";
		};

		isi_1: isi@58110000 {
			compatible = "fsl,imx8-isi";
			reg = <0x0 0x58110000 0x0 0x10000>;
			interrupts = <0 298 0>;
			interface = <2 1 2>;
			clocks = <&clk IMX8QXP_IMG_PDMA_1_CLK>;
			clock-names = "per";
			assigned-clocks = <&clk IMX8QXP_IMG_PDMA_1_CLK>;
			assigned-clock-rates = <600000000>;
			power-domains =<&pd_isi_ch1>;
			status = "disabled";
		};

		isi_2: isi@58120000 {
			compatible = "fsl,imx8-isi";
			reg = <0x0 0x58120000 0x0 0x10000>;
			interrupts = <0 299 0>;
			interface = <2 2 2>;
			clocks = <&clk IMX8QXP_IMG_PDMA_2_CLK>;
			clock-names = "per";
			assigned-clocks = <&clk IMX8QXP_IMG_PDMA_2_CLK>;
			assigned-clock-rates = <600000000>;
			power-domains =<&pd_isi_ch2>;
			status = "disabled";
		};

		isi_3: isi@58130000 {
			compatible = "fsl,imx8-isi";
			reg = <0x0 0x58130000 0x0 0x10000>;
			interrupts = <0 300 0>;
			interface = <2 3 2>;
			clocks = <&clk IMX8QXP_IMG_PDMA_3_CLK>;
			clock-names = "per";
			assigned-clocks = <&clk IMX8QXP_IMG_PDMA_3_CLK>;
			assigned-clock-rates = <600000000>;
			power-domains =<&pd_isi_ch3>;
			status = "disabled";
		};

		isi_4: isi@58140000 {
			compatible = "fsl,imx8-isi";
			reg = <0x0 0x58140000 0x0 0x10000>;
			interrupts = <0 301 0>;
			interface = <3 0 2>;
			clocks = <&clk IMX8QXP_IMG_PDMA_4_CLK>;
			clock-names = "per";
			assigned-clocks = <&clk IMX8QXP_IMG_PDMA_4_CLK>;
			assigned-clock-rates = <600000000>;
			power-domains =<&pd_isi_ch4>;
			status = "disabled";
		};

		isi_5: isi@58150000 {
			compatible = "fsl,imx8-isi";
			reg = <0x0 0x58150000 0x0 0x10000>;
			interrupts = <0 302 0>;
			interface = <3 1 2>;
			clocks = <&clk IMX8QXP_IMG_PDMA_5_CLK>;
			clock-names = "per";
			assigned-clocks = <&clk IMX8QXP_IMG_PDMA_5_CLK>;
			assigned-clock-rates = <600000000>;
			power-domains =<&pd_isi_ch5>;
			status = "disabled";
		};

		isi_6: isi@58160000 {
			compatible = "fsl,imx8-isi";
			reg = <0x0 0x58160000 0x0 0x10000>;
			interrupts = <0 303 0>;
			interface = <3 2 2>;
			clocks = <&clk IMX8QXP_IMG_PDMA_6_CLK>;
			clock-names = "per";
			assigned-clocks = <&clk IMX8QXP_IMG_PDMA_6_CLK>;
			assigned-clock-rates = <600000000>;
			power-domains =<&pd_isi_ch6>;
			status = "disabled";
		};

		isi_7: isi@58170000 {
			compatible = "fsl,imx8-isi";
			reg = <0x0 0x58170000 0x0 0x10000>;
			interrupts = <0 304 0>;
			interface = <3 3 2>;
			clocks = <&clk IMX8QXP_IMG_PDMA_7_CLK>;
			clock-names = "per";
			assigned-clocks = <&clk IMX8QXP_IMG_PDMA_7_CLK>;
			assigned-clock-rates = <600000000>;
			power-domains =<&pd_isi_ch7>;
			status = "disabled";
		};

		mipi_csi_0: csi@58227000 {
			compatible = "fsl,mxc-mipi-csi2";
			reg = <0x0 0x58227000 0x0 0x1000>, /* CSI0 Controler base addr */
				<0x0 0x58221000 0x0 0x1000>; /* CSI0 Subsystem CSR base addr  */
			interrupts = <10 IRQ_TYPE_LEVEL_HIGH>;
			interrupt-parent = <&irqsteer_csi>;
			clocks = <&clk IMX8QXP_CSI0_APB_CLK>,
					<&clk IMX8QXP_CSI0_CORE_CLK>,
					<&clk IMX8QXP_CSI0_ESC_CLK>,
					<&clk IMX8QXP_IMG_PXL_LINK_CSI0_CLK>;
			clock-names = "clk_apb", "clk_core", "clk_esc", "clk_pxl";
			assigned-clocks = <&clk IMX8QXP_CSI0_CORE_CLK>,
							<&clk IMX8QXP_CSI0_ESC_CLK>;
			assigned-clock-rates = <360000000>, <72000000>;
			power-domains = <&pd_mipi_csi>;
			status = "disabled";
		};

		jpegdec: jpegdec@58400000 {
			compatible = "fsl,imx8-jpgdec";
			reg = <0x0 0x58400000 0x0 0x00040020 >;
			interrupts = <GIC_SPI 309 IRQ_TYPE_LEVEL_HIGH>;
			clocks = <&clk IMX8QXP_IMG_JPEG_DEC_IPG_CLK >,
					<&clk IMX8QXP_IMG_JPEG_DEC_CLK >;
			clock-names = "ipg", "per";
			assigned-clocks = <&clk IMX8QXP_IMG_JPEG_DEC_IPG_CLK >,
					<&clk IMX8QXP_IMG_JPEG_DEC_CLK >;
			assigned-clock-rates = <200000000>;
			power-domains =<&pd_jpgdec>;
		};

		jpegenc: jpegenc@58450000 {
			compatible = "fsl,imx8-jpgenc";
			reg = <0x0 0x58450000 0x0 0x00240020 >;
			interrupts = <GIC_SPI 305 IRQ_TYPE_LEVEL_HIGH>;
			clocks = <&clk IMX8QXP_IMG_JPEG_ENC_IPG_CLK >,
					<&clk IMX8QXP_IMG_JPEG_ENC_CLK >;
			clock-names = "ipg", "per";
			assigned-clocks = <&clk IMX8QXP_IMG_JPEG_ENC_IPG_CLK >,
					<&clk IMX8QXP_IMG_JPEG_ENC_CLK >;
			assigned-clock-rates = <200000000>;
			power-domains =<&pd_jpgenc>;
		};
	};

	i2c0_mipi_lvds1: i2c@56246000 {
		compatible = "fsl,imx8qxp-lpi2c", "fsl,imx8qm-lpi2c";
		reg = <0x0 0x56246000 0x0 0x1000>;
		interrupts = <8 IRQ_TYPE_LEVEL_HIGH>;
		interrupt-parent = <&irqsteer_mipi_lvds1>;
		clocks = <&clk IMX8QXP_MIPI1_I2C0_CLK>,
			 <&clk IMX8QXP_MIPI1_I2C0_IPG_CLK>;
		clock-names = "per", "ipg";
		assigned-clocks = <&clk IMX8QXP_MIPI1_I2C0_DIV>;
		assigned-clock-rates = <24000000>;
		power-domains = <&pd_mipi_dsi_1_i2c0>;
		status = "disabled";
	};

	i2c0: i2c@5a800000 {
		compatible = "fsl,imx8qm-lpi2c", "fsl,imx7ulp-lpi2c";
		reg = <0x0 0x5a800000 0x0 0x4000>;
		interrupts = <GIC_SPI 220 IRQ_TYPE_LEVEL_HIGH>;
		interrupt-parent = <&gic>;
		clocks = <&clk IMX8QXP_I2C0_CLK>;
		clock-names = "per";
		assigned-clocks = <&clk IMX8QXP_I2C0_CLK>;
		assigned-clock-rates = <24000000>;
		power-domains = <&pd_dma_lpi2c0>;
		status = "disabled";
	};

	i2c1: i2c@5a810000 {
		compatible = "fsl,imx8qm-lpi2c", "fsl,imx7ulp-lpi2c";
		reg = <0x0 0x5a810000 0x0 0x4000>;
		interrupts = <GIC_SPI 221 IRQ_TYPE_LEVEL_HIGH>;
		interrupt-parent = <&gic>;
		clocks = <&clk IMX8QXP_I2C1_CLK>,
			<&clk IMX8QXP_I2C1_IPG_CLK>;
		clock-names = "per", "ipg";
		assigned-clocks = <&clk IMX8QXP_I2C1_CLK>;
		assigned-clock-rates = <24000000>;
		power-domains = <&pd_dma_lpi2c1>;
		status = "disabled";
	};

	i2c2: i2c@5a820000 {
		compatible = "fsl,imx8qm-lpi2c", "fsl,imx7ulp-lpi2c";
		reg = <0x0 0x5a820000 0x0 0x4000>;
		interrupts = <GIC_SPI 222 IRQ_TYPE_LEVEL_HIGH>;
		interrupt-parent = <&gic>;
		clocks = <&clk IMX8QXP_I2C2_CLK>;
		clock-names = "per";
		assigned-clocks = <&clk IMX8QXP_I2C2_CLK>;
		assigned-clock-rates = <24000000>;
		power-domains = <&pd_dma_lpi2c2>;
		status = "disabled";
	};

	i2c3: i2c@5a830000 {
		compatible = "fsl,imx8qm-lpi2c", "fsl,imx7ulp-lpi2c";
		reg = <0x0 0x5a830000 0x0 0x4000>;
		interrupts = <GIC_SPI 223 IRQ_TYPE_LEVEL_HIGH>;
		interrupt-parent = <&gic>;
		clocks = <&clk IMX8QXP_I2C3_CLK>,
			<&clk IMX8QXP_I2C3_IPG_CLK>;
		clock-names = "per", "ipg";
		assigned-clocks = <&clk IMX8QXP_I2C3_CLK>;
		assigned-clock-rates = <24000000>;
		power-domains = <&pd_dma_lpi2c3>;
		status = "disabled";
	};

	usbmisc1: usbmisc@5b0d0200 {
		#index-cells = <1>;
		compatible = "fsl,imx7d-usbmisc", "fsl,imx6q-usbmisc";
		reg = <0x0 0x5b0d0200 0x0 0x200>;
	};

	usbphy1: usbphy@0x5b100000 {
		compatible = "fsl,imx8qm-usbphy", "fsl,imx7ulp-usbphy", "fsl,imx6ul-usbphy", "fsl,imx23-usbphy";
		reg = <0x0 0x5b100000 0x0 0x200>;
		clocks = <&clk IMX8QXP_USB2_PHY_IPG_CLK>;
		power-domains = <&pd_conn_usbotg0_phy>;
	};

	usbotg1: usb@5b0d0000 {
		compatible = "fsl,imx7d-usb", "fsl,imx27-usb";
		reg = <0x0 0x5b0d0000 0x0 0x200>;
		interrupts = <GIC_SPI 267 IRQ_TYPE_LEVEL_HIGH>;
		fsl,usbphy = <&usbphy1>;
		fsl,usbmisc = <&usbmisc1 0>;
		clocks = <&clk IMX8QXP_USB2_OH_AHB_CLK>;
		phy-clkgate-delay-us = <400>;
		status = "disabled";
		#stream-id-cells = <1>;
		power-domains = <&pd_conn_usbotg0>;
	};

	flexcan1: can@5a8d0000 {
		compatible = "fsl,imx8qxp-flexcan", "fsl,imx8qm-flexcan";
		reg = <0x0 0x5a8d0000 0x0 0x10000>;
		interrupts = <GIC_SPI 235 IRQ_TYPE_LEVEL_HIGH>;
		interrupt-parent = <&wu>;
		clocks = <&clk IMX8QXP_CAN0_IPG_CLK>,
			 <&clk IMX8QXP_CAN0_CLK>;
		clock-names = "ipg", "per";
		assigned-clocks = <&clk IMX8QXP_CAN0_CLK>;
		assigned-clock-rates = <40000000>;
		power-domains = <&pd_dma_flexcan0>;
		status = "disabled";
	};

	flexcan2: can@5a8e0000 {
		compatible = "fsl,imx8qxp-flexcan", "fsl,imx8qm-flexcan";
		reg = <0x0 0x5a8e0000 0x0 0x10000>;
		interrupts = <GIC_SPI 236 IRQ_TYPE_LEVEL_HIGH>;
		interrupt-parent = <&wu>;
		/* CAN0 clock and PD is shared among all CAN instances */
		clocks = <&clk IMX8QXP_CAN0_IPG_CLK>,
			 <&clk IMX8QXP_CAN0_CLK>;
		clock-names = "ipg", "per";
		assigned-clocks = <&clk IMX8QXP_CAN0_CLK>;
		assigned-clock-rates = <40000000>;
		power-domains = <&pd_dma_flexcan0>;
		status = "disabled";
	};

	flexcan3: can@5a8f0000 {
		compatible = "fsl,imx8qxp-flexcan", "fsl,imx8qm-flexcan";
		reg = <0x0 0x5a8f0000 0x0 0x10000>;
		interrupts = <GIC_SPI 237 IRQ_TYPE_LEVEL_HIGH>;
		interrupt-parent = <&wu>;
		/* CAN0 clock and PD is shared among all CAN instances */
		clocks = <&clk IMX8QXP_CAN0_IPG_CLK>,
			 <&clk IMX8QXP_CAN0_CLK>;
		clock-names = "ipg", "per";
		assigned-clocks = <&clk IMX8QXP_CAN0_CLK>;
		assigned-clock-rates = <40000000>;
		power-domains = <&pd_dma_flexcan0>;
		status = "disabled";
	};

	dma_apbh: dma-apbh@5b810000 {
		compatible = "fsl,imx28-dma-apbh";
		reg = <0x0 0x5b810000 0x0 0x2000>;
		interrupts = <GIC_SPI 274 IRQ_TYPE_LEVEL_HIGH>,
			<GIC_SPI 274 IRQ_TYPE_LEVEL_HIGH>,
			<GIC_SPI 274 IRQ_TYPE_LEVEL_HIGH>,
			<GIC_SPI 274 IRQ_TYPE_LEVEL_HIGH>;
		interrupt-names = "gpmi0", "gpmi1", "gpmi2", "gpmi3";
		#dma-cells = <1>;
		dma-channels = <4>;
		clocks = <&clk IMX8QXP_APBHDMA_CLK>;
		power-domains = <&pd_conn_nand>;
	};

	gpmi: gpmi-nand@5b812000{
		compatible = "fsl,imx8qxp-gpmi-nand";
		#address-cells = <1>;
		#size-cells = <1>;
		reg = <0x0 0x5b812000 0x0 0x2000>, <0x0 0x5b814000 0x0 0x2000>;
		reg-names = "gpmi-nand", "bch";
		interrupts = <GIC_SPI 272 IRQ_TYPE_LEVEL_HIGH>;
		interrupt-names = "bch";
		clocks = <&clk IMX8QXP_GPMI_BCH_IO_CLK>,
			<&clk IMX8QXP_GPMI_APB_CLK>,
			<&clk IMX8QXP_GPMI_BCH_CLK>,
			<&clk IMX8QXP_GPMI_APB_BCH_CLK>;
		clock-names = "gpmi_io", "gpmi_apb", "gpmi_bch", "gpmi_apb_bch";
		dmas = <&dma_apbh 0>;
		dma-names = "rx-tx";
		power-domains = <&pd_conn_nand>;
		status = "disabled";
	};

	usbphynop1: usbphynop1 {
		compatible = "usb-nop-xceiv";
		clocks = <&clk IMX8QXP_USB3_PHY_CLK>;
		clock-names = "main_clk";
		power-domains = <&pd_conn_usb2_phy>;
	};

	usbotg3: cdns3@5b110000 {
		compatible = "Cadence,usb3";
		reg = <0x0 0x5B110000 0x0 0x10000>,
			<0x0 0x5B130000 0x0 0x10000>,
			<0x0 0x5B140000 0x0 0x10000>,
			<0x0 0x5B160000 0x0 0x40000>;
		interrupt-parent = <&gic>;
		interrupts = <GIC_SPI 271 IRQ_TYPE_LEVEL_HIGH>;
		clocks = <&clk IMX8QXP_USB3_LPM_CLK>,
			<&clk IMX8QXP_USB3_BUS_CLK>,
			<&clk IMX8QXP_USB3_ACLK>,
			<&clk IMX8QXP_USB3_IPG_CLK>,
			<&clk IMX8QXP_USB3_CORE_PCLK>;
		clock-names = "usb3_lpm_clk", "usb3_bus_clk", "usb3_aclk",
			"usb3_ipg_clk", "usb3_core_pclk";
		power-domains = <&pd_conn_usb2>;
		cdns3,usbphy = <&usbphynop1>;
		status = "disabled";
	};

	wu: wu {
		compatible = "fsl,imx8-wu";
		interrupt-controller;
		#interrupt-cells = <3>;
		interrupt-parent = <&gic>;
	};

	gpio0: gpio@5d080000 {
		compatible = "fsl,imx8qm-gpio", "fsl,imx35-gpio";
		reg = <0x0 0x5d080000 0x0 0x10000>;
		interrupts = <GIC_SPI 136 IRQ_TYPE_LEVEL_HIGH>;
		gpio-controller;
		#gpio-cells = <2>;
		interrupt-controller;
		#interrupt-cells = <2>;
	};

	gpio1: gpio@5d090000 {
		compatible = "fsl,imx8qm-gpio", "fsl,imx35-gpio";
		reg = <0x0 0x5d090000 0x0 0x10000>;
		interrupts = <GIC_SPI 137 IRQ_TYPE_LEVEL_HIGH>;
		gpio-controller;
		#gpio-cells = <2>;
		interrupt-controller;
		#interrupt-cells = <2>;
	};

	gpio2: gpio@5d0a0000 {
		compatible = "fsl,imx8qm-gpio", "fsl,imx35-gpio";
		reg = <0x0 0x5d0a0000 0x0 0x10000>;
		interrupts = <GIC_SPI 138 IRQ_TYPE_LEVEL_HIGH>;
		gpio-controller;
		#gpio-cells = <2>;
		interrupt-controller;
		#interrupt-cells = <2>;
	};

	gpio3: gpio@5d0b0000 {
		compatible = "fsl,imx8qm-gpio", "fsl,imx35-gpio";
		reg = <0x0 0x5d0b0000 0x0 0x10000>;
		interrupts = <GIC_SPI 139 IRQ_TYPE_LEVEL_HIGH>;
		gpio-controller;
		#gpio-cells = <2>;
		interrupt-controller;
		#interrupt-cells = <2>;
	};

	gpio4: gpio@5d0c0000 {
		compatible = "fsl,imx8qm-gpio", "fsl,imx35-gpio";
		reg = <0x0 0x5d0c0000 0x0 0x10000>;
		interrupts = <GIC_SPI 140 IRQ_TYPE_LEVEL_HIGH>;
		gpio-controller;
		#gpio-cells = <2>;
		interrupt-controller;
		#interrupt-cells = <2>;
	};

	gpio5: gpio@5d0d0000 {
		compatible = "fsl,imx8qm-gpio", "fsl,imx35-gpio";
		reg = <0x0 0x5d0d0000 0x0 0x10000>;
		interrupts = <GIC_SPI 141 IRQ_TYPE_LEVEL_HIGH>;
		gpio-controller;
		#gpio-cells = <2>;
		interrupt-controller;
		#interrupt-cells = <2>;
	};

	gpio6: gpio@5d0e0000 {
		compatible = "fsl,imx8qm-gpio", "fsl,imx35-gpio";
		reg = <0x0 0x5d0e0000 0x0 0x10000>;
		interrupts = <GIC_SPI 142 IRQ_TYPE_LEVEL_HIGH>;
		gpio-controller;
		#gpio-cells = <2>;
		interrupt-controller;
		#interrupt-cells = <2>;
	};

	gpio7: gpio@5d0f0000 {
		compatible = "fsl,imx8qm-gpio", "fsl,imx35-gpio";
		reg = <0x0 0x5d0f0000 0x0 0x10000>;
		interrupts = <GIC_SPI 143 IRQ_TYPE_LEVEL_HIGH>;
		gpio-controller;
		#gpio-cells = <2>;
		interrupt-controller;
		#interrupt-cells = <2>;
	};

	gpu_3d0: gpu@53100000 {
		compatible = "fsl,imx8-gpu";
		reg = <0x0 0x53100000 0 0x40000>;
		interrupts = <GIC_SPI 64 IRQ_TYPE_LEVEL_HIGH>;
		clocks = <&clk IMX8QXP_GPU0_CORE_CLK>, <&clk IMX8QXP_GPU0_SHADER_CLK>;
		clock-names = "core", "shader";
		assigned-clocks = <&clk IMX8QXP_GPU0_CORE_CLK>, <&clk IMX8QXP_GPU0_SHADER_CLK>;
		assigned-clock-rates = <600000000>, <850000000>;
		power-domains = <&pd_gpu0>;
		status = "disabled";
	};

	imx8_gpu_ss: imx8_gpu_ss {
		compatible = "fsl,imx8qxp-gpu", "fsl,imx8-gpu-ss";
		cores = <&gpu_3d0>;
		reg = <0x0 0x80000000 0x0 0x80000000>, <0x0 0x0 0x0 0x8000000>;
		reg-names = "phys_baseaddr", "contiguous_mem";
		status = "disabled";
	};

	ddr_pmu0: ddr_pmu@5c020000 {
		compatible = "fsl,imx8-ddr-pmu";
		reg = <0x0 0x5c020000 0x0 0x10000>;
		interrupt-parent = <&gic>;
		interrupts = <GIC_SPI 131 IRQ_TYPE_LEVEL_HIGH>;
	};

	lpspi0: lpspi@5a000000 {
		compatible = "fsl,imx7ulp-spi";
		reg = <0x0 0x5a000000 0x0 0x10000>;
		interrupts = <GIC_SPI 216 IRQ_TYPE_LEVEL_HIGH>;
		interrupt-parent = <&gic>;
		clocks = <&clk IMX8QXP_SPI0_CLK>,
			 <&clk IMX8QXP_SPI0_IPG_CLK>;
		clock-names = "per", "ipg";
		assigned-clocks = <&clk IMX8QXP_SPI0_CLK>;
		assigned-clock-rates = <20000000>;
		power-domains = <&pd_dma_lpspi0>;
		status = "disabled";
	};

	lpuart0: serial@5a060000 {
		compatible = "fsl,imx8qm-lpuart";
		reg = <0x0 0x5a060000 0x0 0x1000>;
		interrupts = <GIC_SPI 225 IRQ_TYPE_LEVEL_HIGH>;
		interrupt-parent = <&wu>;
		clocks = <&clk IMX8QXP_UART0_CLK>,
			 <&clk IMX8QXP_UART0_IPG_CLK>;
		clock-names = "per", "ipg";
		assigned-clocks = <&clk IMX8QXP_UART0_CLK>;
		assigned-clock-rates = <80000000>;
		power-domains = <&pd_dma_lpuart0>;
		status = "disabled";
	};

	lpuart1: serial@5a070000 {
		compatible = "fsl,imx8qm-lpuart";
		reg = <0x0 0x5a070000 0x0 0x1000>;
		interrupts = <GIC_SPI 226 IRQ_TYPE_LEVEL_HIGH>;
		interrupt-parent = <&wu>;
		clocks = <&clk IMX8QXP_UART1_CLK>,
			<&clk IMX8QXP_UART1_IPG_CLK>;
		clock-names = "per", "ipg";
		assigned-clocks = <&clk IMX8QXP_UART1_CLK>;
		assigned-clock-rates = <80000000>;
		power-domains = <&pd_dma_lpuart1>;
		dma-names = "tx","rx";
		dmas = <&edma0 11 0 0>,
			<&edma0 10 0 1>;
		status = "disabled";
	};

	lpuart2: serial@5a080000 {
		compatible = "fsl,imx8qm-lpuart";
		reg = <0x0 0x5a080000 0x0 0x1000>;
		interrupts = <GIC_SPI 227 IRQ_TYPE_LEVEL_HIGH>;
		interrupt-parent = <&wu>;
		clocks = <&clk IMX8QXP_UART2_CLK>,
			<&clk IMX8QXP_UART2_IPG_CLK>;
		clock-names = "per", "ipg";
		assigned-clocks = <&clk IMX8QXP_UART2_CLK>;
		assigned-clock-rates = <80000000>;
		power-domains = <&pd_dma_lpuart2>;
		dma-names = "tx","rx";
		dmas = <&edma0 13 0 0>,
			<&edma0 12 0 1>;
		status = "disabled";
	};

	lpuart3: serial@5a090000 {
		compatible = "fsl,imx8qm-lpuart";
		reg = <0x0 0x5a090000 0x0 0x1000>;
		interrupts = <GIC_SPI 228 IRQ_TYPE_LEVEL_HIGH>;
		interrupt-parent = <&wu>;
		clocks = <&clk IMX8QXP_UART3_CLK>,
			<&clk IMX8QXP_UART3_IPG_CLK>;
		clock-names = "per", "ipg";
		assigned-clocks = <&clk IMX8QXP_UART3_CLK>;
		assigned-clock-rates = <80000000>;
		power-domains = <&pd_dma_lpuart3>;
		dma-names = "tx","rx";
		dmas = <&edma0 15 0 0>,
			<&edma0 14 0 1>;
		status = "disabled";
	};

	edma0: dma-controller@5a1f0000 {
		compatible = "fsl,imx8qm-edma";
		reg = <0x0 0x5a280000 0x0 0x10000>, /* channel8 UART0 rx */
		      <0x0 0x5a290000 0x0 0x10000>, /* channel9 UART0 tx */
		      <0x0 0x5a2a0000 0x0 0x10000>, /* channel10 UART1 rx */
		      <0x0 0x5a2b0000 0x0 0x10000>, /* channel11 UART1 tx */
		      <0x0 0x5a2c0000 0x0 0x10000>, /* channel12 UART2 rx */
		      <0x0 0x5a2d0000 0x0 0x10000>, /* channel13 UART2 tx */
		      <0x0 0x5a2e0000 0x0 0x10000>, /* channel14 UART3 rx */
		      <0x0 0x5a2f0000 0x0 0x10000>; /* channel15 UART3 tx */
		#dma-cells = <3>;
		dma-channels = <8>;
		interrupts = <GIC_SPI 434 IRQ_TYPE_LEVEL_HIGH>,
			     <GIC_SPI 435 IRQ_TYPE_LEVEL_HIGH>,
			     <GIC_SPI 436 IRQ_TYPE_LEVEL_HIGH>,
			     <GIC_SPI 437 IRQ_TYPE_LEVEL_HIGH>,
			     <GIC_SPI 438 IRQ_TYPE_LEVEL_HIGH>,
			     <GIC_SPI 439 IRQ_TYPE_LEVEL_HIGH>,
			     <GIC_SPI 440 IRQ_TYPE_LEVEL_HIGH>,
			     <GIC_SPI 441 IRQ_TYPE_LEVEL_HIGH>;
		interrupt-names = "edma0-chan8-rx", "edma0-chan9-tx",
				  "edma0-chan10-rx", "edma0-chan11-tx",
				  "edma0-chan12-rx", "edma0-chan13-tx",
				  "edma0-chan14-rx", "edma0-chan15-tx";
		status = "okay";
	};

	edma2: dma-controller@591F0000 {
		compatible = "fsl,imx8qm-edma";
		reg = <0x0 0x59200000 0x0 0x10000>, /* asrc0 */
			<0x0 0x59210000 0x0 0x10000>,
			<0x0 0x59220000 0x0 0x10000>,
			<0x0 0x59230000 0x0 0x10000>,
			<0x0 0x59240000 0x0 0x10000>,
			<0x0 0x59250000 0x0 0x10000>,
			<0x0 0x59260000 0x0 0x10000>, /* esai0 rx */
			<0x0 0x59270000 0x0 0x10000>, /* esai0 tx */
			<0x0 0x59280000 0x0 0x10000>, /* spdif0 rx */
			<0x0 0x59290000 0x0 0x10000>, /* spdif0 tx */
			<0x0 0x592c0000 0x0 0x10000>, /* sai0 rx */
			<0x0 0x592d0000 0x0 0x10000>, /* sai0 tx */
			<0x0 0x592e0000 0x0 0x10000>, /* sai1 rx */
			<0x0 0x592f0000 0x0 0x10000>, /* sai1 tx */
			<0x0 0x59350000 0x0 0x10000>,
			<0x0 0x59370000 0x0 0x10000>;
		#dma-cells = <3>;
		shared-interrupt;
		dma-channels = <16>;
		interrupts = <GIC_SPI 374 IRQ_TYPE_LEVEL_HIGH>, /* asrc 0 */
				<GIC_SPI 375 IRQ_TYPE_LEVEL_HIGH>,
				<GIC_SPI 376 IRQ_TYPE_LEVEL_HIGH>,
				<GIC_SPI 377 IRQ_TYPE_LEVEL_HIGH>,
				<GIC_SPI 378 IRQ_TYPE_LEVEL_HIGH>,
				<GIC_SPI 379 IRQ_TYPE_LEVEL_HIGH>,
				<GIC_SPI 410 IRQ_TYPE_LEVEL_HIGH>, /* esai0 */
				<GIC_SPI 410 IRQ_TYPE_LEVEL_HIGH>,
				<GIC_SPI 457 IRQ_TYPE_LEVEL_HIGH>, /* spdif0 */
				<GIC_SPI 459 IRQ_TYPE_LEVEL_HIGH>,
				<GIC_SPI 315 IRQ_TYPE_LEVEL_HIGH>, /* sai0 */
				<GIC_SPI 315 IRQ_TYPE_LEVEL_HIGH>,
				<GIC_SPI 317 IRQ_TYPE_LEVEL_HIGH>, /* sai1 */
				<GIC_SPI 317 IRQ_TYPE_LEVEL_HIGH>,
				<GIC_SPI 368 IRQ_TYPE_LEVEL_HIGH>,
				<GIC_SPI 368 IRQ_TYPE_LEVEL_HIGH>;
		interrupt-names = "edma2-chan0-rx", "edma2-chan1-rx", /* asrc0 */
				"edma2-chan2-rx", "edma2-chan3-tx",
				"edma2-chan4-tx", "edma2-chan5-tx",
				"edma2-chan6-rx", "edma2-chan7-tx", /* esai0 */
				"edma2-chan8-rx", "edma2-chan9-tx", /* spdif0 */
				"edma2-chan12-rx", "edma2-chan13-tx", /* sai0 */
				"edma2-chan14-rx", "edma2-chan15-tx", /* sai1 */
				"edma2-chan21-tx",		/* gpt5 */
				"edma2-chan23-rx";		/* gpt7 */
		status = "okay";
	};

	edma3: dma-controller@599F0000 {
		compatible = "fsl,imx8qm-edma";
		reg = <0x0 0x59A00000 0x0 0x10000>, /* asrc1 */
			<0x0 0x59A10000 0x0 0x10000>,
			<0x0 0x59A20000 0x0 0x10000>,
			<0x0 0x59A30000 0x0 0x10000>,
			<0x0 0x59A40000 0x0 0x10000>,
			<0x0 0x59A50000 0x0 0x10000>,
			<0x0 0x59A80000 0x0 0x10000>, /* sai4 rx */
			<0x0 0x59A90000 0x0 0x10000>, /* sai4 tx */
			<0x0 0x59AA0000 0x0 0x10000>; /* sai5 tx */
		#dma-cells = <3>;
		shared-interrupt;
		dma-channels = <9>;
		interrupts = <GIC_SPI 382 IRQ_TYPE_LEVEL_HIGH>, /* asrc 1 */
				<GIC_SPI 383 IRQ_TYPE_LEVEL_HIGH>,
				<GIC_SPI 384 IRQ_TYPE_LEVEL_HIGH>,
				<GIC_SPI 385 IRQ_TYPE_LEVEL_HIGH>,
				<GIC_SPI 386 IRQ_TYPE_LEVEL_HIGH>,
				<GIC_SPI 387 IRQ_TYPE_LEVEL_HIGH>,
				<GIC_SPI 330 IRQ_TYPE_LEVEL_HIGH>, /* sai4 */
				<GIC_SPI 330 IRQ_TYPE_LEVEL_HIGH>,
				<GIC_SPI 332 IRQ_TYPE_LEVEL_HIGH>; /* sai5 */
		interrupt-names = "edma3-chan0-rx", "edma3-chan1-rx", /* asrc1 */
				"edma3-chan2-rx", "edma3-chan3-tx",
				"edma3-chan4-tx", "edma3-chan5-tx",
				"edma3-chan8-rx", "edma3-chan9-tx", /* sai4 */
				"edma3-chan10-tx";                 /* sai5 */
		status = "okay";
	};

	acm: acm@59e00000 {
		compatible = "nxp,imx8qm-acm";
		reg = <0x0 0x59e00000 0x0 0x1D0000>;
		status = "disabled";
	};

	sai0: sai@59040000 {
		compatible = "fsl,imx8qm-sai";
		reg = <0x0 0x59040000 0x0 0x10000>;
		interrupts = <GIC_SPI 314 IRQ_TYPE_LEVEL_HIGH>;
		clocks = <&clk IMX8QXP_AUD_SAI_0_IPG>,
			<&clk IMX8QXP_CLK_DUMMY>,
			<&clk IMX8QXP_AUD_SAI_0_MCLK>,
			<&clk IMX8QXP_CLK_DUMMY>,
			<&clk IMX8QXP_CLK_DUMMY>;
		clock-names = "bus", "mclk0", "mclk1", "mclk2", "mclk3";
		dma-names = "rx", "tx";
		dmas = <&edma2 12 0 1>, <&edma2 13 0 0>;
		status = "disabled";
		power-domains = <&pd_sai0>;
	};

	sai1: sai@59050000 {
		compatible = "fsl,imx8qm-sai";
		reg = <0x0 0x59050000 0x0 0x10000>;
		interrupts = <GIC_SPI 316 IRQ_TYPE_LEVEL_HIGH>;
		clocks = <&clk IMX8QXP_AUD_SAI_1_IPG>,
			<&clk IMX8QXP_CLK_DUMMY>,
			<&clk IMX8QXP_AUD_SAI_1_MCLK>,
			<&clk IMX8QXP_CLK_DUMMY>,
			<&clk IMX8QXP_CLK_DUMMY>;
		clock-names = "bus", "mclk0", "mclk1", "mclk2", "mclk3";
		dma-names = "rx", "tx";
		dmas = <&edma2 14 0 1>, <&edma2 15 0 0>;
		status = "disabled";
		power-domains = <&pd_sai1>;
	};

	sai4: sai@59820000 {
		compatible = "fsl,imx8qm-sai";
		reg = <0x0 0x59820000 0x0 0x10000>;
		interrupts = <GIC_SPI 329 IRQ_TYPE_LEVEL_HIGH>;
		clocks = <&clk IMX8QXP_AUD_SAI_4_IPG>,
			<&clk IMX8QXP_CLK_DUMMY>,
			<&clk IMX8QXP_AUD_SAI_4_MCLK>,
			<&clk IMX8QXP_CLK_DUMMY>,
			<&clk IMX8QXP_CLK_DUMMY>;
		dmas = <&edma3 8 0 1>, <&edma3 9 0 0>;
		clock-names = "bus", "mclk0", "mclk1", "mclk2", "mclk3";
		dma-names = "rx", "tx";
		status = "disabled";
		power-domains = <&pd_sai4>;
	};

	sai5: sai@59830000 {
		compatible = "fsl,imx8qm-sai";
		reg = <0x0 0x59830000 0x0 0x10000>;
		interrupts = <GIC_SPI 331 IRQ_TYPE_LEVEL_HIGH>;
		clocks = <&clk IMX8QXP_AUD_SAI_5_IPG>,
			<&clk IMX8QXP_CLK_DUMMY>,
			<&clk IMX8QXP_AUD_SAI_5_MCLK>,
			<&clk IMX8QXP_CLK_DUMMY>,
			<&clk IMX8QXP_CLK_DUMMY>;
		clock-names = "bus", "mclk0", "mclk1", "mclk2", "mclk3";
		dma-names = "tx";
		dmas = <&edma3 10 0 0>;
		status = "disabled";
		power-domains = <&pd_sai5>;
	};

	amix: amix@59840000 {
		compatible = "fsl,imx8qm-amix";
		reg = <0x0 0x59840000 0x0 0x10000>;
		clocks = <&clk IMX8QXP_AUD_AMIX_IPG>;
		clock-names = "ipg";
		power-domains = <&pd_amix>;
		status = "disabled";
	};

	asrc0: asrc@59000000 {
		compatible = "fsl,imx8qm-asrc0";
		reg = <0x0 0x59000000 0x0 0x10000>;
		interrupts = <GIC_SPI 372 IRQ_TYPE_LEVEL_HIGH>,
			<GIC_SPI 373 IRQ_TYPE_LEVEL_HIGH>;
		clocks = <&clk IMX8QXP_AUD_ASRC_0_IPG>,
			<&clk IMX8QXP_CLK_DUMMY>,
			<&clk IMX8QXP_AUD_ACM_AUD_PLL_CLK0_CLK>,
			<&clk IMX8QXP_AUD_ACM_AUD_PLL_CLK1_CLK>,
			<&clk IMX8QXP_CLK_DUMMY>,
			<&clk IMX8QXP_CLK_DUMMY>,
			<&clk IMX8QXP_CLK_DUMMY>,
			<&clk IMX8QXP_CLK_DUMMY>,
			<&clk IMX8QXP_CLK_DUMMY>,
			<&clk IMX8QXP_CLK_DUMMY>,
			<&clk IMX8QXP_CLK_DUMMY>,
			<&clk IMX8QXP_CLK_DUMMY>,
			<&clk IMX8QXP_CLK_DUMMY>,
			<&clk IMX8QXP_CLK_DUMMY>,
			<&clk IMX8QXP_CLK_DUMMY>,
			<&clk IMX8QXP_CLK_DUMMY>,
			<&clk IMX8QXP_CLK_DUMMY>,
			<&clk IMX8QXP_CLK_DUMMY>,
			<&clk IMX8QXP_CLK_DUMMY>;
		clock-names = "ipg", "mem",
			"asrck_0", "asrck_1", "asrck_2", "asrck_3",
			"asrck_4", "asrck_5", "asrck_6", "asrck_7",
			"asrck_8", "asrck_9", "asrck_a", "asrck_b",
			"asrck_c", "asrck_d", "asrck_e", "asrck_f",
			"spba";
		dmas = <&edma2 0 0 0>, <&edma2 1 0 0>, <&edma2 2 0 0>,
			<&edma2 3 0 1>, <&edma2 4 0 1>, <&edma2 5 0 1>;
		dma-names = "rxa", "rxb", "rxc",
				"txa", "txb", "txc";
		fsl,asrc-rate  = <8000>;
		fsl,asrc-width = <16>;
		power-domains = <&pd_asrc0>;
		status = "disabled";
	};

	asrc1: asrc@59800000 {
		compatible = "fsl,imx8qm-asrc1";
		reg = <0x0 0x59800000 0x0 0x10000>;
		interrupts = <GIC_SPI 380 IRQ_TYPE_LEVEL_HIGH>,
			<GIC_SPI 381 IRQ_TYPE_LEVEL_HIGH>;
		clocks = <&clk IMX8QXP_AUD_ASRC_1_IPG>,
			<&clk IMX8QXP_CLK_DUMMY>,
			<&clk IMX8QXP_AUD_ACM_AUD_PLL_CLK0_CLK>,
			<&clk IMX8QXP_AUD_ACM_AUD_PLL_CLK1_CLK>,
			<&clk IMX8QXP_CLK_DUMMY>,
			<&clk IMX8QXP_CLK_DUMMY>,
			<&clk IMX8QXP_CLK_DUMMY>,
			<&clk IMX8QXP_CLK_DUMMY>,
			<&clk IMX8QXP_CLK_DUMMY>,
			<&clk IMX8QXP_CLK_DUMMY>,
			<&clk IMX8QXP_CLK_DUMMY>,
			<&clk IMX8QXP_CLK_DUMMY>,
			<&clk IMX8QXP_CLK_DUMMY>,
			<&clk IMX8QXP_CLK_DUMMY>,
			<&clk IMX8QXP_CLK_DUMMY>,
			<&clk IMX8QXP_CLK_DUMMY>,
			<&clk IMX8QXP_CLK_DUMMY>,
			<&clk IMX8QXP_CLK_DUMMY>,
			<&clk IMX8QXP_CLK_DUMMY>;
		clock-names = "ipg", "mem",
			"asrck_0", "asrck_1", "asrck_2", "asrck_3",
			"asrck_4", "asrck_5", "asrck_6", "asrck_7",
			"asrck_8", "asrck_9", "asrck_a", "asrck_b",
			"asrck_c", "asrck_d", "asrck_e", "asrck_f",
			"spba";
		dmas = <&edma3 0 0 0>, <&edma3 1 0 0>, <&edma3 2 0 0>,
			<&edma3 3 0 1>, <&edma3 4 0 1>, <&edma3 5 0 1>;
		dma-names = "rxa", "rxb", "rxc",
				"txa", "txb", "txc";
		fsl,asrc-rate  = <8000>;
		fsl,asrc-width = <16>;
		power-domains = <&pd_asrc1>;
		status = "disabled";
	};

	mqs: mqs@59850000 {
		compatible = "fsl,imx8qm-mqs";
		reg = <0x0 0x59850000 0x0 0x10000>;
		clocks = <&clk IMX8QXP_AUD_MQS_IPG>,
			<&clk IMX8QXP_AUD_MQS_HMCLK>;
		clock-names = "core", "mclk";
		power-domains = <&pd_mqs0>;
		status = "disabled";
	};

	usdhc1: usdhc@5b010000 {
		compatible = "fsl,imx8qm-usdhc", "fsl,imx6sl-usdhc";
		interrupt-parent = <&gic>;
		interrupts = <GIC_SPI 232 IRQ_TYPE_LEVEL_HIGH>;
		reg = <0x0 0x5b010000 0x0 0x10000>;
		clocks = <&clk IMX8QXP_SDHC0_IPG_CLK>,
			<&clk IMX8QXP_SDHC0_CLK>,
			<&clk IMX8QXP_CLK_DUMMY>;
		clock-names = "ipg", "per", "ahb";
		assigned-clocks = <&clk IMX8QXP_SDHC0_DIV>;
		assigned-clock-rates = <400000000>;
		power-domains = <&pd_conn_sdch0>;
		fsl,tuning-start-tap = <20>;
		fsl,tuning-step= <2>;
		status = "disabled";
	};

	usdhc2: usdhc@5b020000 {
		compatible = "fsl,imx8qm-usdhc", "fsl,imx6sl-usdhc";
		interrupt-parent = <&gic>;
		interrupts = <GIC_SPI 233 IRQ_TYPE_LEVEL_HIGH>;
		reg = <0x0 0x5b020000 0x0 0x10000>;
		clocks = <&clk IMX8QXP_SDHC1_IPG_CLK>,
			<&clk IMX8QXP_SDHC1_CLK>,
			<&clk IMX8QXP_CLK_DUMMY>;
		clock-names = "ipg", "per", "ahb";
		assigned-clocks = <&clk IMX8QXP_SDHC1_DIV>;
		assigned-clock-rates = <200000000>;
		power-domains = <&pd_conn_sdch1>;
		fsl,tuning-start-tap = <20>;
		fsl,tuning-step= <2>;
		status = "disabled";
	};

	usdhc3: usdhc@5b030000 {
		compatible = "fsl,imx8qm-usdhc", "fsl,imx6sl-usdhc";
		interrupt-parent = <&gic>;
		interrupts = <GIC_SPI 234 IRQ_TYPE_LEVEL_HIGH>;
		reg = <0x0 0x5b030000 0x0 0x10000>;
		clocks = <&clk IMX8QXP_SDHC2_IPG_CLK>,
			<&clk IMX8QXP_SDHC2_CLK>,
			<&clk IMX8QXP_CLK_DUMMY>;
		clock-names = "ipg", "per", "ahb";
		assigned-clocks = <&clk IMX8QXP_SDHC2_DIV>;
		assigned-clock-rates = <200000000>;
		power-domains = <&pd_conn_sdch2>;
		status = "disabled";
	};

	fec1: ethernet@5b040000 {
		compatible = "fsl,imx8qm-fec";
		reg = <0x0 0x5b040000 0x0 0x10000>;
		interrupts = <GIC_SPI 258 IRQ_TYPE_LEVEL_HIGH>,
				<GIC_SPI 256 IRQ_TYPE_LEVEL_HIGH>,
				<GIC_SPI 257 IRQ_TYPE_LEVEL_HIGH>,
				<GIC_SPI 259 IRQ_TYPE_LEVEL_HIGH>;
		clocks = <&clk IMX8QXP_ENET0_IPG_CLK>, <&clk IMX8QXP_ENET0_AHB_CLK>, <&clk IMX8QXP_ENET0_RGMII_TX_CLK>,
			<&clk IMX8QXP_ENET0_PTP_CLK>, <&clk IMX8QXP_ENET0_TX_CLK>;
		clock-names = "ipg", "ahb", "enet_clk_ref", "ptp", "enet_2x_txclk";
		assigned-clocks = <&clk IMX8QXP_ENET0_ROOT_DIV>,
				  <&clk IMX8QXP_ENET0_REF_DIV>;
		assigned-clock-rates = <250000000>, <125000000>;
		fsl,num-tx-queues=<3>;
		fsl,num-rx-queues=<3>;
		power-domains = <&pd_conn_enet0>;
		status = "disabled";
	};

	fec2: ethernet@5b050000 {
		compatible = "fsl,imx8qm-fec";
		reg = <0x0 0x5b050000 0x0 0x10000>;
		interrupts = <GIC_SPI 262 IRQ_TYPE_LEVEL_HIGH>,
				<GIC_SPI 260 IRQ_TYPE_LEVEL_HIGH>,
				<GIC_SPI 261 IRQ_TYPE_LEVEL_HIGH>,
				<GIC_SPI 263 IRQ_TYPE_LEVEL_HIGH>;
		clocks = <&clk IMX8QXP_ENET1_IPG_CLK>, <&clk IMX8QXP_ENET1_AHB_CLK>, <&clk IMX8QXP_ENET1_RGMII_TX_CLK>,
			<&clk IMX8QXP_ENET1_PTP_CLK>, <&clk IMX8QXP_ENET1_TX_CLK>;
		clock-names = "ipg", "ahb", "enet_clk_ref", "ptp", "enet_2x_txclk";
		assigned-clocks = <&clk IMX8QXP_ENET1_ROOT_DIV>,
				  <&clk IMX8QXP_ENET1_REF_DIV>;
		assigned-clock-rates = <250000000>, <125000000>;
		fsl,num-tx-queues=<3>;
		fsl,num-rx-queues=<3>;
		power-domains = <&pd_conn_enet1>;
		status = "disabled";
	};

	mlb: mlb@5B060000 {
		compatible = "fsl,imx6q-mlb150";
		reg = <0x0 0x5B060000 0x0 0x10000>;
		interrupt-parent = <&gic>;
		interrupts = <0 265 IRQ_TYPE_LEVEL_HIGH>,
			     <0 266 IRQ_TYPE_LEVEL_HIGH>;
		clocks = <&clk IMX8QXP_MLB_CLK>,
			 <&clk IMX8QXP_MLB_HCLK>,
			 <&clk IMX8QXP_MLB_IPG_CLK>;
		clock-names = "mlb", "hclk", "ipg";
		assigned-clocks = <&clk IMX8QXP_MLB_CLK>,
				  <&clk IMX8QXP_MLB_HCLK>,
				  <&clk IMX8QXP_MLB_IPG_CLK>;
		assigned-clock-rates = <333333333>, <333333333>, <83333333>;
		power-domains = <&pd_conn_mlb0>;
		status = "disabled";
	};

	hifi4: hifi4@586e8000 {
		compatible = "fsl,imx8qxp-hifi4";
		reg = <0x0 0x596e8000 0x0 0x88000>;
		clocks = <&clk IMX8QXP_AUD_HIFI_IPG>,
			<&clk IMX8QXP_AUD_OCRAM_IPG>,
			<&clk IMX8QXP_AUD_HIFI_CORE_CLK>;
		clock-names = "ipg", "ocram", "core";
		fsl,hifi4-firmware = "imx/hifi/hifi4.bin";
		power-domains = <&pd_hifi>;
	};

	esai0: esai@59010000 {
		compatible = "fsl,imx8qm-esai";
		reg = <0x0 0x59010000 0x0 0x10000>;
		interrupts = <GIC_SPI 409 IRQ_TYPE_LEVEL_HIGH>;
		clocks = <&clk IMX8QXP_AUD_ESAI_0_IPG>,
			<&clk IMX8QXP_AUD_ESAI_0_EXTAL_IPG>,
			<&clk IMX8QXP_AUD_ESAI_0_IPG>,
			<&clk IMX8QXP_CLK_DUMMY>;
		clock-names = "core", "extal", "fsys", "spba";
		dmas = <&edma2 6 0 1>, <&edma2 7 0 0>;
		dma-names = "rx", "tx";
		power-domains = <&pd_esai0>;
		status = "disabled";
	};

	spdif0: spdif@59020000 {
		compatible = "fsl,imx8qm-spdif";
		reg = <0x0 0x59020000 0x0 0x10000>;
		interrupts =  <GIC_SPI 456 IRQ_TYPE_LEVEL_HIGH>, /* rx */
			     <GIC_SPI 458 IRQ_TYPE_LEVEL_HIGH>; /* tx */
		clocks = <&clk IMX8QXP_AUD_SPDIF_0_GCLKW>, /* core */
			<&clk IMX8QXP_CLK_DUMMY>, /* rxtx0 */
			<&clk IMX8QXP_AUD_SPDIF_0_TX_CLK>, /* rxtx1 */
			<&clk IMX8QXP_CLK_DUMMY>, /* rxtx2 */
			<&clk IMX8QXP_CLK_DUMMY>, /* rxtx3 */
			<&clk IMX8QXP_CLK_DUMMY>, /* rxtx4 */
			<&clk IMX8QXP_IPG_AUD_CLK_ROOT>, /* rxtx5 */
			<&clk IMX8QXP_CLK_DUMMY>, /* rxtx6 */
			<&clk IMX8QXP_CLK_DUMMY>, /* rxtx7 */
			<&clk IMX8QXP_CLK_DUMMY>; /* spba */
		clock-names = "core", "rxtx0",
			      "rxtx1", "rxtx2",
			      "rxtx3", "rxtx4",
			      "rxtx5", "rxtx6",
			      "rxtx7", "spba";
		dmas = <&edma2 8 0 5>, <&edma2 9 0 4>;
		dma-names = "rx", "tx";
		power-domains = <&pd_spdif0>;
		status = "disabled";
	};

	flexspi0: flexspi@05d120000 {
		#address-cells = <1>;
		#size-cells = <0>;
		compatible = "fsl,imx8qxp-flexspi";
		reg = <0x0 0x5d120000 0x0 0x10000>, <0x0 0x08000000 0x0 0x19ffffff>;
		reg-names = "FlexSPI", "FlexSPI-memory";
		interrupts = <GIC_SPI 92 IRQ_TYPE_LEVEL_HIGH>;
		clocks = <&clk IMX8QXP_LSIO_FSPI0_CLK>;
		assigned-clock-rates = <29000000>;
		clock-names = "fspi";
		status = "disabled";
	};

	display-subsystem {
		compatible = "fsl,imx-display-subsystem";
		ports = <&dpu_disp0>, <&dpu_disp1>;
	};

	dma_cap: dma_cap {
		compatible = "dma-capability";
		only-dma-mask32 = <1>;
	};

	hsio: hsio@5f080000 {
		compatible = "fsl,imx8qm-hsio", "syscon";
		reg = <0x0 0x5f080000 0x0 0xF0000>; /* lpcg, csr, msic, gpio */
	};

	ocotp: ocotp {
		#address-cells = <1>;
		#size-cells = <1>;
		compatible = "fsl,imx8qxp-ocotp", "syscon";
	};

	pcieb: pcie@0x5f010000 {
		/*
		 * pcieb phyx1 lane1 in default, adjust it refer to the
		 * exact hw design.
		 */
		compatible = "fsl,imx8qxp-pcie","snps,dw-pcie";
		reg = <0x0 0x5f010000 0x0 0x10000>, /* Controller reg*/
		      <0x0 0x7ff00000 0x0 0x10000>; /* PCI cfg space */
		reg-names = "dbi", "config";
		#address-cells = <3>;
		#size-cells = <2>;
		device_type = "pci";
		ranges = <0x81000000 0 0x00000000 0x0 0x7ff80000 0 0x00010000 /* downstream I/O */
			  0x82000000 0 0x70000000 0x0 0x70000000 0 0x0ff00000>; /* non-prefetchable memory */
		num-lanes = <1>;

		#interrupt-cells = <1>;
		interrupts = <GIC_SPI 102 IRQ_TYPE_LEVEL_HIGH>;
		interrupt-names = "msi";

		/*
		 * Set these clocks in default, then clocks should be
		 * refined for exact hw design of imx8 pcie.
		 */
		clocks = <&clk IMX8QXP_HSIO_PCIE_MSTR_AXI_CLK>,
			 <&clk IMX8QXP_HSIO_PCIE_SLV_AXI_CLK>,
			 <&clk IMX8QXP_HSIO_PHY_X1_PCLK>,
			 <&clk IMX8QXP_HSIO_PCIE_DBI_AXI_CLK>;
		clock-names = "pcie", "pcie_bus", "pcie_phy", "pcie_inbound_axi";

		interrupt-map-mask = <0 0 0 0x7>;
		interrupt-map =  <0 0 0 1 &gic 0 105 4>,
				 <0 0 0 2 &gic 0 106 4>,
				 <0 0 0 3 &gic 0 107 4>,
				 <0 0 0 4 &gic 0 108 4>;
		power-domains = <&pd_pcie>;
		fsl,max-link-speed = <3>;
		hsio-cfg = <PCIEAX2PCIEBX1>;
		hsio = <&hsio>;
		ctrl-id = <1>; /* pcieb */
		cpu-base-addr = <0x80000000>;
		status = "disabled";
	};

	imx_ion {
		compatible = "fsl,mxc-ion";
		fsl,heap-id = <0>;
	};

	vpu: vpu@2c000000 {
		compatible = "nxp,imx8qm-vpu", "nxp,imx8qxp-vpu";
		reg = <0x0 0x2c000000 0x0 0x1000000>;
		reg-names = "vpu_regs";
		interrupts = <0 464 0x4>, /* encoder irq */
		<0 465 0x4>, /* encoder fiq */
		<0 466 0x4>, /* decoder irq */
		<0 467 0x4>, /* decoder fiq */
		<0 468 0x4>; /* decoder sif */
		interrupt-names = "enc_irq", "enc_fiq", "dec_irq", "dec_fiq", "dec_sif";
		clocks = <&clk IMX8QXP_VPU_DEC_CLK>;
		clock-names = "vpu_clk";
		assigned-clocks = <&clk IMX8QXP_VPU_DEC_CLK>;
		assigned-clock-rates = <600000000>;
		power-domains = <&pd_vpu_dec>;
		status = "disabled";
	};

	imx_rpmsg: imx_rpmsg {
		compatible = "fsl,rpmsg-bus", "simple-bus";
		#address-cells = <2>;
		#size-cells = <2>;
		ranges;

		mu_rpmsg: mu_rpmsg@37440000 {
			compatible = "fsl,imx8-mu", "fsl,imx6sx-mu";
			reg = <0x0 0x37440000 0x0 0x10000>;
			interrupts = <31 IRQ_TYPE_LEVEL_HIGH>;
			interrupt-parent = <&intmux_cm40>;
			clocks = <&clk IMX8QXP_CM40_IPG_CLK>;
			clock-names = "ipg";
			power-domains = <&pd_cm40_mu0a0>;
			status = "okay";
		};

		rpmsg: rpmsg{
			compatible = "fsl,imx8qxp-rpmsg";
			status = "disabled";
		};
	};

	crypto: caam@0x31400000 {
		compatible = "fsl,sec-v4.0";
		reg = <0 0x31400000 0 0x400000>;
		interrupts = <GIC_SPI 148 IRQ_TYPE_LEVEL_HIGH>;
		#address-cells = <1>;
		#size-cells = <1>;
		ranges = <0 0 0x31400000 0x400000>;
		fsl,first-jr-index = <1>;

		sec_jr1: jr1@0x20000 {
			compatible = "fsl,sec-v4.0-job-ring";
			reg = <0x20000 0x1000>;
			interrupts = <GIC_SPI 452 IRQ_TYPE_LEVEL_HIGH>;
			status = "okay";
		};

		sec_jr2: jr2@30000 {
			compatible = "fsl,sec-v4.0-job-ring";
			reg = <0x30000 0x1000>;
			interrupts = <GIC_SPI 453 IRQ_TYPE_LEVEL_HIGH>;
			status = "okay";
		};

		sec_jr3: jr3@40000 {
			compatible = "fsl,sec-v4.0-job-ring";
			reg = <0x40000 0x1000>;
			interrupts = <GIC_SPI 454 IRQ_TYPE_LEVEL_HIGH>;
			status = "okay";
		};
	};

	caam_sm: caam-sm@31800000 {
		compatible = "fsl,imx6q-caam-sm";
		reg = <0 0x31800000 0 0x1ffff>;
	};

	wdog: wdog {
		compatible = "fsl,imx8-wdt";
	};
};

&A35_0 {
	operating-points = <
		/* kHz	uV*/
		/* voltage is maintained by SCFW, so no need here */
		1200000 0
		1000000 0
	>;
	clocks = <&clk IMX8QXP_A35_DIV>;
	clock-latency = <61036>;
	#cooling-cells = <2>;
};<|MERGE_RESOLUTION|>--- conflicted
+++ resolved
@@ -68,8 +68,6 @@
 		#size-cells = <2>;
 		ranges;
 
-<<<<<<< HEAD
-=======
 		hifi4_reserved: hifi4@0x8e000000 {
 			no-map;
 			reg = <0 0x8e000000 0 0x1ffffff>;
@@ -84,7 +82,6 @@
 			linux,cma-default;
 		};
 
->>>>>>> 18daab85
 		rpmsg_reserved: rpmsg@0xb8000000 {
 			no-map;
 			reg = <0 0xb8000000 0 0x400000>;
