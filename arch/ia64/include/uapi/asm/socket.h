#ifndef _ASM_IA64_SOCKET_H
#define _ASM_IA64_SOCKET_H

/*
 * Socket related defines.
 *
 * Based on <asm-i386/socket.h>.
 *
 * Modified 1998-2000
 *	David Mosberger-Tang <davidm@hpl.hp.com>, Hewlett-Packard Co
 */

#include <asm/sockios.h>

/* For setsockopt(2) */
#define SOL_SOCKET	1

#define SO_DEBUG	1
#define SO_REUSEADDR	2
#define SO_TYPE		3
#define SO_ERROR	4
#define SO_DONTROUTE	5
#define SO_BROADCAST	6
#define SO_SNDBUF	7
#define SO_RCVBUF	8
#define SO_SNDBUFFORCE	32
#define SO_RCVBUFFORCE	33
#define SO_KEEPALIVE	9
#define SO_OOBINLINE	10
#define SO_NO_CHECK	11
#define SO_PRIORITY	12
#define SO_LINGER	13
#define SO_BSDCOMPAT	14
#define SO_REUSEPORT	15
#define SO_PASSCRED	16
#define SO_PEERCRED	17
#define SO_RCVLOWAT	18
#define SO_SNDLOWAT	19
#define SO_RCVTIMEO	20
#define SO_SNDTIMEO	21

/* Security levels - as per NRL IPv6 - don't actually do anything */
#define SO_SECURITY_AUTHENTICATION		22
#define SO_SECURITY_ENCRYPTION_TRANSPORT	23
#define SO_SECURITY_ENCRYPTION_NETWORK		24

#define SO_BINDTODEVICE		25

/* Socket filtering */
#define SO_ATTACH_FILTER	26
#define SO_DETACH_FILTER	27
#define SO_GET_FILTER		SO_ATTACH_FILTER

#define SO_PEERNAME		28
#define SO_TIMESTAMP		29
#define SCM_TIMESTAMP		SO_TIMESTAMP

#define SO_ACCEPTCONN		30

#define SO_PEERSEC             31
#define SO_PASSSEC		34
#define SO_TIMESTAMPNS		35
#define SCM_TIMESTAMPNS		SO_TIMESTAMPNS

#define SO_MARK			36

#define SO_TIMESTAMPING		37
#define SCM_TIMESTAMPING	SO_TIMESTAMPING

#define SO_PROTOCOL		38
#define SO_DOMAIN		39

#define SO_RXQ_OVFL             40

#define SO_WIFI_STATUS		41
#define SCM_WIFI_STATUS		SO_WIFI_STATUS
#define SO_PEEK_OFF		42

/* Instruct lower device to use last 4-bytes of skb data as FCS */
#define SO_NOFCS		43

#define SO_LOCK_FILTER		44

#define SO_SELECT_ERR_QUEUE	45

#define SO_BUSY_POLL		46

#define SO_MAX_PACING_RATE	47

#define SO_BPF_EXTENSIONS	48

#define SO_INCOMING_CPU		49

#define SO_ATTACH_BPF		50
#define SO_DETACH_BPF		SO_DETACH_FILTER

#define SO_ATTACH_REUSEPORT_CBPF	51
#define SO_ATTACH_REUSEPORT_EBPF	52

#define SO_CNX_ADVICE		53

#define SCM_TIMESTAMPING_OPT_STATS	54

#define SO_MEMINFO		55

#define SO_INCOMING_NAPI_ID	56

#define SO_COOKIE		57

#define SCM_TIMESTAMPING_PKTINFO	58

#define SO_PEERGROUPS		59

<<<<<<< HEAD
=======
#define SO_ZEROCOPY		60

>>>>>>> bb176f67
#endif /* _ASM_IA64_SOCKET_H */<|MERGE_RESOLUTION|>--- conflicted
+++ resolved
@@ -111,9 +111,6 @@
 
 #define SO_PEERGROUPS		59
 
-<<<<<<< HEAD
-=======
 #define SO_ZEROCOPY		60
 
->>>>>>> bb176f67
 #endif /* _ASM_IA64_SOCKET_H */