/* SPDX-License-Identifier: GPL-2.0-or-later */
/*
 */
#ifndef _ASM_POWERPC_CACHEFLUSH_H
#define _ASM_POWERPC_CACHEFLUSH_H

#ifdef __KERNEL__

#include <linux/mm.h>
#include <asm/cputable.h>

/*
 * No cache flushing is required when address mappings are changed,
 * because the caches on PowerPCs are physically addressed.
 */
#define flush_cache_all()			do { } while (0)
#define flush_cache_mm(mm)			do { } while (0)
#define flush_cache_dup_mm(mm)			do { } while (0)
#define flush_cache_range(vma, start, end)	do { } while (0)
#define flush_cache_page(vma, vmaddr, pfn)	do { } while (0)
#define flush_icache_page(vma, page)		do { } while (0)
#define flush_cache_vunmap(start, end)		do { } while (0)

#ifdef CONFIG_PPC_BOOK3S_64
/*
 * Book3s has no ptesync after setting a pte, so without this ptesync it's
 * possible for a kernel virtual mapping access to return a spurious fault
 * if it's accessed right after the pte is set. The page fault handler does
 * not expect this type of fault. flush_cache_vmap is not exactly the right
 * place to put this, but it seems to work well enough.
 */
static inline void flush_cache_vmap(unsigned long start, unsigned long end)
{
	asm volatile("ptesync" ::: "memory");
}
#else
static inline void flush_cache_vmap(unsigned long start, unsigned long end) { }
#endif

#define ARCH_IMPLEMENTS_FLUSH_DCACHE_PAGE 1
extern void flush_dcache_page(struct page *page);
#define flush_dcache_mmap_lock(mapping)		do { } while (0)
#define flush_dcache_mmap_unlock(mapping)	do { } while (0)

<<<<<<< HEAD
extern void __flush_disable_L1(void);
#ifdef CONFIG_FSL_SOC_BOOKE
extern void flush_dcache_L1(void);
#else
#define flush_dcache_L1()			do { } while (0)
#endif

extern void flush_icache_range(unsigned long, unsigned long);
=======
void flush_icache_range(unsigned long start, unsigned long stop);
>>>>>>> fd8cd8ac
extern void flush_icache_user_range(struct vm_area_struct *vma,
				    struct page *page, unsigned long addr,
				    int len);
extern void flush_dcache_icache_page(struct page *page);
void __flush_dcache_icache(void *page);

/**
 * flush_dcache_range(): Write any modified data cache blocks out to memory and
 * invalidate them. Does not invalidate the corresponding instruction cache
 * blocks.
 *
 * @start: the start address
 * @stop: the stop address (exclusive)
 */
static inline void flush_dcache_range(unsigned long start, unsigned long stop)
{
	unsigned long shift = l1_dcache_shift();
	unsigned long bytes = l1_dcache_bytes();
	void *addr = (void *)(start & ~(bytes - 1));
	unsigned long size = stop - (unsigned long)addr + (bytes - 1);
	unsigned long i;

	if (IS_ENABLED(CONFIG_PPC64)) {
		mb();	/* sync */
		isync();
	}

	for (i = 0; i < size >> shift; i++, addr += bytes)
		dcbf(addr);
	mb();	/* sync */

	if (IS_ENABLED(CONFIG_PPC64))
		isync();
}

/*
 * Write any modified data cache blocks out to memory.
 * Does not invalidate the corresponding cache lines (especially for
 * any corresponding instruction cache).
 */
static inline void clean_dcache_range(unsigned long start, unsigned long stop)
{
	unsigned long shift = l1_dcache_shift();
	unsigned long bytes = l1_dcache_bytes();
	void *addr = (void *)(start & ~(bytes - 1));
	unsigned long size = stop - (unsigned long)addr + (bytes - 1);
	unsigned long i;

	for (i = 0; i < size >> shift; i++, addr += bytes)
		dcbst(addr);
	mb();	/* sync */
}

/*
 * Like above, but invalidate the D-cache.  This is used by the 8xx
 * to invalidate the cache so the PPC core doesn't get stale data
 * from the CPM (no cache snooping here :-).
 */
static inline void invalidate_dcache_range(unsigned long start,
					   unsigned long stop)
{
	unsigned long shift = l1_dcache_shift();
	unsigned long bytes = l1_dcache_bytes();
	void *addr = (void *)(start & ~(bytes - 1));
	unsigned long size = stop - (unsigned long)addr + (bytes - 1);
	unsigned long i;

	for (i = 0; i < size >> shift; i++, addr += bytes)
		dcbi(addr);
	mb();	/* sync */
}

#define copy_to_user_page(vma, page, vaddr, dst, src, len) \
	do { \
		memcpy(dst, src, len); \
		flush_icache_user_range(vma, page, vaddr, len); \
	} while (0)
#define copy_from_user_page(vma, page, vaddr, dst, src, len) \
	memcpy(dst, src, len)

#endif /* __KERNEL__ */

#endif /* _ASM_POWERPC_CACHEFLUSH_H */<|MERGE_RESOLUTION|>--- conflicted
+++ resolved
@@ -42,7 +42,6 @@
 #define flush_dcache_mmap_lock(mapping)		do { } while (0)
 #define flush_dcache_mmap_unlock(mapping)	do { } while (0)
 
-<<<<<<< HEAD
 extern void __flush_disable_L1(void);
 #ifdef CONFIG_FSL_SOC_BOOKE
 extern void flush_dcache_L1(void);
@@ -50,10 +49,7 @@
 #define flush_dcache_L1()			do { } while (0)
 #endif
 
-extern void flush_icache_range(unsigned long, unsigned long);
-=======
 void flush_icache_range(unsigned long start, unsigned long stop);
->>>>>>> fd8cd8ac
 extern void flush_icache_user_range(struct vm_area_struct *vma,
 				    struct page *page, unsigned long addr,
 				    int len);
