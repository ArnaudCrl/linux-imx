--- conflicted
+++ resolved
@@ -36,10 +36,6 @@
 		rc = SIGP_CC_ORDER_CODE_ACCEPTED;
 	else {
 		*reg &= 0xffffffff00000000UL;
-<<<<<<< HEAD
-		*reg |= SIGP_STATUS_STOPPED;
-		rc = 1; /* status stored */
-=======
 		if (atomic_read(fi->local_int[cpu_addr]->cpuflags)
 		    & CPUSTAT_ECALL_PEND)
 			*reg |= SIGP_STATUS_EXT_CALL_PENDING;
@@ -47,7 +43,6 @@
 		    & CPUSTAT_STOPPED)
 			*reg |= SIGP_STATUS_STOPPED;
 		rc = SIGP_CC_STATUS_STORED;
->>>>>>> 1a577b72
 	}
 	spin_unlock(&fi->lock);
 
@@ -216,14 +211,9 @@
 	address = address & 0x7fffe000u;
 	if (copy_from_guest_absolute(vcpu, &tmp, address, 1) ||
 	   copy_from_guest_absolute(vcpu, &tmp, address + PAGE_SIZE, 1)) {
-<<<<<<< HEAD
-		*reg |= SIGP_STATUS_INVALID_PARAMETER;
-		return 1; /* invalid parameter */
-=======
 		*reg &= 0xffffffff00000000UL;
 		*reg |= SIGP_STATUS_INVALID_PARAMETER;
 		return SIGP_CC_STATUS_STORED;
->>>>>>> 1a577b72
 	}
 
 	inti = kzalloc(sizeof(*inti), GFP_KERNEL);
@@ -235,14 +225,9 @@
 		li = fi->local_int[cpu_addr];
 
 	if (li == NULL) {
-<<<<<<< HEAD
-		rc = 1; /* incorrect state */
-		*reg &= SIGP_STATUS_INCORRECT_STATE;
-=======
 		*reg &= 0xffffffff00000000UL;
 		*reg |= SIGP_STATUS_INCORRECT_STATE;
 		rc = SIGP_CC_STATUS_STORED;
->>>>>>> 1a577b72
 		kfree(inti);
 		goto out_fi;
 	}
@@ -250,14 +235,9 @@
 	spin_lock_bh(&li->lock);
 	/* cpu must be in stopped state */
 	if (!(atomic_read(li->cpuflags) & CPUSTAT_STOPPED)) {
-<<<<<<< HEAD
-		rc = 1; /* incorrect state */
-		*reg &= SIGP_STATUS_INCORRECT_STATE;
-=======
 		*reg &= 0xffffffff00000000UL;
 		*reg |= SIGP_STATUS_INCORRECT_STATE;
 		rc = SIGP_CC_STATUS_STORED;
->>>>>>> 1a577b72
 		kfree(inti);
 		goto out_li;
 	}
@@ -300,11 +280,7 @@
 			/* not running */
 			*reg &= 0xffffffff00000000UL;
 			*reg |= SIGP_STATUS_NOT_RUNNING;
-<<<<<<< HEAD
-			rc = 0;
-=======
 			rc = SIGP_CC_STATUS_STORED;
->>>>>>> 1a577b72
 		}
 	}
 	spin_unlock(&fi->lock);
