ifeq ($(CONFIG_OF),y)

dtb-$(CONFIG_ARCH_ALPINE) += \
	alpine-db.dtb
dtb-$(CONFIG_MACH_ARTPEC6) += \
	artpec6-devboard.dtb
dtb-$(CONFIG_MACH_ASM9260) += \
	alphascale-asm9260-devkit.dtb
# Keep at91 dtb files sorted alphabetically for each SoC
dtb-$(CONFIG_SOC_AT91RM9200) += \
	at91rm9200ek.dtb \
	mpa1600.dtb
dtb-$(CONFIG_SOC_AT91SAM9) += \
	animeo_ip.dtb \
	at91-qil_a9260.dtb \
	aks-cdu.dtb \
	ethernut5.dtb \
	evk-pro3.dtb \
	tny_a9260.dtb \
	usb_a9260.dtb \
	at91sam9260ek.dtb \
	at91sam9261ek.dtb \
	at91sam9263ek.dtb \
	at91-sam9_l9260.dtb \
	tny_a9263.dtb \
	usb_a9263.dtb \
	at91-foxg20.dtb \
	at91-kizbox.dtb \
	at91sam9g20ek.dtb \
	at91sam9g20ek_2mmc.dtb \
	tny_a9g20.dtb \
	usb_a9g20.dtb \
	usb_a9g20_lpw.dtb \
	at91sam9m10g45ek.dtb \
	pm9g45.dtb \
	at91sam9n12ek.dtb \
	at91sam9rlek.dtb \
	at91-ariag25.dtb \
	at91-ariettag25.dtb \
	at91-cosino_mega2560.dtb \
	at91-kizboxmini.dtb \
	at91sam9g15ek.dtb \
	at91sam9g25ek.dtb \
	at91sam9g35ek.dtb \
	at91sam9x25ek.dtb \
	at91sam9x35ek.dtb
dtb-$(CONFIG_SOC_SAM_V7) += \
	at91-kizbox2.dtb \
	at91-sama5d2_xplained.dtb \
	at91-sama5d3_xplained.dtb \
	sama5d31ek.dtb \
	sama5d33ek.dtb \
	sama5d34ek.dtb \
	sama5d35ek.dtb \
	sama5d36ek.dtb \
	at91-sama5d4_ma5d4evk.dtb \
	at91-sama5d4_xplained.dtb \
	at91-sama5d4ek.dtb \
	at91-vinco.dtb
dtb-$(CONFIG_ARCH_ATLAS6) += \
	atlas6-evb.dtb
dtb-$(CONFIG_ARCH_ATLAS7) += \
	atlas7-evb.dtb
dtb-$(CONFIG_ARCH_AXXIA) += \
	axm5516-amarillo.dtb
dtb-$(CONFIG_ARCH_BCM2835) += \
	bcm2835-rpi-b.dtb \
	bcm2835-rpi-a.dtb \
	bcm2835-rpi-b-rev2.dtb \
	bcm2835-rpi-b-plus.dtb \
	bcm2835-rpi-a-plus.dtb \
	bcm2836-rpi-2-b.dtb \
	bcm2835-rpi-zero.dtb
dtb-$(CONFIG_ARCH_BCM_5301X) += \
	bcm4708-asus-rt-ac56u.dtb \
	bcm4708-asus-rt-ac68u.dtb \
	bcm4708-buffalo-wzr-1750dhp.dtb \
	bcm4708-luxul-xwc-1000.dtb \
	bcm4708-netgear-r6250.dtb \
	bcm4708-netgear-r6300-v2.dtb \
	bcm4708-smartrg-sr400ac.dtb \
	bcm47081-asus-rt-n18u.dtb \
	bcm47081-buffalo-wzr-600dhp2.dtb \
	bcm47081-buffalo-wzr-900dhp.dtb \
	bcm4709-asus-rt-ac87u.dtb \
	bcm4709-buffalo-wxr-1900dhp.dtb \
	bcm4709-netgear-r7000.dtb \
	bcm4709-netgear-r8000.dtb \
	bcm47094-dlink-dir-885l.dtb \
	bcm94708.dtb \
	bcm94709.dtb \
	bcm953012er.dtb \
	bcm953012k.dtb
dtb-$(CONFIG_ARCH_BCM_63XX) += \
	bcm963138dvt.dtb
dtb-$(CONFIG_ARCH_BCM_CYGNUS) += \
	bcm911360_entphn.dtb \
	bcm911360k.dtb \
	bcm958300k.dtb \
	bcm958305k.dtb
dtb-$(CONFIG_ARCH_BCM_MOBILE) += \
	bcm28155-ap.dtb \
	bcm21664-garnet.dtb \
	bcm23550-sparrow.dtb
dtb-$(CONFIG_ARCH_BCM_NSP) += \
	bcm958522er.dtb \
	bcm958525er.dtb \
	bcm958525xmc.dtb \
	bcm958622hr.dtb \
	bcm958623hr.dtb \
	bcm958625hr.dtb \
	bcm988312hr.dtb \
	bcm958625k.dtb
dtb-$(CONFIG_ARCH_BERLIN) += \
	berlin2-sony-nsz-gs7.dtb \
	berlin2cd-google-chromecast.dtb \
	berlin2q-marvell-dmp.dtb
dtb-$(CONFIG_ARCH_BRCMSTB) += \
	bcm7445-bcm97445svmb.dtb
dtb-$(CONFIG_ARCH_CLPS711X) += \
	ep7211-edb7211.dtb
dtb-$(CONFIG_ARCH_DAVINCI) += \
	da850-lcdk.dtb \
	da850-enbw-cmc.dtb \
	da850-evm.dtb
dtb-$(CONFIG_ARCH_DIGICOLOR) += \
	cx92755_equinox.dtb
dtb-$(CONFIG_ARCH_EFM32) += \
	efm32gg-dk3750.dtb
dtb-$(CONFIG_ARCH_EXYNOS3) += \
	exynos3250-artik5-eval.dtb \
	exynos3250-monk.dtb \
	exynos3250-rinato.dtb
dtb-$(CONFIG_ARCH_EXYNOS4) += \
	exynos4210-origen.dtb \
	exynos4210-smdkv310.dtb \
	exynos4210-trats.dtb \
	exynos4210-universal_c210.dtb \
	exynos4412-odroidu3.dtb \
	exynos4412-odroidx.dtb \
	exynos4412-odroidx2.dtb \
	exynos4412-origen.dtb \
	exynos4412-smdk4412.dtb \
	exynos4412-tiny4412.dtb \
	exynos4412-trats2.dtb
dtb-$(CONFIG_ARCH_EXYNOS5) += \
	exynos5250-arndale.dtb \
	exynos5250-smdk5250.dtb \
	exynos5250-snow.dtb \
	exynos5250-snow-rev5.dtb \
	exynos5250-spring.dtb \
	exynos5260-xyref5260.dtb \
	exynos5410-odroidxu.dtb \
	exynos5410-smdk5410.dtb \
	exynos5420-arndale-octa.dtb \
	exynos5420-peach-pit.dtb \
	exynos5420-smdk5420.dtb \
	exynos5422-odroidxu3.dtb \
	exynos5422-odroidxu3-lite.dtb \
	exynos5422-odroidxu4.dtb \
	exynos5440-sd5v1.dtb \
	exynos5440-ssdk5440.dtb \
	exynos5800-peach-pi.dtb
dtb-$(CONFIG_ARCH_HI3xxx) += \
	hi3620-hi4511.dtb
dtb-$(CONFIG_ARCH_HIGHBANK) += \
	highbank.dtb \
	ecx-2000.dtb
dtb-$(CONFIG_ARCH_HIP01) += \
	hip01-ca9x2.dtb
dtb-$(CONFIG_ARCH_HIP04) += \
	hip04-d01.dtb
dtb-$(CONFIG_ARCH_HISI) += \
	hi3519-demb.dtb
dtb-$(CONFIG_ARCH_HIX5HD2) += \
	hisi-x5hd2-dkb.dtb
dtb-$(CONFIG_ARCH_INTEGRATOR) += \
	integratorap.dtb \
	integratorcp.dtb
dtb-$(CONFIG_ARCH_KEYSTONE) += \
	keystone-k2hk-evm.dtb \
	keystone-k2l-evm.dtb \
	keystone-k2e-evm.dtb \
	keystone-k2g-evm.dtb
dtb-$(CONFIG_MACH_KIRKWOOD) += \
	kirkwood-b3.dtb \
	kirkwood-blackarmor-nas220.dtb \
	kirkwood-cloudbox.dtb \
	kirkwood-d2net.dtb \
	kirkwood-db-88f6281.dtb \
	kirkwood-db-88f6282.dtb \
	kirkwood-dir665.dtb \
	kirkwood-dns320.dtb \
	kirkwood-dns325.dtb \
	kirkwood-dockstar.dtb \
	kirkwood-dreamplug.dtb \
	kirkwood-ds109.dtb \
	kirkwood-ds110jv10.dtb \
	kirkwood-ds111.dtb \
	kirkwood-ds112.dtb \
	kirkwood-ds209.dtb \
	kirkwood-ds210.dtb \
	kirkwood-ds212.dtb \
	kirkwood-ds212j.dtb \
	kirkwood-ds409.dtb \
	kirkwood-ds409slim.dtb \
	kirkwood-ds411.dtb \
	kirkwood-ds411j.dtb \
	kirkwood-ds411slim.dtb \
	kirkwood-goflexnet.dtb \
	kirkwood-guruplug-server-plus.dtb \
	kirkwood-ib62x0.dtb \
	kirkwood-iconnect.dtb \
	kirkwood-iomega_ix2_200.dtb \
	kirkwood-is2.dtb \
	kirkwood-km_kirkwood.dtb \
	kirkwood-laplug.dtb \
	kirkwood-linkstation-lsqvl.dtb \
	kirkwood-linkstation-lsvl.dtb \
	kirkwood-linkstation-lswsxl.dtb \
	kirkwood-linkstation-lswvl.dtb \
	kirkwood-linkstation-lswxl.dtb \
	kirkwood-linksys-viper.dtb \
	kirkwood-lschlv2.dtb \
	kirkwood-lsxhl.dtb \
	kirkwood-mplcec4.dtb \
	kirkwood-mv88f6281gtw-ge.dtb \
	kirkwood-nas2big.dtb \
	kirkwood-net2big.dtb \
	kirkwood-net5big.dtb \
	kirkwood-netgear_readynas_duo_v2.dtb \
	kirkwood-netgear_readynas_nv+_v2.dtb \
	kirkwood-ns2.dtb \
	kirkwood-ns2lite.dtb \
	kirkwood-ns2max.dtb \
	kirkwood-ns2mini.dtb \
	kirkwood-nsa310.dtb \
	kirkwood-nsa310a.dtb \
	kirkwood-nsa320.dtb \
	kirkwood-nsa325.dtb \
	kirkwood-openblocks_a6.dtb \
	kirkwood-openblocks_a7.dtb \
	kirkwood-openrd-base.dtb \
	kirkwood-openrd-client.dtb \
	kirkwood-openrd-ultimate.dtb \
	kirkwood-pogo_e02.dtb \
	kirkwood-pogoplug-series-4.dtb \
	kirkwood-rd88f6192.dtb \
	kirkwood-rd88f6281-z0.dtb \
	kirkwood-rd88f6281-a.dtb \
	kirkwood-rs212.dtb \
	kirkwood-rs409.dtb \
	kirkwood-rs411.dtb \
	kirkwood-sheevaplug.dtb \
	kirkwood-sheevaplug-esata.dtb \
	kirkwood-t5325.dtb \
	kirkwood-topkick.dtb \
	kirkwood-ts219-6281.dtb \
	kirkwood-ts219-6282.dtb \
	kirkwood-ts419-6281.dtb \
	kirkwood-ts419-6282.dtb
dtb-$(CONFIG_ARCH_LPC18XX) += \
	lpc4337-ciaa.dtb \
	lpc4350-hitex-eval.dtb \
	lpc4357-ea4357-devkit.dtb
dtb-$(CONFIG_ARCH_LPC32XX) += \
	lpc3250-ea3250.dtb \
	lpc3250-phy3250.dtb
dtb-$(CONFIG_MACH_MESON6) += \
	meson6-atv1200.dtb
dtb-$(CONFIG_MACH_MESON8) += \
	meson8-minix-neo-x8.dtb
dtb-$(CONFIG_ARCH_MMP) += \
	pxa168-aspenite.dtb \
	pxa910-dkb.dtb \
	mmp2-brownstone.dtb
dtb-$(CONFIG_MACH_MESON8B) += \
	meson8b-mxq.dtb \
	meson8b-odroidc1.dtb
dtb-$(CONFIG_ARCH_MPS2) += \
	mps2-an385.dtb \
	mps2-an399.dtb
dtb-$(CONFIG_ARCH_MOXART) += \
	moxart-uc7112lx.dtb
dtb-$(CONFIG_SOC_IMX1) += \
	imx1-ads.dtb \
	imx1-apf9328.dtb
dtb-$(CONFIG_SOC_IMX25) += \
	imx25-eukrea-mbimxsd25-baseboard.dtb \
	imx25-eukrea-mbimxsd25-baseboard-cmo-qvga.dtb \
	imx25-eukrea-mbimxsd25-baseboard-dvi-svga.dtb \
	imx25-eukrea-mbimxsd25-baseboard-dvi-vga.dtb \
	imx25-karo-tx25.dtb \
	imx25-pdk.dtb
dtb-$(CONFIG_SOC_IMX27) += \
	imx27-apf27.dtb \
	imx27-apf27dev.dtb \
	imx27-eukrea-mbimxsd27-baseboard.dtb \
	imx27-pdk.dtb \
	imx27-phytec-phycore-rdk.dtb \
	imx27-phytec-phycard-s-rdk.dtb
dtb-$(CONFIG_SOC_IMX31) += \
	imx31-bug.dtb
dtb-$(CONFIG_SOC_IMX35) += \
	imx35-eukrea-mbimxsd35-baseboard.dtb \
	imx35-pdk.dtb
dtb-$(CONFIG_SOC_IMX50) += \
	imx50-evk.dtb
dtb-$(CONFIG_SOC_IMX51) += \
	imx51-apf51.dtb \
	imx51-apf51dev.dtb \
	imx51-babbage.dtb \
	imx51-digi-connectcore-jsk.dtb \
	imx51-eukrea-mbimxsd51-baseboard.dtb \
	imx51-ts4800.dtb
dtb-$(CONFIG_SOC_IMX53) += \
	imx53-ard.dtb \
	imx53-m53evk.dtb \
	imx53-mba53.dtb \
	imx53-qsb.dtb \
	imx53-qsrb.dtb \
	imx53-smd.dtb \
	imx53-tx53-x03x.dtb \
	imx53-tx53-x13x.dtb \
	imx53-usbarmory.dtb \
	imx53-voipac-bsb.dtb
dtb-$(CONFIG_SOC_IMX6Q) += \
	imx6dl-apf6dev.dtb \
	imx6dl-aristainetos_4.dtb \
	imx6dl-aristainetos_7.dtb \
	imx6dl-aristainetos2_4.dtb \
	imx6dl-aristainetos2_7.dtb \
	imx6dl-cubox-i.dtb \
	imx6dl-dfi-fs700-m60.dtb \
	imx6dl-gw51xx.dtb \
	imx6dl-gw52xx.dtb \
	imx6dl-gw53xx.dtb \
	imx6dl-gw54xx.dtb \
	imx6dl-gw551x.dtb \
	imx6dl-gw552x.dtb \
	imx6dl-gw553x.dtb \
	imx6dl-hummingboard.dtb \
	imx6dl-nit6xlite.dtb \
	imx6dl-nitrogen6x.dtb \
	imx6dl-phytec-pbab01.dtb \
	imx6dl-pico-pi.dtb \
	imx6dl-rex-basic.dtb \
	imx6dl-riotboard.dtb \
	imx6dl-sabreauto.dtb \
	imx6dl-sabreauto-ecspi.dtb \
	imx6dl-sabreauto-enetirq.dtb \
	imx6dl-sabreauto-flexcan1.dtb \
	imx6dl-sabreauto-gpmi-weim.dtb \
	imx6dl-sabreauto-optee.dtb \
	imx6dl-sabrelite.dtb \
	imx6dl-sabresd.dtb \
	imx6dl-sabresd-btwifi.dtb \
	imx6dl-sabresd-hdcp.dtb \
	imx6dl-sabresd-ldo.dtb \
	imx6dl-sabresd-optee.dtb \
	imx6dl-ts4900.dtb \
	imx6dl-tx6dl-comtft.dtb \
	imx6dl-tx6s-8034.dtb \
	imx6dl-tx6s-8035.dtb \
	imx6dl-tx6u-801x.dtb \
	imx6dl-tx6u-8033.dtb \
	imx6dl-tx6u-811x.dtb \
	imx6dl-tx6u-81xx-mb7.dtb \
	imx6dl-udoo.dtb \
	imx6dl-sabresd-enetirq.dtb \
	imx6dl-wandboard.dtb \
	imx6dl-wandboard-revb1.dtb \
	imx6dqscm-1gb-qwks-rev2-fix-ldo.dtb \
	imx6dqscm-1gb-qwks-rev2-interleave-android-ldo.dtb \
	imx6dqscm-1gb-qwks-rev2-wifi-fix-ldo.dtb \
	imx6dqscm-1gb-qwks-rev2-hdcp-fix-ldo.dtb \
	imx6dqscm-1gb-evb-fix-ldo.dtb \
	imx6dqscm-1gb-evb-interleave-android-ldo.dtb \
	imx6dqscm-1gb-evb-btwifi-fix-ldo.dtb \
	imx6dqscm-1gb-evb-enetirq-fix-ldo.dtb \
	imx6dqscm-1gb-evb-hdcp-fix-ldo.dtb \
	imx6dqscm-1gb-qwks-rev3-fix-ldo.dtb \
	imx6dqscm-1gb-qwks-rev3-hdcp-fix-ldo.dtb \
	imx6dqscm-1gb-qwks-rev3-btwifi-fix-ldo.dtb \
	imx6q-apalis-ixora.dtb \
	imx6q-apf6dev.dtb \
	imx6q-arm2.dtb \
	imx6q-arm2-hsic.dtb \
	imx6q-b450v3.dtb \
	imx6q-b650v3.dtb \
	imx6q-b850v3.dtb \
	imx6q-pop-arm2.dtb \
	imx6q-cm-fx6.dtb \
	imx6q-cubox-i.dtb \
	imx6q-dfi-fs700-m60.dtb \
	imx6q-dmo-edmqmx6.dtb \
	imx6q-evi.dtb \
	imx6q-gk802.dtb \
	imx6q-gw51xx.dtb \
	imx6q-gw52xx.dtb \
	imx6q-gw53xx.dtb \
	imx6q-gw5400-a.dtb \
	imx6q-gw54xx.dtb \
	imx6q-gw551x.dtb \
	imx6q-gw552x.dtb \
	imx6q-gw553x.dtb \
	imx6q-h100.dtb \
	imx6q-hummingboard.dtb \
	imx6q-icore-rqs.dtb \
	imx6q-marsboard.dtb \
	imx6q-nitrogen6x.dtb \
	imx6q-nitrogen6_max.dtb \
	imx6q-novena.dtb \
	imx6q-phytec-pbab01.dtb \
	imx6q-rex-pro.dtb \
	imx6q-sabreauto.dtb \
	imx6q-sabreauto-ecspi.dtb \
	imx6q-sabreauto-enetirq.dtb \
	imx6q-sabreauto-flexcan1.dtb \
	imx6q-sabreauto-gpmi-weim.dtb \
	imx6q-sabreauto-optee.dtb \
	imx6q-sabrelite.dtb \
	imx6q-sabresd.dtb \
	imx6q-sabresd-btwifi.dtb \
	imx6q-sabresd-hdcp.dtb \
	imx6q-sabresd-ldo.dtb \
	imx6q-sabresd-enetirq.dtb \
	imx6q-sabresd-optee.dtb \
	imx6q-sbc6x.dtb \
	imx6q-tbs2910.dtb \
	imx6q-ts4900.dtb \
	imx6q-tx6q-1010.dtb \
	imx6q-tx6q-1010-comtft.dtb \
	imx6q-tx6q-1020.dtb \
	imx6q-tx6q-1020-comtft.dtb \
	imx6q-tx6q-1036.dtb \
	imx6q-tx6q-1110.dtb \
	imx6q-tx6q-11x0-mb7.dtb \
	imx6q-udoo.dtb \
	imx6q-utilite-pro.dtb \
	imx6q-wandboard.dtb \
	imx6q-wandboard-revb1.dtb \
	imx6qp-nitrogen6_max.dtb \
	imx6qp-sabreauto.dtb \
	imx6qp-sabreauto-ecspi.dtb \
	imx6qp-sabreauto-flexcan1.dtb \
	imx6qp-sabreauto-gpmi-weim.dtb \
	imx6qp-sabreauto-optee.dtb \
	imx6qp-sabresd-btwifi.dtb \
	imx6qp-sabresd-hdcp.dtb \
	imx6qp-sabresd-ldo.dtb \
	imx6qp-sabresd-ldo-pcie-cert.dtb \
	imx6qp-sabresd-optee.dtb \
	imx6qp-sabresd.dtb
dtb-$(CONFIG_SOC_IMX6SL) += \
	imx6sl-evk.dtb \
	imx6sl-evk-ldo.dtb \
	imx6sl-evk-csi.dtb \
	imx6sl-evk-uart.dtb \
	imx6sl-warp.dtb
dtb-$(CONFIG_SOC_IMX6SX) += \
	imx6sx-nitrogen6sx.dtb \
	imx6sx-14x14-arm2.dtb \
	imx6sx-sabreauto.dtb \
	imx6sx-sabreauto-m4.dtb \
	imx6sx-sabreauto-optee.dtb \
	imx6sx-sdb-reva.dtb \
	imx6sx-sdb-sai.dtb \
	imx6sx-sdb-reva-ldo.dtb \
	imx6sx-sdb.dtb	\
	imx6sx-sdb-btwifi.dtb \
	imx6sx-sdb-emmc.dtb \
	imx6sx-sdb-lcdif1.dtb \
	imx6sx-sdb-ldo.dtb	\
	imx6sx-sdb-m4.dtb \
	imx6sx-sdb-mqs.dtb \
	imx6sx-sdb-sai.dtb \
	imx6sx-sdb-optee.dtb \
	imx6sx-19x19-arm2.dtb \
	imx6sx-19x19-arm2-ldo.dtb \
	imx6sx-19x19-arm2-csi.dtb \
	imx6sx-19x19-arm2-gpmi-weim.dtb \
	imx6sxscm-1gb-evb-ldo.dtb \
	imx6sxscm-1gb-evb-lcdif1-ldo.dtb \
	imx6sxscm-1gb-evb-m4-ldo.dtb \
	imx6sxscm-1gb-evb-mqs-ldo.dtb \
	imx6sxscm-1gb-evb-sai-ldo.dtb \
	imx6sxscm-1gb-evb-btwifi-ldo.dtb \
	imx6sxscm-epop-evb-ldo.dtb \
	imx6sxscm-epop-evb-m4-ldo.dtb
dtb-$(CONFIG_SOC_IMX6UL) += \
	imx6ul-14x14-evk.dtb \
	imx6ul-14x14-evk-btwifi.dtb \
	imx6ul-14x14-evk-btwifi-oob.dtb \
	imx6ul-14x14-evk-csi.dtb \
	imx6ul-14x14-evk-emmc.dtb \
	imx6ul-14x14-evk-gpmi-weim.dtb \
	imx6ul-14x14-evk-usb-certi.dtb \
	imx6ul-14x14-evk-optee.dtb \
	imx6ul-geam-kit.dtb \
	imx6ul-picosom-pi.dtb \
	imx6ul-tx6ul-0010.dtb \
	imx6ul-tx6ul-0011.dtb \
	imx6ul-tx6ul-mainboard.dtb \
	imx6ul-14x14-ddr3-arm2.dtb \
	imx6ul-14x14-ddr3-arm2-emmc.dtb	\
	imx6ul-14x14-ddr3-arm2-flexcan2.dtb \
	imx6ul-14x14-ddr3-arm2-gpmi-weim.dtb \
	imx6ul-14x14-ddr3-arm2-mqs.dtb \
	imx6ul-14x14-ddr3-arm2-spdif.dtb \
	imx6ul-14x14-ddr3-arm2-wm8958.dtb \
	imx6ul-14x14-lpddr2-arm2.dtb \
	imx6ul-14x14-evk-pf1550.dtb \
	imx6ul-9x9-evk.dtb \
	imx6ul-9x9-evk-btwifi.dtb \
	imx6ul-9x9-evk-btwifi-oob.dtb \
	imx6ul-9x9-evk-csi.dtb \
<<<<<<< HEAD
	imx6ul-9x9-evk-ldo.dtb \
	imx6ul-som-evk.dtb \
	imx6ul-nxpu-iopb.dtb
=======
	imx6ul-9x9-evk-optee.dtb \
	imx6ul-9x9-evk-ldo.dtb
>>>>>>> ca4635f5
dtb-$(CONFIG_SOC_IMX6ULL) += \
	imx6ull-14x14-ddr3-arm2.dtb \
	imx6ull-14x14-ddr3-arm2-adc.dtb \
	imx6ull-14x14-ddr3-arm2-cs42888.dtb \
	imx6ull-14x14-ddr3-arm2-ecspi.dtb \
	imx6ull-14x14-ddr3-arm2-emmc.dtb \
	imx6ull-14x14-ddr3-arm2-epdc.dtb \
	imx6ull-14x14-ddr3-arm2-flexcan2.dtb \
	imx6ull-14x14-ddr3-arm2-gpmi-weim.dtb \
	imx6ull-14x14-ddr3-arm2-lcdif.dtb \
	imx6ull-14x14-ddr3-arm2-ldo.dtb \
	imx6ull-14x14-ddr3-arm2-qspi.dtb \
	imx6ull-14x14-ddr3-arm2-qspi-all.dtb \
	imx6ull-14x14-ddr3-arm2-tsc.dtb \
	imx6ull-14x14-ddr3-arm2-uart2.dtb \
	imx6ull-14x14-ddr3-arm2-usb.dtb \
	imx6ull-14x14-ddr3-arm2-wm8958.dtb \
	imx6ull-14x14-evk.dtb \
	imx6ull-14x14-evk-btwifi.dtb \
	imx6ull-14x14-evk-btwifi-oob.dtb \
	imx6ull-14x14-evk-emmc.dtb \
	imx6ull-14x14-evk-gpmi-weim.dtb \
	imx6ull-14x14-evk-usb-certi.dtb \
	imx6ull-14x14-evk-optee.dtb \
	imx6ull-9x9-evk.dtb \
	imx6ull-9x9-evk-btwifi.dtb \
	imx6ull-9x9-evk-btwifi-oob.dtb \
	imx6ull-9x9-evk-ldo.dtb
dtb-$(CONFIG_SOC_IMX6SLL) += \
	imx6sll-lpddr2-arm2.dtb \
	imx6sll-lpddr3-arm2.dtb \
	imx6sll-lpddr3-arm2-csi.dtb \
	imx6sll-lpddr3-arm2-ecspi.dtb \
	imx6sll-lpddr3-arm2-spdif.dtb \
	imx6sll-evk.dtb \
	imx6sll-evk-reva.dtb \
	imx6sll-evk-btwifi.dtb
dtb-$(CONFIG_SOC_IMX7D) += \
	imx7d-cl-som-imx7.dtb \
	imx7d-colibri-eval-v3.dtb \
	imx7d-nitrogen7.dtb \
	imx7d-sbc-imx7.dtb \
	imx7s-colibri-eval-v3.dtb \
	imx7s-warp.dtb \
	imx7d-12x12-lpddr3-arm2.dtb \
	imx7d-12x12-lpddr3-arm2-m4.dtb \
	imx7d-12x12-ddr3-arm2.dtb \
	imx7d-12x12-lpddr3-arm2-ecspi.dtb \
	imx7d-12x12-lpddr3-arm2-enet2.dtb \
	imx7d-12x12-lpddr3-arm2-flexcan.dtb \
	imx7d-12x12-lpddr3-arm2-mipi_dsi.dtb \
	imx7d-12x12-lpddr3-arm2-qspi.dtb \
	imx7d-12x12-lpddr3-arm2-sai.dtb \
	imx7d-12x12-lpddr3-arm2-mqs.dtb \
	imx7d-12x12-lpddr3-arm2-pcie.dtb \
	imx7d-19x19-lpddr2-arm2.dtb \
	imx7d-sdb.dtb \
	imx7d-sdb-epdc.dtb \
	imx7d-sdb-gpmi-weim.dtb \
	imx7d-sdb-m4.dtb \
	imx7d-sdb-qspi.dtb \
	imx7d-sdb-mipi-dsi.dtb \
	imx7d-sdb-optee.dtb \
	imx7d-sdb-reva.dtb \
	imx7d-sdb-reva-epdc.dtb \
	imx7d-sdb-reva-gpmi-weim.dtb \
	imx7d-sdb-reva-hdmi-audio.dtb \
	imx7d-sdb-reva-m4.dtb \
	imx7d-sdb-reva-qspi.dtb \
	imx7d-sdb-reva-touch.dtb \
	imx7d-sdb-reva-wm8960.dtb \
	imx7d-pico-assistant.dtb \
	imx7d-pico_pi.dtb
dtb-$(CONFIG_SOC_IMX7ULP) += \
	imx7ulp-14x14-arm2.dtb \
	imx7ulp-evk.dtb \
	imx7ulp-evk-emmc.dtb \
	imx7ulp-evk-emmc-qspi.dtb \
	imx7ulp-evk-ft5416.dtb \
	imx7ulp-evk-sd1.dtb \
	imx7ulp-evk-lpuart.dtb \
	imx7ulp-evk-qspi.dtb \
	imx7ulp-evk-wm8960.dtb \
	imx7ulp-evk-hdmi.dtb \
	imx7ulp-evk-sensors-to-i2c5.dtb
dtb-$(CONFIG_SOC_LS1021A) += \
	ls1021a-qds.dtb \
	ls1021a-twr.dtb
dtb-$(CONFIG_SOC_VF610) += \
	vf500-colibri-eval-v3.dtb \
	vf610-colibri-eval-v3.dtb \
	vf610m4-colibri.dtb \
	vf610-cosmic.dtb \
	vf610m4-cosmic.dtb \
	vf610-twr.dtb \
	vf610-zii-dev-rev-b.dtb
dtb-$(CONFIG_ARCH_MXS) += \
	imx23-evk.dtb \
	imx23-olinuxino.dtb \
	imx23-sansa.dtb \
	imx23-stmp378x_devb.dtb \
	imx23-xfi3.dtb \
	imx28-apf28.dtb \
	imx28-apf28dev.dtb \
	imx28-apx4devkit.dtb \
	imx28-cfa10036.dtb \
	imx28-cfa10037.dtb \
	imx28-cfa10049.dtb \
	imx28-cfa10055.dtb \
	imx28-cfa10056.dtb \
	imx28-cfa10057.dtb \
	imx28-cfa10058.dtb \
	imx28-duckbill.dtb \
	imx28-eukrea-mbmx283lc.dtb \
	imx28-eukrea-mbmx287lc.dtb \
	imx28-evk.dtb \
	imx28-m28cu3.dtb \
	imx28-m28evk.dtb \
	imx28-sps1.dtb \
	imx28-tx28.dtb
dtb-$(CONFIG_ARCH_NOMADIK) += \
	ste-nomadik-s8815.dtb \
	ste-nomadik-nhk15.dtb
dtb-$(CONFIG_ARCH_NSPIRE) += \
	nspire-cx.dtb \
	nspire-tp.dtb \
	nspire-clp.dtb
dtb-$(CONFIG_ARCH_OMAP2) += \
	omap2420-h4.dtb \
	omap2420-n800.dtb \
	omap2420-n810.dtb \
	omap2420-n810-wimax.dtb \
	omap2430-sdp.dtb
dtb-$(CONFIG_ARCH_OMAP3) += \
	am3517-craneboard.dtb \
	am3517-evm.dtb \
	am3517_mt_ventoux.dtb \
	logicpd-torpedo-37xx-devkit.dtb \
	logicpd-som-lv-37xx-devkit.dtb \
	omap3430-sdp.dtb \
	omap3-beagle.dtb \
	omap3-beagle-xm.dtb \
	omap3-beagle-xm-ab.dtb \
	omap3-cm-t3517.dtb \
	omap3-cm-t3530.dtb \
	omap3-cm-t3730.dtb \
	omap3-devkit8000.dtb \
	omap3-devkit8000-lcd43.dtb \
	omap3-devkit8000-lcd70.dtb \
	omap3-evm.dtb \
	omap3-evm-37xx.dtb \
	omap3-gta04a3.dtb \
	omap3-gta04a4.dtb \
	omap3-gta04a5.dtb \
	omap3-ha.dtb \
	omap3-ha-lcd.dtb \
	omap3-igep0020.dtb \
	omap3-igep0020-rev-f.dtb \
	omap3-igep0030.dtb \
	omap3-igep0030-rev-g.dtb \
	omap3-ldp.dtb \
	omap3-lilly-dbb056.dtb \
	omap3-n900.dtb \
	omap3-n9.dtb \
	omap3-n950.dtb \
	omap3-overo-alto35.dtb \
	omap3-overo-chestnut43.dtb \
	omap3-overo-gallop43.dtb \
	omap3-overo-palo35.dtb \
	omap3-overo-palo43.dtb \
	omap3-overo-storm-alto35.dtb \
	omap3-overo-storm-chestnut43.dtb \
	omap3-overo-storm-gallop43.dtb \
	omap3-overo-storm-palo35.dtb \
	omap3-overo-storm-palo43.dtb \
	omap3-overo-storm-summit.dtb \
	omap3-overo-storm-tobi.dtb \
	omap3-overo-storm-tobiduo.dtb \
	omap3-overo-summit.dtb \
	omap3-overo-tobi.dtb \
	omap3-overo-tobiduo.dtb \
	omap3-pandora-600mhz.dtb \
	omap3-pandora-1ghz.dtb \
	omap3-sbc-t3517.dtb \
	omap3-sbc-t3530.dtb \
	omap3-sbc-t3730.dtb \
	omap3-sniper.dtb \
	omap3-thunder.dtb \
	omap3-zoom3.dtb
dtb-$(CONFIG_SOC_TI81XX) += \
	dm8148-evm.dtb \
	dm8148-t410.dtb \
	dm8168-evm.dtb \
	dra62x-j5eco-evm.dtb
dtb-$(CONFIG_SOC_AM33XX) += \
	am335x-baltos-ir2110.dtb \
	am335x-baltos-ir3220.dtb \
	am335x-baltos-ir5221.dtb \
	am335x-base0033.dtb \
	am335x-bone.dtb \
	am335x-boneblack.dtb \
	am335x-bonegreen.dtb \
	am335x-chiliboard.dtb \
	am335x-cm-t335.dtb \
	am335x-evm.dtb \
	am335x-evmsk.dtb \
	am335x-icev2.dtb \
	am335x-lxm.dtb \
	am335x-nano.dtb \
	am335x-pepper.dtb \
	am335x-shc.dtb \
	am335x-sbc-t335.dtb \
	am335x-sl50.dtb \
	am335x-wega-rdk.dtb
dtb-$(CONFIG_ARCH_OMAP4) += \
	omap4-duovero-parlor.dtb \
	omap4-kc1.dtb \
	omap4-panda.dtb \
	omap4-panda-a4.dtb \
	omap4-panda-es.dtb \
	omap4-sdp.dtb \
	omap4-sdp-es23plus.dtb \
	omap4-var-dvk-om44.dtb \
	omap4-var-stk-om44.dtb
dtb-$(CONFIG_SOC_AM43XX) += \
	am43x-epos-evm.dtb \
	am437x-cm-t43.dtb \
	am437x-gp-evm.dtb \
	am437x-idk-evm.dtb \
	am437x-sbc-t43.dtb \
	am437x-sk-evm.dtb
dtb-$(CONFIG_SOC_OMAP5) += \
	omap5-cm-t54.dtb \
	omap5-igep0050.dtb \
	omap5-sbc-t54.dtb \
	omap5-uevm.dtb
dtb-$(CONFIG_SOC_DRA7XX) += \
	am57xx-beagle-x15.dtb \
	am57xx-beagle-x15-revb1.dtb \
	am57xx-cl-som-am57x.dtb \
	am57xx-sbc-am57x.dtb \
	am572x-idk.dtb \
	dra7-evm.dtb \
	dra72-evm.dtb \
	dra72-evm-revc.dtb
dtb-$(CONFIG_ARCH_ORION5X) += \
	orion5x-kuroboxpro.dtb \
	orion5x-lacie-d2-network.dtb \
	orion5x-lacie-ethernet-disk-mini-v2.dtb \
	orion5x-linkstation-lsgl.dtb \
	orion5x-linkstation-lswtgl.dtb \
	orion5x-lswsgl.dtb \
	orion5x-maxtor-shared-storage-2.dtb \
	orion5x-netgear-wnr854t.dtb \
	orion5x-rd88f5182-nas.dtb
dtb-$(CONFIG_ARCH_PRIMA2) += \
	prima2-evb.dtb
dtb-$(CONFIG_ARCH_OXNAS) += \
	wd-mbwe.dtb
dtb-$(CONFIG_ARCH_QCOM) += \
	qcom-apq8060-dragonboard.dtb \
	qcom-apq8064-arrow-sd-600eval.dtb \
	qcom-apq8064-cm-qs600.dtb \
	qcom-apq8064-ifc6410.dtb \
	qcom-apq8064-sony-xperia-yuga.dtb \
	qcom-apq8064-asus-nexus7-flo.dtb \
	qcom-apq8074-dragonboard.dtb \
	qcom-apq8084-ifc6540.dtb \
	qcom-apq8084-mtp.dtb \
	qcom-ipq4019-ap.dk01.1-c1.dtb \
	qcom-ipq8064-ap148.dtb \
	qcom-msm8660-surf.dtb \
	qcom-msm8960-cdp.dtb \
	qcom-msm8974-lge-nexus5-hammerhead.dtb \
	qcom-msm8974-sony-xperia-honami.dtb
dtb-$(CONFIG_ARCH_REALVIEW) += \
	arm-realview-pb1176.dtb \
	arm-realview-pb11mp.dtb \
	arm-realview-eb.dtb \
	arm-realview-eb-bbrevd.dtb \
	arm-realview-eb-11mp.dtb \
	arm-realview-eb-11mp-bbrevd.dtb \
	arm-realview-eb-11mp-ctrevb.dtb \
	arm-realview-eb-11mp-bbrevd-ctrevb.dtb \
	arm-realview-eb-a9mp.dtb \
	arm-realview-eb-a9mp-bbrevd.dtb \
	arm-realview-pba8.dtb \
	arm-realview-pbx-a9.dtb
dtb-$(CONFIG_ARCH_ROCKCHIP) += \
	rk3036-evb.dtb \
	rk3036-kylin.dtb \
	rk3066a-bqcurie2.dtb \
	rk3066a-marsboard.dtb \
	rk3066a-rayeager.dtb \
	rk3188-radxarock.dtb \
	rk3228-evb.dtb \
	rk3229-evb.dtb \
	rk3288-evb-act8846.dtb \
	rk3288-evb-rk808.dtb \
	rk3288-fennec.dtb \
	rk3288-firefly-beta.dtb \
	rk3288-firefly.dtb \
	rk3288-firefly-reload.dtb \
	rk3288-miqi.dtb \
	rk3288-popmetal.dtb \
	rk3288-r89.dtb \
	rk3288-rock2-square.dtb \
	rk3288-veyron-brain.dtb \
	rk3288-veyron-jaq.dtb \
	rk3288-veyron-jerry.dtb \
	rk3288-veyron-mickey.dtb \
	rk3288-veyron-minnie.dtb \
	rk3288-veyron-pinky.dtb \
	rk3288-veyron-speedy.dtb
dtb-$(CONFIG_ARCH_S3C24XX) += \
	s3c2416-smdk2416.dtb
dtb-$(CONFIG_ARCH_S3C64XX) += \
	s3c6410-mini6410.dtb \
	s3c6410-smdk6410.dtb
dtb-$(CONFIG_ARCH_S5PV210) += \
	s5pv210-aquila.dtb \
	s5pv210-goni.dtb \
	s5pv210-smdkc110.dtb \
	s5pv210-smdkv210.dtb \
	s5pv210-torbreck.dtb
dtb-$(CONFIG_ARCH_SHMOBILE_MULTI) += \
	emev2-kzm9d.dtb \
	r7s72100-genmai.dtb \
	r7s72100-rskrza1.dtb \
	r8a73a4-ape6evm.dtb \
	r8a7740-armadillo800eva.dtb \
	r8a7778-bockw.dtb \
	r8a7779-marzen.dtb \
	r8a7790-lager.dtb \
	r8a7791-koelsch.dtb \
	r8a7791-porter.dtb \
	r8a7792-blanche.dtb \
	r8a7792-wheat.dtb \
	r8a7793-gose.dtb \
	r8a7794-alt.dtb \
	r8a7794-silk.dtb \
	sh73a0-kzm9g.dtb
dtb-$(CONFIG_ARCH_SOCFPGA) += \
	socfpga_arria5_socdk.dtb \
	socfpga_arria10_socdk_sdmmc.dtb \
	socfpga_cyclone5_mcvevk.dtb \
	socfpga_cyclone5_socdk.dtb \
	socfpga_cyclone5_de0_sockit.dtb \
	socfpga_cyclone5_sockit.dtb \
	socfpga_cyclone5_socrates.dtb \
	socfpga_cyclone5_vining_fpga.dtb \
	socfpga_vt.dtb
dtb-$(CONFIG_ARCH_SPEAR13XX) += \
	spear1310-evb.dtb \
	spear1340-evb.dtb
dtb-$(CONFIG_ARCH_SPEAR3XX) += \
	spear300-evb.dtb \
	spear310-evb.dtb \
	spear320-evb.dtb \
	spear320-hmi.dtb
dtb-$(CONFIG_ARCH_SPEAR6XX) += \
	spear600-evb.dtb
dtb-$(CONFIG_ARCH_STI) += \
	stih407-b2120.dtb \
	stih410-b2120.dtb \
	stih410-b2260.dtb \
	stih415-b2000.dtb \
	stih415-b2020.dtb \
	stih416-b2000.dtb \
	stih416-b2020.dtb \
	stih416-b2020e.dtb \
	stih418-b2199.dtb
dtb-$(CONFIG_ARCH_STM32)+= \
	stm32f429-disco.dtb \
	stm32f469-disco.dtb \
	stm32429i-eval.dtb
dtb-$(CONFIG_MACH_SUN4I) += \
	sun4i-a10-a1000.dtb \
	sun4i-a10-ba10-tvbox.dtb \
	sun4i-a10-chuwi-v7-cw0825.dtb \
	sun4i-a10-cubieboard.dtb \
	sun4i-a10-dserve-dsrv9703c.dtb \
	sun4i-a10-gemei-g9.dtb \
	sun4i-a10-hackberry.dtb \
	sun4i-a10-hyundai-a7hd.dtb \
	sun4i-a10-inet1.dtb \
	sun4i-a10-inet97fv2.dtb \
	sun4i-a10-inet9f-rev03.dtb \
	sun4i-a10-itead-iteaduino-plus.dtb \
	sun4i-a10-jesurun-q5.dtb \
	sun4i-a10-marsboard.dtb \
	sun4i-a10-mini-xplus.dtb \
	sun4i-a10-mk802.dtb \
	sun4i-a10-mk802ii.dtb \
	sun4i-a10-olinuxino-lime.dtb \
	sun4i-a10-pcduino.dtb \
	sun4i-a10-pcduino2.dtb \
	sun4i-a10-pov-protab2-ips9.dtb
dtb-$(CONFIG_MACH_SUN5I) += \
	sun5i-a10s-auxtek-t003.dtb \
	sun5i-a10s-auxtek-t004.dtb \
	sun5i-a10s-mk802.dtb \
	sun5i-a10s-olinuxino-micro.dtb \
	sun5i-a10s-r7-tv-dongle.dtb \
	sun5i-a10s-wobo-i5.dtb \
	sun5i-a13-difrnce-dit4350.dtb \
	sun5i-a13-empire-electronix-d709.dtb \
	sun5i-a13-empire-electronix-m712.dtb \
	sun5i-a13-hsg-h702.dtb \
	sun5i-a13-inet-98v-rev2.dtb \
	sun5i-a13-olinuxino.dtb \
	sun5i-a13-olinuxino-micro.dtb \
	sun5i-a13-q8-tablet.dtb \
	sun5i-a13-utoo-p66.dtb \
	sun5i-gr8-evb.dtb \
	sun5i-r8-chip.dtb
dtb-$(CONFIG_MACH_SUN6I) += \
	sun6i-a31-app4-evb1.dtb \
	sun6i-a31-colombus.dtb \
	sun6i-a31-hummingbird.dtb \
	sun6i-a31-i7.dtb \
	sun6i-a31-m9.dtb \
	sun6i-a31-mele-a1000g-quad.dtb \
	sun6i-a31s-colorfly-e708-q1.dtb \
	sun6i-a31s-cs908.dtb \
	sun6i-a31s-inet-q972.dtb \
	sun6i-a31s-primo81.dtb \
	sun6i-a31s-sina31s.dtb \
	sun6i-a31s-sinovoip-bpi-m2.dtb \
	sun6i-a31s-yones-toptech-bs1078-v2.dtb
dtb-$(CONFIG_MACH_SUN7I) += \
	sun7i-a20-bananapi.dtb \
	sun7i-a20-bananapi-m1-plus.dtb \
	sun7i-a20-bananapro.dtb \
	sun7i-a20-cubieboard2.dtb \
	sun7i-a20-cubietruck.dtb \
	sun7i-a20-hummingbird.dtb \
	sun7i-a20-itead-ibox.dtb \
	sun7i-a20-i12-tvbox.dtb \
	sun7i-a20-icnova-swac.dtb \
	sun7i-a20-lamobo-r1.dtb \
	sun7i-a20-m3.dtb \
	sun7i-a20-mk808c.dtb \
	sun7i-a20-olimex-som-evb.dtb \
	sun7i-a20-olinuxino-lime.dtb \
	sun7i-a20-olinuxino-lime2.dtb \
	sun7i-a20-olinuxino-lime2-emmc.dtb \
	sun7i-a20-olinuxino-micro.dtb \
	sun7i-a20-orangepi.dtb \
	sun7i-a20-orangepi-mini.dtb \
	sun7i-a20-pcduino3.dtb \
	sun7i-a20-pcduino3-nano.dtb \
	sun7i-a20-wexler-tab7200.dtb \
	sun7i-a20-wits-pro-a20-dkt.dtb
dtb-$(CONFIG_MACH_SUN8I) += \
	sun8i-a23-evb.dtb \
	sun8i-a23-gt90h-v4.dtb \
	sun8i-a23-inet86dz.dtb \
	sun8i-a23-ippo-q8h-v5.dtb \
	sun8i-a23-ippo-q8h-v1.2.dtb \
	sun8i-a23-polaroid-mid2407pxe03.dtb \
	sun8i-a23-polaroid-mid2809pxe04.dtb \
	sun8i-a23-q8-tablet.dtb \
	sun8i-a33-et-q8-v1.6.dtb \
	sun8i-a33-ga10h-v1.1.dtb \
	sun8i-a33-inet-d978-rev2.dtb \
	sun8i-a33-ippo-q8h-v1.2.dtb \
	sun8i-a33-olinuxino.dtb \
	sun8i-a33-q8-tablet.dtb \
	sun8i-a33-sinlinx-sina33.dtb \
	sun8i-a83t-allwinner-h8homlet-v2.dtb \
	sun8i-a83t-cubietruck-plus.dtb \
	sun8i-h3-bananapi-m2-plus.dtb \
	sun8i-h3-nanopi-neo.dtb \
	sun8i-h3-orangepi-2.dtb \
	sun8i-h3-orangepi-lite.dtb \
	sun8i-h3-orangepi-one.dtb \
	sun8i-h3-orangepi-pc.dtb \
	sun8i-h3-orangepi-pc-plus.dtb \
	sun8i-h3-orangepi-plus.dtb \
	sun8i-h3-orangepi-plus2e.dtb \
	sun8i-r16-parrot.dtb
dtb-$(CONFIG_MACH_SUN9I) += \
	sun9i-a80-optimus.dtb \
	sun9i-a80-cubieboard4.dtb
dtb-$(CONFIG_ARCH_TANGO) += \
	tango4-vantage-1172.dtb
dtb-$(CONFIG_ARCH_TEGRA_2x_SOC) += \
	tegra20-harmony.dtb \
	tegra20-iris-512.dtb \
	tegra20-medcom-wide.dtb \
	tegra20-paz00.dtb \
	tegra20-plutux.dtb \
	tegra20-seaboard.dtb \
	tegra20-tec.dtb \
	tegra20-trimslice.dtb \
	tegra20-ventana.dtb \
	tegra20-whistler.dtb
dtb-$(CONFIG_ARCH_TEGRA_3x_SOC) += \
	tegra30-apalis-eval.dtb \
	tegra30-beaver.dtb \
	tegra30-cardhu-a02.dtb \
	tegra30-cardhu-a04.dtb \
	tegra30-colibri-eval-v3.dtb
dtb-$(CONFIG_ARCH_TEGRA_114_SOC) += \
	tegra114-dalmore.dtb \
	tegra114-roth.dtb \
	tegra114-tn7.dtb
dtb-$(CONFIG_ARCH_TEGRA_124_SOC) += \
	tegra124-apalis-eval.dtb \
	tegra124-jetson-tk1.dtb \
	tegra124-nyan-big.dtb \
	tegra124-nyan-blaze.dtb \
	tegra124-venice2.dtb
dtb-$(CONFIG_ARCH_U300) += \
	ste-u300.dtb
dtb-$(CONFIG_ARCH_U8500) += \
	ste-snowball.dtb \
	ste-hrefprev60-stuib.dtb \
	ste-hrefprev60-tvk.dtb \
	ste-hrefv60plus-stuib.dtb \
	ste-hrefv60plus-tvk.dtb \
	ste-ccu8540.dtb \
	ste-ccu9540.dtb
dtb-$(CONFIG_ARCH_UNIPHIER) += \
	uniphier-ld4-ref.dtb \
	uniphier-ld6b-ref.dtb \
	uniphier-pro4-ace.dtb \
	uniphier-pro4-ref.dtb \
	uniphier-pro4-sanji.dtb \
	uniphier-pxs2-gentil.dtb \
	uniphier-pxs2-vodka.dtb \
	uniphier-sld3-ref.dtb \
	uniphier-sld8-ref.dtb
dtb-$(CONFIG_ARCH_VERSATILE) += \
	versatile-ab.dtb \
	versatile-pb.dtb
dtb-$(CONFIG_ARCH_VEXPRESS) += \
	vexpress-v2p-ca5s.dtb \
	vexpress-v2p-ca9.dtb \
	vexpress-v2p-ca15-tc1.dtb \
	vexpress-v2p-ca15_a7.dtb
dtb-$(CONFIG_ARCH_VIRT) += \
	xenvm-4.2.dtb
dtb-$(CONFIG_ARCH_VT8500) += \
	vt8500-bv07.dtb \
	wm8505-ref.dtb \
	wm8650-mid.dtb \
	wm8750-apc8750.dtb \
	wm8850-w70v2.dtb
dtb-$(CONFIG_ARCH_ZYNQ) += \
	zynq-parallella.dtb \
	zynq-zc702.dtb \
	zynq-zc706.dtb \
	zynq-zed.dtb \
	zynq-zybo.dtb
dtb-$(CONFIG_MACH_ARMADA_370) += \
	armada-370-db.dtb \
	armada-370-dlink-dns327l.dtb \
	armada-370-mirabox.dtb \
	armada-370-netgear-rn102.dtb \
	armada-370-netgear-rn104.dtb \
	armada-370-rd.dtb \
	armada-370-seagate-nas-2bay.dtb \
	armada-370-seagate-nas-4bay.dtb \
	armada-370-seagate-personal-cloud.dtb \
	armada-370-seagate-personal-cloud-2bay.dtb \
	armada-370-synology-ds213j.dtb
dtb-$(CONFIG_MACH_ARMADA_375) += \
	armada-375-db.dtb
dtb-$(CONFIG_MACH_ARMADA_38X) += \
	armada-385-db-ap.dtb \
	armada-385-linksys-caiman.dtb \
	armada-385-linksys-cobra.dtb \
	armada-388-clearfog.dtb \
	armada-388-db.dtb \
	armada-388-gp.dtb \
	armada-388-rd.dtb
dtb-$(CONFIG_MACH_ARMADA_39X) += \
	armada-398-db.dtb
dtb-$(CONFIG_MACH_ARMADA_XP) += \
	armada-xp-axpwifiap.dtb \
	armada-xp-db.dtb \
	armada-xp-gp.dtb \
	armada-xp-lenovo-ix4-300d.dtb \
	armada-xp-linksys-mamba.dtb \
	armada-xp-matrix.dtb \
	armada-xp-netgear-rn2120.dtb \
	armada-xp-openblocks-ax3-4.dtb \
	armada-xp-synology-ds414.dtb
dtb-$(CONFIG_MACH_DOVE) += \
	dove-cubox.dtb \
	dove-cubox-es.dtb \
	dove-d2plug.dtb \
	dove-d3plug.dtb \
	dove-dove-db.dtb \
	dove-sbc-a510.dtb
dtb-$(CONFIG_ARCH_MEDIATEK) += \
	mt2701-evb.dtb \
	mt6580-evbp1.dtb \
	mt6589-aquaris5.dtb \
	mt6592-evb.dtb \
	mt7623-evb.dtb \
	mt8127-moose.dtb \
	mt8135-evbp1.dtb
dtb-$(CONFIG_ARCH_ZX) += zx296702-ad1.dtb
dtb-$(CONFIG_ARCH_ASPEED) += aspeed-bmc-opp-palmetto.dtb \
	aspeed-ast2500-evb.dtb
endif

dtstree		:= $(srctree)/$(src)
dtb-$(CONFIG_OF_ALL_DTBS) := $(patsubst $(dtstree)/%.dts,%.dtb, $(wildcard $(dtstree)/*.dts))

DTB_NAMES := $(subst $\",,$(CONFIG_BUILD_ARM_APPENDED_DTB_IMAGE_NAMES))
ifneq ($(DTB_NAMES),)
DTB_LIST := $(addsuffix .dtb,$(DTB_NAMES))
else
DTB_LIST := $(dtb-y)
endif

targets += dtbs dtbs_install
targets += $(DTB_LIST)

always		:= $(DTB_LIST)
clean-files	:= *.dtb<|MERGE_RESOLUTION|>--- conflicted
+++ resolved
@@ -515,14 +515,10 @@
 	imx6ul-9x9-evk-btwifi.dtb \
 	imx6ul-9x9-evk-btwifi-oob.dtb \
 	imx6ul-9x9-evk-csi.dtb \
-<<<<<<< HEAD
+	imx6ul-9x9-evk-optee.dtb \
 	imx6ul-9x9-evk-ldo.dtb \
 	imx6ul-som-evk.dtb \
 	imx6ul-nxpu-iopb.dtb
-=======
-	imx6ul-9x9-evk-optee.dtb \
-	imx6ul-9x9-evk-ldo.dtb
->>>>>>> ca4635f5
 dtb-$(CONFIG_SOC_IMX6ULL) += \
 	imx6ull-14x14-ddr3-arm2.dtb \
 	imx6ull-14x14-ddr3-arm2-adc.dtb \
