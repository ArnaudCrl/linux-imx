/*
 *  This program is free software; you can redistribute it and/or modify it
 *  under the terms of the GNU General Public License version 2 as published
 *  by the Free Software Foundation.
 *
 *  Copyright (C) 2010 John Crispin <blogic@openwrt.org>
 */

#include <linux/types.h>
#include <linux/pci.h>
#include <linux/kernel.h>
#include <linux/init.h>
#include <linux/delay.h>
#include <linux/mm.h>
#include <linux/vmalloc.h>
#include <linux/module.h>
#include <linux/clk.h>
#include <linux/of_platform.h>
#include <linux/of_gpio.h>
#include <linux/of_irq.h>
#include <linux/of_pci.h>

#include <asm/pci.h>
#include <asm/gpio.h>
#include <asm/addrspace.h>

#include <lantiq_soc.h>
#include <lantiq_irq.h>

#include "pci-lantiq.h"

#define PCI_CR_FCI_ADDR_MAP0		0x00C0
#define PCI_CR_FCI_ADDR_MAP1		0x00C4
#define PCI_CR_FCI_ADDR_MAP2		0x00C8
#define PCI_CR_FCI_ADDR_MAP3		0x00CC
#define PCI_CR_FCI_ADDR_MAP4		0x00D0
#define PCI_CR_FCI_ADDR_MAP5		0x00D4
#define PCI_CR_FCI_ADDR_MAP6		0x00D8
#define PCI_CR_FCI_ADDR_MAP7		0x00DC
#define PCI_CR_CLK_CTRL			0x0000
#define PCI_CR_PCI_MOD			0x0030
#define PCI_CR_PC_ARB			0x0080
#define PCI_CR_FCI_ADDR_MAP11hg		0x00E4
#define PCI_CR_BAR11MASK		0x0044
#define PCI_CR_BAR12MASK		0x0048
#define PCI_CR_BAR13MASK		0x004C
#define PCI_CS_BASE_ADDR1		0x0010
#define PCI_CR_PCI_ADDR_MAP11		0x0064
#define PCI_CR_FCI_BURST_LENGTH		0x00E8
#define PCI_CR_PCI_EOI			0x002C
#define PCI_CS_STS_CMD			0x0004

#define PCI_MASTER0_REQ_MASK_2BITS	8
#define PCI_MASTER1_REQ_MASK_2BITS	10
#define PCI_MASTER2_REQ_MASK_2BITS	12
#define INTERNAL_ARB_ENABLE_BIT		0

#define LTQ_CGU_IFCCR		0x0018
#define LTQ_CGU_PCICR		0x0034

#define ltq_pci_w32(x, y)	ltq_w32((x), ltq_pci_membase + (y))
#define ltq_pci_r32(x)		ltq_r32(ltq_pci_membase + (x))

#define ltq_pci_cfg_w32(x, y)	ltq_w32((x), ltq_pci_mapped_cfg + (y))
#define ltq_pci_cfg_r32(x)	ltq_r32(ltq_pci_mapped_cfg + (x))

__iomem void *ltq_pci_mapped_cfg;
static __iomem void *ltq_pci_membase;

static int reset_gpio;
static struct clk *clk_pci, *clk_external;
static struct resource pci_io_resource;
static struct resource pci_mem_resource;
static struct pci_ops pci_ops = {
	.read	= ltq_pci_read_config_dword,
	.write	= ltq_pci_write_config_dword
};

static struct pci_controller pci_controller = {
	.pci_ops	= &pci_ops,
	.mem_resource	= &pci_mem_resource,
	.mem_offset	= 0x00000000UL,
	.io_resource	= &pci_io_resource,
	.io_offset	= 0x00000000UL,
};

static inline u32 ltq_calc_bar11mask(void)
{
	u32 mem, bar11mask;

	/* BAR11MASK value depends on available memory on system. */
	mem = get_num_physpages() * PAGE_SIZE;
	bar11mask = (0x0ffffff0 & ~((1 << (fls(mem) - 1)) - 1)) | 8;

	return bar11mask;
}

static int ltq_pci_startup(struct platform_device *pdev)
{
	struct device_node *node = pdev->dev.of_node;
	const __be32 *req_mask, *bus_clk;
	u32 temp_buffer;

	/* get our clocks */
	clk_pci = clk_get(&pdev->dev, NULL);
	if (IS_ERR(clk_pci)) {
		dev_err(&pdev->dev, "failed to get pci clock\n");
		return PTR_ERR(clk_pci);
	}

	clk_external = clk_get(&pdev->dev, "external");
	if (IS_ERR(clk_external)) {
		clk_put(clk_pci);
		dev_err(&pdev->dev, "failed to get external pci clock\n");
		return PTR_ERR(clk_external);
	}

	/* read the bus speed that we want */
	bus_clk = of_get_property(node, "lantiq,bus-clock", NULL);
	if (bus_clk)
		clk_set_rate(clk_pci, *bus_clk);

	/* and enable the clocks */
	clk_enable(clk_pci);
	if (of_find_property(node, "lantiq,external-clock", NULL))
		clk_enable(clk_external);
	else
		clk_disable(clk_external);

	/* setup reset gpio used by pci */
	reset_gpio = of_get_named_gpio(node, "gpio-reset", 0);
	if (gpio_is_valid(reset_gpio)) {
		int ret = devm_gpio_request(&pdev->dev,
						reset_gpio, "pci-reset");
		if (ret) {
			dev_err(&pdev->dev,
				"failed to request gpio %d\n", reset_gpio);
			return ret;
		}
		gpio_direction_output(reset_gpio, 1);
	}

	/* enable auto-switching between PCI and EBU */
	ltq_pci_w32(0xa, PCI_CR_CLK_CTRL);

	/* busy, i.e. configuration is not done, PCI access has to be retried */
	ltq_pci_w32(ltq_pci_r32(PCI_CR_PCI_MOD) & ~(1 << 24), PCI_CR_PCI_MOD);
	wmb();
	/* BUS Master/IO/MEM access */
	ltq_pci_cfg_w32(ltq_pci_cfg_r32(PCI_CS_STS_CMD) | 7, PCI_CS_STS_CMD);

	/* enable external 2 PCI masters */
	temp_buffer = ltq_pci_r32(PCI_CR_PC_ARB);
	/* setup the request mask */
	req_mask = of_get_property(node, "req-mask", NULL);
	if (req_mask)
		temp_buffer &= ~((*req_mask & 0xf) << 16);
	else
		temp_buffer &= ~0xf0000;
	/* enable internal arbiter */
	temp_buffer |= (1 << INTERNAL_ARB_ENABLE_BIT);
	/* enable internal PCI master reqest */
	temp_buffer &= (~(3 << PCI_MASTER0_REQ_MASK_2BITS));

	/* enable EBU request */
	temp_buffer &= (~(3 << PCI_MASTER1_REQ_MASK_2BITS));

	/* enable all external masters request */
	temp_buffer &= (~(3 << PCI_MASTER2_REQ_MASK_2BITS));
	ltq_pci_w32(temp_buffer, PCI_CR_PC_ARB);
	wmb();

	/* setup BAR memory regions */
	ltq_pci_w32(0x18000000, PCI_CR_FCI_ADDR_MAP0);
	ltq_pci_w32(0x18400000, PCI_CR_FCI_ADDR_MAP1);
	ltq_pci_w32(0x18800000, PCI_CR_FCI_ADDR_MAP2);
	ltq_pci_w32(0x18c00000, PCI_CR_FCI_ADDR_MAP3);
	ltq_pci_w32(0x19000000, PCI_CR_FCI_ADDR_MAP4);
	ltq_pci_w32(0x19400000, PCI_CR_FCI_ADDR_MAP5);
	ltq_pci_w32(0x19800000, PCI_CR_FCI_ADDR_MAP6);
	ltq_pci_w32(0x19c00000, PCI_CR_FCI_ADDR_MAP7);
	ltq_pci_w32(0x1ae00000, PCI_CR_FCI_ADDR_MAP11hg);
	ltq_pci_w32(ltq_calc_bar11mask(), PCI_CR_BAR11MASK);
	ltq_pci_w32(0, PCI_CR_PCI_ADDR_MAP11);
	ltq_pci_w32(0, PCI_CS_BASE_ADDR1);
	/* both TX and RX endian swap are enabled */
	ltq_pci_w32(ltq_pci_r32(PCI_CR_PCI_EOI) | 3, PCI_CR_PCI_EOI);
	wmb();
	ltq_pci_w32(ltq_pci_r32(PCI_CR_BAR12MASK) | 0x80000000,
		PCI_CR_BAR12MASK);
	ltq_pci_w32(ltq_pci_r32(PCI_CR_BAR13MASK) | 0x80000000,
		PCI_CR_BAR13MASK);
	/*use 8 dw burst length */
	ltq_pci_w32(0x303, PCI_CR_FCI_BURST_LENGTH);
	ltq_pci_w32(ltq_pci_r32(PCI_CR_PCI_MOD) | (1 << 24), PCI_CR_PCI_MOD);
	wmb();

	/* setup irq line */
	ltq_ebu_w32(ltq_ebu_r32(LTQ_EBU_PCC_CON) | 0xc, LTQ_EBU_PCC_CON);
	ltq_ebu_w32(ltq_ebu_r32(LTQ_EBU_PCC_IEN) | 0x10, LTQ_EBU_PCC_IEN);

	/* toggle reset pin */
	if (gpio_is_valid(reset_gpio)) {
		__gpio_set_value(reset_gpio, 0);
		wmb();
		mdelay(1);
		__gpio_set_value(reset_gpio, 1);
	}
	return 0;
}

static int ltq_pci_probe(struct platform_device *pdev)
{
	struct resource *res_cfg, *res_bridge;

	pci_clear_flags(PCI_PROBE_ONLY);

	res_bridge = platform_get_resource(pdev, IORESOURCE_MEM, 1);
<<<<<<< HEAD
	if (!res_cfg || !res_bridge) {
		dev_err(&pdev->dev, "missing memory resources\n");
		return -EINVAL;
	}

=======
>>>>>>> d1d0b6b6
	ltq_pci_membase = devm_ioremap_resource(&pdev->dev, res_bridge);
	if (IS_ERR(ltq_pci_membase))
		return PTR_ERR(ltq_pci_membase);

	res_cfg = platform_get_resource(pdev, IORESOURCE_MEM, 0);
	ltq_pci_mapped_cfg = devm_ioremap_resource(&pdev->dev, res_cfg);
	if (IS_ERR(ltq_pci_mapped_cfg))
		return PTR_ERR(ltq_pci_mapped_cfg);

	ltq_pci_startup(pdev);

	pci_load_of_ranges(&pci_controller, pdev->dev.of_node);
	register_pci_controller(&pci_controller);
	return 0;
}

static const struct of_device_id ltq_pci_match[] = {
	{ .compatible = "lantiq,pci-xway" },
	{},
};
MODULE_DEVICE_TABLE(of, ltq_pci_match);

static struct platform_driver ltq_pci_driver = {
	.probe = ltq_pci_probe,
	.driver = {
		.name = "pci-xway",
		.owner = THIS_MODULE,
		.of_match_table = ltq_pci_match,
	},
};

int __init pcibios_init(void)
{
	int ret = platform_driver_register(&ltq_pci_driver);
	if (ret)
		pr_info("pci-xway: Error registering platform driver!");
	return ret;
}

arch_initcall(pcibios_init);<|MERGE_RESOLUTION|>--- conflicted
+++ resolved
@@ -216,14 +216,6 @@
 	pci_clear_flags(PCI_PROBE_ONLY);
 
 	res_bridge = platform_get_resource(pdev, IORESOURCE_MEM, 1);
-<<<<<<< HEAD
-	if (!res_cfg || !res_bridge) {
-		dev_err(&pdev->dev, "missing memory resources\n");
-		return -EINVAL;
-	}
-
-=======
->>>>>>> d1d0b6b6
 	ltq_pci_membase = devm_ioremap_resource(&pdev->dev, res_bridge);
 	if (IS_ERR(ltq_pci_membase))
 		return PTR_ERR(ltq_pci_membase);
