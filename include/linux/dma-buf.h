/* SPDX-License-Identifier: GPL-2.0-only */
/*
 * Header file for dma buffer sharing framework.
 *
 * Copyright(C) 2011 Linaro Limited. All rights reserved.
 * Author: Sumit Semwal <sumit.semwal@ti.com>
 *
 * Many thanks to linaro-mm-sig list, and specially
 * Arnd Bergmann <arnd@arndb.de>, Rob Clark <rob@ti.com> and
 * Daniel Vetter <daniel@ffwll.ch> for their support in creation and
 * refining of this idea.
 */
#ifndef __DMA_BUF_H__
#define __DMA_BUF_H__

#include <linux/file.h>
#include <linux/err.h>
#include <linux/scatterlist.h>
#include <linux/list.h>
#include <linux/dma-mapping.h>
#include <linux/fs.h>
#include <linux/dma-fence.h>
#include <linux/wait.h>
#include <linux/android_kabi.h>

struct device;
struct dma_buf;
struct dma_buf_attachment;

/**
 * struct dma_buf_ops - operations possible on struct dma_buf
 * @vmap: [optional] creates a virtual mapping for the buffer into kernel
 *	  address space. Same restrictions as for vmap and friends apply.
 * @vunmap: [optional] unmaps a vmap from the buffer
 */
struct dma_buf_ops {
	/**
	  * @cache_sgt_mapping:
	  *
	  * If true the framework will cache the first mapping made for each
	  * attachment. This avoids creating mappings for attachments multiple
	  * times.
	  */
	bool cache_sgt_mapping;

	/**
	 * @attach:
	 *
	 * This is called from dma_buf_attach() to make sure that a given
	 * &dma_buf_attachment.dev can access the provided &dma_buf. Exporters
	 * which support buffer objects in special locations like VRAM or
	 * device-specific carveout areas should check whether the buffer could
	 * be move to system memory (or directly accessed by the provided
	 * device), and otherwise need to fail the attach operation.
	 *
	 * The exporter should also in general check whether the current
	 * allocation fullfills the DMA constraints of the new device. If this
	 * is not the case, and the allocation cannot be moved, it should also
	 * fail the attach operation.
	 *
	 * Any exporter-private housekeeping data can be stored in the
	 * &dma_buf_attachment.priv pointer.
	 *
	 * This callback is optional.
	 *
	 * Returns:
	 *
	 * 0 on success, negative error code on failure. It might return -EBUSY
	 * to signal that backing storage is already allocated and incompatible
	 * with the requirements of requesting device.
	 */
	int (*attach)(struct dma_buf *, struct dma_buf_attachment *);

	/**
	 * @detach:
	 *
	 * This is called by dma_buf_detach() to release a &dma_buf_attachment.
	 * Provided so that exporters can clean up any housekeeping for an
	 * &dma_buf_attachment.
	 *
	 * This callback is optional.
	 */
	void (*detach)(struct dma_buf *, struct dma_buf_attachment *);

	/**
	 * @pin:
	 *
	 * This is called by dma_buf_pin and lets the exporter know that the
	 * DMA-buf can't be moved any more.
	 *
	 * This is called with the dmabuf->resv object locked and is mutual
	 * exclusive with @cache_sgt_mapping.
	 *
	 * This callback is optional and should only be used in limited use
	 * cases like scanout and not for temporary pin operations.
	 *
	 * Returns:
	 *
	 * 0 on success, negative error code on failure.
	 */
	int (*pin)(struct dma_buf_attachment *attach);

	/**
	 * @unpin:
	 *
	 * This is called by dma_buf_unpin and lets the exporter know that the
	 * DMA-buf can be moved again.
	 *
	 * This is called with the dmabuf->resv object locked and is mutual
	 * exclusive with @cache_sgt_mapping.
	 *
	 * This callback is optional.
	 */
	void (*unpin)(struct dma_buf_attachment *attach);

	/**
	 * @map_dma_buf:
	 *
	 * This is called by dma_buf_map_attachment() and is used to map a
	 * shared &dma_buf into device address space, and it is mandatory. It
	 * can only be called if @attach has been called successfully.
	 *
	 * This call may sleep, e.g. when the backing storage first needs to be
	 * allocated, or moved to a location suitable for all currently attached
	 * devices.
	 *
	 * Note that any specific buffer attributes required for this function
	 * should get added to device_dma_parameters accessible via
	 * &device.dma_params from the &dma_buf_attachment. The @attach callback
	 * should also check these constraints.
	 *
	 * If this is being called for the first time, the exporter can now
	 * choose to scan through the list of attachments for this buffer,
	 * collate the requirements of the attached devices, and choose an
	 * appropriate backing storage for the buffer.
	 *
	 * Based on enum dma_data_direction, it might be possible to have
	 * multiple users accessing at the same time (for reading, maybe), or
	 * any other kind of sharing that the exporter might wish to make
	 * available to buffer-users.
	 *
	 * This is always called with the dmabuf->resv object locked when
	 * the dynamic_mapping flag is true.
	 *
	 * Returns:
	 *
	 * A &sg_table scatter list of or the backing storage of the DMA buffer,
	 * already mapped into the device address space of the &device attached
	 * with the provided &dma_buf_attachment.
	 *
	 * On failure, returns a negative error value wrapped into a pointer.
	 * May also return -EINTR when a signal was received while being
	 * blocked.
	 */
	struct sg_table * (*map_dma_buf)(struct dma_buf_attachment *,
					 enum dma_data_direction);
	/**
	 * @unmap_dma_buf:
	 *
	 * This is called by dma_buf_unmap_attachment() and should unmap and
	 * release the &sg_table allocated in @map_dma_buf, and it is mandatory.
	 * For static dma_buf handling this might also unpins the backing
	 * storage if this is the last mapping of the DMA buffer.
	 */
	void (*unmap_dma_buf)(struct dma_buf_attachment *,
			      struct sg_table *,
			      enum dma_data_direction);

	/* TODO: Add try_map_dma_buf version, to return immed with -EBUSY
	 * if the call would block.
	 */

	/**
	 * @release:
	 *
	 * Called after the last dma_buf_put to release the &dma_buf, and
	 * mandatory.
	 */
	void (*release)(struct dma_buf *);

	/**
	 * @begin_cpu_access:
	 *
	 * This is called from dma_buf_begin_cpu_access() and allows the
	 * exporter to ensure that the memory is actually available for cpu
	 * access - the exporter might need to allocate or swap-in and pin the
	 * backing storage. The exporter also needs to ensure that cpu access is
	 * coherent for the access direction. The direction can be used by the
	 * exporter to optimize the cache flushing, i.e. access with a different
	 * direction (read instead of write) might return stale or even bogus
	 * data (e.g. when the exporter needs to copy the data to temporary
	 * storage).
	 *
	 * This callback is optional.
	 *
	 * FIXME: This is both called through the DMA_BUF_IOCTL_SYNC command
	 * from userspace (where storage shouldn't be pinned to avoid handing
	 * de-factor mlock rights to userspace) and for the kernel-internal
	 * users of the various kmap interfaces, where the backing storage must
	 * be pinned to guarantee that the atomic kmap calls can succeed. Since
	 * there's no in-kernel users of the kmap interfaces yet this isn't a
	 * real problem.
	 *
	 * Returns:
	 *
	 * 0 on success or a negative error code on failure. This can for
	 * example fail when the backing storage can't be allocated. Can also
	 * return -ERESTARTSYS or -EINTR when the call has been interrupted and
	 * needs to be restarted.
	 */
	int (*begin_cpu_access)(struct dma_buf *, enum dma_data_direction);

	/**
	 * @begin_cpu_access_partial:
	 *
	 * This is called from dma_buf_begin_cpu_access_partial() and allows the
	 * exporter to ensure that the memory specified in the range is
	 * available for cpu access - the exporter might need to allocate or
	 * swap-in and pin the backing storage.
	 * The exporter also needs to ensure that cpu access is
	 * coherent for the access direction. The direction can be used by the
	 * exporter to optimize the cache flushing, i.e. access with a different
	 * direction (read instead of write) might return stale or even bogus
	 * data (e.g. when the exporter needs to copy the data to temporary
	 * storage).
	 *
	 * This callback is optional.
	 *
	 * FIXME: This is both called through the DMA_BUF_IOCTL_SYNC command
	 * from userspace (where storage shouldn't be pinned to avoid handing
	 * de-factor mlock rights to userspace) and for the kernel-internal
	 * users of the various kmap interfaces, where the backing storage must
	 * be pinned to guarantee that the atomic kmap calls can succeed. Since
	 * there's no in-kernel users of the kmap interfaces yet this isn't a
	 * real problem.
	 *
	 * Returns:
	 *
	 * 0 on success or a negative error code on failure. This can for
	 * example fail when the backing storage can't be allocated. Can also
	 * return -ERESTARTSYS or -EINTR when the call has been interrupted and
	 * needs to be restarted.
	 */
	int (*begin_cpu_access_partial)(struct dma_buf *dmabuf,
					enum dma_data_direction,
					unsigned int offset, unsigned int len);

	/**
	 * @end_cpu_access:
	 *
	 * This is called from dma_buf_end_cpu_access() when the importer is
	 * done accessing the CPU. The exporter can use this to flush caches and
	 * unpin any resources pinned in @begin_cpu_access.
	 * The result of any dma_buf kmap calls after end_cpu_access is
	 * undefined.
	 *
	 * This callback is optional.
	 *
	 * Returns:
	 *
	 * 0 on success or a negative error code on failure. Can return
	 * -ERESTARTSYS or -EINTR when the call has been interrupted and needs
	 * to be restarted.
	 */
	int (*end_cpu_access)(struct dma_buf *, enum dma_data_direction);

	/**
	 * @end_cpu_access_partial:
	 *
	 * This is called from dma_buf_end_cpu_access_partial() when the
	 * importer is done accessing the CPU. The exporter can use to limit
	 * cache flushing to only the range specefied and to unpin any
	 * resources pinned in @begin_cpu_access_umapped.
	 * The result of any dma_buf kmap calls after end_cpu_access_partial is
	 * undefined.
	 *
	 * This callback is optional.
	 *
	 * Returns:
	 *
	 * 0 on success or a negative error code on failure. Can return
	 * -ERESTARTSYS or -EINTR when the call has been interrupted and needs
	 * to be restarted.
	 */
	int (*end_cpu_access_partial)(struct dma_buf *dmabuf,
				      enum dma_data_direction,
				      unsigned int offset, unsigned int len);

	/**
	 * @mmap:
	 *
	 * This callback is used by the dma_buf_mmap() function
	 *
	 * Note that the mapping needs to be incoherent, userspace is expected
	 * to braket CPU access using the DMA_BUF_IOCTL_SYNC interface.
	 *
	 * Because dma-buf buffers have invariant size over their lifetime, the
	 * dma-buf core checks whether a vma is too large and rejects such
	 * mappings. The exporter hence does not need to duplicate this check.
	 * Drivers do not need to check this themselves.
	 *
	 * If an exporter needs to manually flush caches and hence needs to fake
	 * coherency for mmap support, it needs to be able to zap all the ptes
	 * pointing at the backing storage. Now linux mm needs a struct
	 * address_space associated with the struct file stored in vma->vm_file
	 * to do that with the function unmap_mapping_range. But the dma_buf
	 * framework only backs every dma_buf fd with the anon_file struct file,
	 * i.e. all dma_bufs share the same file.
	 *
	 * Hence exporters need to setup their own file (and address_space)
	 * association by setting vma->vm_file and adjusting vma->vm_pgoff in
	 * the dma_buf mmap callback. In the specific case of a gem driver the
	 * exporter could use the shmem file already provided by gem (and set
	 * vm_pgoff = 0). Exporters can then zap ptes by unmapping the
	 * corresponding range of the struct address_space associated with their
	 * own file.
	 *
	 * This callback is optional.
	 *
	 * Returns:
	 *
	 * 0 on success or a negative error code on failure.
	 */
	int (*mmap)(struct dma_buf *, struct vm_area_struct *vma);

	void *(*vmap)(struct dma_buf *);
	void (*vunmap)(struct dma_buf *, void *vaddr);

	/**
	 * @get_uuid
	 *
	 * This is called by dma_buf_get_uuid to get the UUID which identifies
	 * the buffer to virtio devices.
	 *
	 * This callback is optional.
	 *
	 * Returns:
	 *
	 * 0 on success or a negative error code on failure. On success uuid
	 * will be populated with the buffer's UUID.
	 */
	int (*get_uuid)(struct dma_buf *dmabuf, uuid_t *uuid);

	/**
	 * @get_flags:
	 *
	 * This is called by dma_buf_get_flags and is used to get the buffer's
	 * flags.
	 * This callback is optional.
	 *
	 * Returns:
	 *
	 * 0 on success or a negative error code on failure. On success flags
	 * will be populated with the buffer's flags.
	 */
	int (*get_flags)(struct dma_buf *dmabuf, unsigned long *flags);

	ANDROID_KABI_RESERVE(1);
	ANDROID_KABI_RESERVE(2);
};

/**
 * struct dma_buf - shared buffer object
 * @size: size of the buffer
 * @file: file pointer used for sharing buffers across, and for refcounting.
 * @attachments: list of dma_buf_attachment that denotes all devices attached,
 *               protected by dma_resv lock.
 * @ops: dma_buf_ops associated with this buffer object.
 * @lock: used internally to serialize list manipulation, attach/detach and
 *        vmap/unmap
 * @vmapping_counter: used internally to refcnt the vmaps
 * @vmap_ptr: the current vmap ptr if vmapping_counter > 0
 * @exp_name: name of the exporter; useful for debugging.
 * @name: userspace-provided name; useful for accounting and debugging,
 *        protected by @resv.
 * @name_lock: spinlock to protect name access
 * @owner: pointer to exporter module; used for refcounting when exporter is a
 *         kernel module.
 * @list_node: node for dma_buf accounting and debugging.
 * @priv: exporter specific private data for this buffer object.
 * @resv: reservation object linked to this dma-buf
 * @poll: for userspace poll support
 * @cb_excl: for userspace poll support
 * @cb_shared: for userspace poll support
 * @sysfs_entry: for exposing information about this buffer in sysfs.
 *
 * This represents a shared buffer, created by calling dma_buf_export(). The
 * userspace representation is a normal file descriptor, which can be created by
 * calling dma_buf_fd().
 *
 * Shared dma buffers are reference counted using dma_buf_put() and
 * get_dma_buf().
 *
 * Device DMA access is handled by the separate &struct dma_buf_attachment.
 */
struct dma_buf {
	size_t size;
	struct file *file;
	struct list_head attachments;
	const struct dma_buf_ops *ops;
	struct mutex lock;
	unsigned vmapping_counter;
	void *vmap_ptr;
	const char *exp_name;
	const char *name;
	spinlock_t name_lock;
	struct module *owner;
	struct list_head list_node;
	void *priv;
	struct dma_resv *resv;

	/* poll support */
	wait_queue_head_t poll;

	struct dma_buf_poll_cb_t {
		struct dma_fence_cb cb;
		wait_queue_head_t *poll;

		__poll_t active;
	} cb_excl, cb_shared;
#ifdef CONFIG_DMABUF_SYSFS_STATS
	/* for sysfs stats */
	struct dma_buf_sysfs_entry {
		struct kobject kobj;
		struct dma_buf *dmabuf;
	} *sysfs_entry;
#endif

	ANDROID_KABI_RESERVE(1);
	ANDROID_KABI_RESERVE(2);
};

/**
 * struct dma_buf_attach_ops - importer operations for an attachment
 *
 * Attachment operations implemented by the importer.
 */
struct dma_buf_attach_ops {
	/**
	 * @allow_peer2peer:
	 *
	 * If this is set to true the importer must be able to handle peer
	 * resources without struct pages.
	 */
	bool allow_peer2peer;

	/**
	 * @move_notify: [optional] notification that the DMA-buf is moving
	 *
	 * If this callback is provided the framework can avoid pinning the
	 * backing store while mappings exists.
	 *
	 * This callback is called with the lock of the reservation object
	 * associated with the dma_buf held and the mapping function must be
	 * called with this lock held as well. This makes sure that no mapping
	 * is created concurrently with an ongoing move operation.
	 *
	 * Mappings stay valid and are not directly affected by this callback.
	 * But the DMA-buf can now be in a different physical location, so all
	 * mappings should be destroyed and re-created as soon as possible.
	 *
	 * New mappings can be created after this callback returns, and will
	 * point to the new location of the DMA-buf.
	 */
	void (*move_notify)(struct dma_buf_attachment *attach);
};

/**
 * struct dma_buf_attachment - holds device-buffer attachment data
 * @dmabuf: buffer for this attachment.
 * @dev: device attached to the buffer.
 * @node: list of dma_buf_attachment, protected by dma_resv lock of the dmabuf.
 * @sgt: cached mapping.
 * @dir: direction of cached mapping.
 * @peer2peer: true if the importer can handle peer resources without pages.
 * @priv: exporter specific attachment data.
 * @importer_ops: importer operations for this attachment, if provided
 * dma_buf_map/unmap_attachment() must be called with the dma_resv lock held.
 * @importer_priv: importer specific attachment data.
 * @dma_map_attrs: DMA attributes to be used when the exporter maps the buffer
 * through dma_buf_map_attachment.
 *
 * This structure holds the attachment information between the dma_buf buffer
 * and its user device(s). The list contains one attachment struct per device
 * attached to the buffer.
 *
 * An attachment is created by calling dma_buf_attach(), and released again by
 * calling dma_buf_detach(). The DMA mapping itself needed to initiate a
 * transfer is created by dma_buf_map_attachment() and freed again by calling
 * dma_buf_unmap_attachment().
 */
struct dma_buf_attachment {
	struct dma_buf *dmabuf;
	struct device *dev;
	struct list_head node;
	struct sg_table *sgt;
	enum dma_data_direction dir;
	bool peer2peer;
	const struct dma_buf_attach_ops *importer_ops;
	void *importer_priv;
	void *priv;
	unsigned long dma_map_attrs;

	ANDROID_KABI_RESERVE(1);
	ANDROID_KABI_RESERVE(2);
};

/**
 * struct dma_buf_export_info - holds information needed to export a dma_buf
 * @exp_name:	name of the exporter - useful for debugging.
 * @owner:	pointer to exporter module - used for refcounting kernel module
 * @ops:	Attach allocator-defined dma buf ops to the new buffer
 * @size:	Size of the buffer
 * @flags:	mode flags for the file
 * @resv:	reservation-object, NULL to allocate default one
 * @priv:	Attach private data of allocator to this buffer
 *
 * This structure holds the information required to export the buffer. Used
 * with dma_buf_export() only.
 */
struct dma_buf_export_info {
	const char *exp_name;
	struct module *owner;
	const struct dma_buf_ops *ops;
	size_t size;
	int flags;
	struct dma_resv *resv;
	void *priv;

	ANDROID_KABI_RESERVE(1);
	ANDROID_KABI_RESERVE(2);
};

/**
 * DEFINE_DMA_BUF_EXPORT_INFO - helper macro for exporters
 * @name: export-info name
 *
 * DEFINE_DMA_BUF_EXPORT_INFO macro defines the &struct dma_buf_export_info,
 * zeroes it out and pre-populates exp_name in it.
 */
#define DEFINE_DMA_BUF_EXPORT_INFO(name)	\
	struct dma_buf_export_info name = { .exp_name = KBUILD_MODNAME, \
					 .owner = THIS_MODULE }

/**
 * get_dma_buf - convenience wrapper for get_file.
 * @dmabuf:	[in]	pointer to dma_buf
 *
 * Increments the reference count on the dma-buf, needed in case of drivers
 * that either need to create additional references to the dmabuf on the
 * kernel side.  For example, an exporter that needs to keep a dmabuf ptr
 * so that subsequent exports don't create a new dmabuf.
 */
static inline void get_dma_buf(struct dma_buf *dmabuf)
{
	get_file(dmabuf->file);
}

/**
 * dma_buf_is_dynamic - check if a DMA-buf uses dynamic mappings.
 * @dmabuf: the DMA-buf to check
 *
 * Returns true if a DMA-buf exporter wants to be called with the dma_resv
 * locked for the map/unmap callbacks, false if it doesn't wants to be called
 * with the lock held.
 */
static inline bool dma_buf_is_dynamic(struct dma_buf *dmabuf)
{
	return !!dmabuf->ops->pin;
}

/**
 * dma_buf_attachment_is_dynamic - check if a DMA-buf attachment uses dynamic
 * mappinsg
 * @attach: the DMA-buf attachment to check
 *
 * Returns true if a DMA-buf importer wants to call the map/unmap functions with
 * the dma_resv lock held.
 */
static inline bool
dma_buf_attachment_is_dynamic(struct dma_buf_attachment *attach)
{
	return !!attach->importer_ops;
}

int get_each_dmabuf(int (*callback)(const struct dma_buf *dmabuf,
		    void *private), void *private);
int is_dma_buf_file(struct file *file);
struct dma_buf_attachment *dma_buf_attach(struct dma_buf *dmabuf,
					  struct device *dev);
struct dma_buf_attachment *
dma_buf_dynamic_attach(struct dma_buf *dmabuf, struct device *dev,
		       const struct dma_buf_attach_ops *importer_ops,
		       void *importer_priv);
void dma_buf_detach(struct dma_buf *dmabuf,
		    struct dma_buf_attachment *attach);
int dma_buf_pin(struct dma_buf_attachment *attach);
void dma_buf_unpin(struct dma_buf_attachment *attach);

struct dma_buf *dma_buf_export(const struct dma_buf_export_info *exp_info);

int dma_buf_fd(struct dma_buf *dmabuf, int flags);
struct dma_buf *dma_buf_get(int fd);
void dma_buf_put(struct dma_buf *dmabuf);

struct sg_table *dma_buf_map_attachment(struct dma_buf_attachment *,
					enum dma_data_direction);
void dma_buf_unmap_attachment(struct dma_buf_attachment *, struct sg_table *,
				enum dma_data_direction);
void dma_buf_move_notify(struct dma_buf *dma_buf);
int dma_buf_begin_cpu_access(struct dma_buf *dma_buf,
			     enum dma_data_direction dir);
int dma_buf_begin_cpu_access_partial(struct dma_buf *dma_buf,
				     enum dma_data_direction dir,
				     unsigned int offset, unsigned int len);
int dma_buf_end_cpu_access(struct dma_buf *dma_buf,
			   enum dma_data_direction dir);
int dma_buf_end_cpu_access_partial(struct dma_buf *dma_buf,
				     enum dma_data_direction dir,
				     unsigned int offset, unsigned int len);

int dma_buf_mmap(struct dma_buf *, struct vm_area_struct *,
		 unsigned long);
void *dma_buf_vmap(struct dma_buf *);
void dma_buf_vunmap(struct dma_buf *, void *vaddr);
<<<<<<< HEAD
=======
long dma_buf_set_name(struct dma_buf *dmabuf, const char *name);
>>>>>>> 8a30a2ca
int dma_buf_get_flags(struct dma_buf *dmabuf, unsigned long *flags);
int dma_buf_get_uuid(struct dma_buf *dmabuf, uuid_t *uuid);

#endif /* __DMA_BUF_H__ */<|MERGE_RESOLUTION|>--- conflicted
+++ resolved
@@ -623,10 +623,7 @@
 		 unsigned long);
 void *dma_buf_vmap(struct dma_buf *);
 void dma_buf_vunmap(struct dma_buf *, void *vaddr);
-<<<<<<< HEAD
-=======
 long dma_buf_set_name(struct dma_buf *dmabuf, const char *name);
->>>>>>> 8a30a2ca
 int dma_buf_get_flags(struct dma_buf *dmabuf, unsigned long *flags);
 int dma_buf_get_uuid(struct dma_buf *dmabuf, uuid_t *uuid);
 
