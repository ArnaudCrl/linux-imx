--- conflicted
+++ resolved
@@ -30,16 +30,15 @@
 	return per_cpu(freq_scale, cpu);
 }
 
-<<<<<<< HEAD
 DECLARE_PER_CPU(unsigned long, max_freq_scale);
 
+struct sched_domain;
 static inline
 unsigned long topology_get_max_freq_scale(struct sched_domain *sd, int cpu)
 {
 	return per_cpu(max_freq_scale, cpu);
 }
 
-=======
 DECLARE_PER_CPU(unsigned long, thermal_pressure);
 
 static inline unsigned long topology_get_thermal_pressure(int cpu)
@@ -50,7 +49,6 @@
 void arch_set_thermal_pressure(struct cpumask *cpus,
 			       unsigned long th_pressure);
 
->>>>>>> 458ef2a2
 struct cpu_topology {
 	int thread_id;
 	int core_id;
