--- conflicted
+++ resolved
@@ -6602,10 +6602,7 @@
 	struct perf_domain *pd;
 	int new_cpu = INT_MAX;
 
-<<<<<<< HEAD
-=======
 	sync_entity_load_avg(&p->se);
->>>>>>> 88e2d5fd
 	trace_android_rvh_find_energy_efficient_cpu(p, prev_cpu, sync, &new_cpu);
 	if (new_cpu != INT_MAX)
 		return new_cpu;
@@ -6766,11 +6763,8 @@
 	int sync = (wake_flags & WF_SYNC) && !(current->flags & PF_EXITING);
 	int target_cpu = -1;
 
-<<<<<<< HEAD
-=======
 	if (trace_android_rvh_select_task_rq_fair_enabled())
 		sync_entity_load_avg(&p->se);
->>>>>>> 88e2d5fd
 	trace_android_rvh_select_task_rq_fair(p, prev_cpu, sd_flag,
 			wake_flags, &target_cpu);
 	if (target_cpu >= 0)
