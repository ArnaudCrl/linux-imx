--- conflicted
+++ resolved
@@ -378,23 +378,15 @@
 static void guarantee_online_cpus(struct task_struct *tsk,
 				  struct cpumask *pmask)
 {
-<<<<<<< HEAD
-	struct cpuset *cs = task_cs(tsk);
-	const struct cpumask *possible_mask = task_cpu_possible_mask(tsk);
-=======
 	const struct cpumask *possible_mask = task_cpu_possible_mask(tsk);
 	struct cpuset *cs;
->>>>>>> f4d6e832
 
 	if (WARN_ON(!cpumask_and(pmask, possible_mask, cpu_active_mask)))
 		cpumask_copy(pmask, cpu_active_mask);
 
-<<<<<<< HEAD
-=======
 	rcu_read_lock();
 	cs = task_cs(tsk);
 
->>>>>>> f4d6e832
 	while (!cpumask_intersects(cs->effective_cpus, pmask)) {
 		cs = parent_cs(cs);
 		if (unlikely(!cs)) {
@@ -405,12 +397,6 @@
 			 * cpuset's effective_cpus is on its way to be
 			 * identical to cpu_online_mask.
 			 */
-<<<<<<< HEAD
-			return;
-		}
-	}
-	cpumask_and(pmask, pmask, cs->effective_cpus);
-=======
 			goto out_unlock;
 		}
 	}
@@ -418,7 +404,6 @@
 
 out_unlock:
 	rcu_read_unlock();
->>>>>>> f4d6e832
 }
 
 /*
