// SPDX-License-Identifier: GPL-2.0-only
/*
 * Dynamic DMA mapping support.
 *
 * This implementation is a fallback for platforms that do not support
 * I/O TLBs (aka DMA address translation hardware).
 * Copyright (C) 2000 Asit Mallick <Asit.K.Mallick@intel.com>
 * Copyright (C) 2000 Goutham Rao <goutham.rao@intel.com>
 * Copyright (C) 2000, 2003 Hewlett-Packard Co
 *	David Mosberger-Tang <davidm@hpl.hp.com>
 *
 * 03/05/07 davidm	Switch from PCI-DMA to generic device DMA API.
 * 00/12/13 davidm	Rename to swiotlb.c and add mark_clean() to avoid
 *			unnecessary i-cache flushing.
 * 04/07/.. ak		Better overflow handling. Assorted fixes.
 * 05/09/10 linville	Add support for syncing ranges, support syncing for
 *			DMA_BIDIRECTIONAL mappings, miscellaneous cleanup.
 * 08/12/11 beckyb	Add highmem support
 */

#define pr_fmt(fmt) "software IO TLB: " fmt

#include <linux/cache.h>
#include <linux/dma-direct.h>
#include <linux/dma-map-ops.h>
#include <linux/mm.h>
#include <linux/export.h>
#include <linux/spinlock.h>
#include <linux/string.h>
#include <linux/swiotlb.h>
#include <linux/pfn.h>
#include <linux/types.h>
#include <linux/ctype.h>
#include <linux/highmem.h>
#include <linux/gfp.h>
#include <linux/scatterlist.h>
#include <linux/mem_encrypt.h>
#include <linux/set_memory.h>
#ifdef CONFIG_DEBUG_FS
#include <linux/debugfs.h>
#endif

#include <asm/io.h>
#include <asm/dma.h>

#include <linux/init.h>
#include <linux/memblock.h>
#include <linux/iommu-helper.h>

#define CREATE_TRACE_POINTS
#include <trace/events/swiotlb.h>

#define SLABS_PER_PAGE (1 << (PAGE_SHIFT - IO_TLB_SHIFT))

/*
 * Minimum IO TLB size to bother booting with.  Systems with mainly
 * 64bit capable cards will only lightly use the swiotlb.  If we can't
 * allocate a contiguous 1MB, we're probably in trouble anyway.
 */
#define IO_TLB_MIN_SLABS ((1<<20) >> IO_TLB_SHIFT)

enum swiotlb_force swiotlb_force;

/*
 * Used to do a quick range check in swiotlb_tbl_unmap_single and
 * swiotlb_tbl_sync_single_*, to see if the memory was in fact allocated by this
 * API.
 */
phys_addr_t io_tlb_start, io_tlb_end;

/*
 * The number of IO TLB blocks (in groups of 64) between io_tlb_start and
 * io_tlb_end.  This is command line adjustable via setup_io_tlb_npages.
 */
static unsigned long io_tlb_nslabs;

/*
 * The number of used IO TLB block
 */
static unsigned long io_tlb_used;

/*
 * This is a free list describing the number of free entries available from
 * each index
 */
static unsigned int *io_tlb_list;
static unsigned int io_tlb_index;

/*
 * Max segment that we can provide which (if pages are contingous) will
 * not be bounced (unless SWIOTLB_FORCE is set).
 */
static unsigned int max_segment;

/*
 * We need to save away the original address corresponding to a mapped entry
 * for the sync operations.
 */
#define INVALID_PHYS_ADDR (~(phys_addr_t)0)
static phys_addr_t *io_tlb_orig_addr;

/*
 * Protect the above data structures in the map and unmap calls
 */
static DEFINE_SPINLOCK(io_tlb_lock);

static int late_alloc;

static int __init
setup_io_tlb_npages(char *str)
{
	if (isdigit(*str)) {
		io_tlb_nslabs = simple_strtoul(str, &str, 0);
		/* avoid tail segment of size < IO_TLB_SEGSIZE */
		io_tlb_nslabs = ALIGN(io_tlb_nslabs, IO_TLB_SEGSIZE);
	}
	if (*str == ',')
		++str;
	if (!strcmp(str, "force")) {
		swiotlb_force = SWIOTLB_FORCE;
	} else if (!strcmp(str, "noforce")) {
		swiotlb_force = SWIOTLB_NO_FORCE;
		io_tlb_nslabs = 1;
	}

	return 0;
}
early_param("swiotlb", setup_io_tlb_npages);

static bool no_iotlb_memory;

unsigned long swiotlb_nr_tbl(void)
{
	return unlikely(no_iotlb_memory) ? 0 : io_tlb_nslabs;
}
EXPORT_SYMBOL_GPL(swiotlb_nr_tbl);

unsigned int swiotlb_max_segment(void)
{
	return unlikely(no_iotlb_memory) ? 0 : max_segment;
}
EXPORT_SYMBOL_GPL(swiotlb_max_segment);

void swiotlb_set_max_segment(unsigned int val)
{
	if (swiotlb_force == SWIOTLB_FORCE)
		max_segment = 1;
	else
		max_segment = rounddown(val, PAGE_SIZE);
}

/* default to 64MB */
#define IO_TLB_DEFAULT_SIZE (64UL<<20)
unsigned long swiotlb_size_or_default(void)
{
	unsigned long size;

	size = io_tlb_nslabs << IO_TLB_SHIFT;

	return size ? size : (IO_TLB_DEFAULT_SIZE);
}

void swiotlb_print_info(void)
{
	unsigned long bytes = io_tlb_nslabs << IO_TLB_SHIFT;

	if (no_iotlb_memory) {
		pr_warn("No low mem\n");
		return;
	}

	pr_info("mapped [mem %pa-%pa] (%luMB)\n", &io_tlb_start, &io_tlb_end,
	       bytes >> 20);
}

static inline unsigned long io_tlb_offset(unsigned long val)
{
	return val & (IO_TLB_SEGSIZE - 1);
}

static inline unsigned long nr_slots(u64 val)
{
	return DIV_ROUND_UP(val, IO_TLB_SIZE);
}

/*
 * Early SWIOTLB allocation may be too early to allow an architecture to
 * perform the desired operations.  This function allows the architecture to
 * call SWIOTLB when the operations are possible.  It needs to be called
 * before the SWIOTLB memory is used.
 */
void __init swiotlb_update_mem_attributes(void)
{
	void *vaddr;
	unsigned long bytes;

	if (no_iotlb_memory || late_alloc)
		return;

	vaddr = phys_to_virt(io_tlb_start);
	bytes = PAGE_ALIGN(io_tlb_nslabs << IO_TLB_SHIFT);
	set_memory_decrypted((unsigned long)vaddr, bytes >> PAGE_SHIFT);
	memset(vaddr, 0, bytes);
}

int __init swiotlb_init_with_tbl(char *tlb, unsigned long nslabs, int verbose)
{
	unsigned long i, bytes;
	size_t alloc_size;

	bytes = nslabs << IO_TLB_SHIFT;

	io_tlb_nslabs = nslabs;
	io_tlb_start = __pa(tlb);
	io_tlb_end = io_tlb_start + bytes;

	/*
	 * Allocate and initialize the free list array.  This array is used
	 * to find contiguous free memory regions of size up to IO_TLB_SEGSIZE
	 * between io_tlb_start and io_tlb_end.
	 */
	alloc_size = PAGE_ALIGN(io_tlb_nslabs * sizeof(int));
	io_tlb_list = memblock_alloc(alloc_size, PAGE_SIZE);
	if (!io_tlb_list)
		panic("%s: Failed to allocate %zu bytes align=0x%lx\n",
		      __func__, alloc_size, PAGE_SIZE);

	alloc_size = PAGE_ALIGN(io_tlb_nslabs * sizeof(phys_addr_t));
	io_tlb_orig_addr = memblock_alloc(alloc_size, PAGE_SIZE);
	if (!io_tlb_orig_addr)
		panic("%s: Failed to allocate %zu bytes align=0x%lx\n",
		      __func__, alloc_size, PAGE_SIZE);

	for (i = 0; i < io_tlb_nslabs; i++) {
		io_tlb_list[i] = IO_TLB_SEGSIZE - io_tlb_offset(i);
		io_tlb_orig_addr[i] = INVALID_PHYS_ADDR;
	}
	io_tlb_index = 0;
	no_iotlb_memory = false;

	if (verbose)
		swiotlb_print_info();

	swiotlb_set_max_segment(io_tlb_nslabs << IO_TLB_SHIFT);
	return 0;
}

/*
 * Statically reserve bounce buffer space and initialize bounce buffer data
 * structures for the software IO TLB used to implement the DMA API.
 */
void  __init
swiotlb_init(int verbose)
{
	size_t default_size = IO_TLB_DEFAULT_SIZE;
	unsigned char *vstart;
	unsigned long bytes;

	if (!io_tlb_nslabs) {
		io_tlb_nslabs = (default_size >> IO_TLB_SHIFT);
		io_tlb_nslabs = ALIGN(io_tlb_nslabs, IO_TLB_SEGSIZE);
	}

	bytes = io_tlb_nslabs << IO_TLB_SHIFT;

	/* Get IO TLB memory from the low pages */
	vstart = memblock_alloc_low(PAGE_ALIGN(bytes), PAGE_SIZE);
	if (vstart && !swiotlb_init_with_tbl(vstart, io_tlb_nslabs, verbose))
		return;

	if (io_tlb_start) {
		memblock_free_early(io_tlb_start,
				    PAGE_ALIGN(io_tlb_nslabs << IO_TLB_SHIFT));
		io_tlb_start = 0;
	}
	pr_warn("Cannot allocate buffer");
	no_iotlb_memory = true;
}

/*
 * Systems with larger DMA zones (those that don't support ISA) can
 * initialize the swiotlb later using the slab allocator if needed.
 * This should be just like above, but with some error catching.
 */
int
swiotlb_late_init_with_default_size(size_t default_size)
{
	unsigned long bytes, req_nslabs = io_tlb_nslabs;
	unsigned char *vstart = NULL;
	unsigned int order;
	int rc = 0;

	if (!io_tlb_nslabs) {
		io_tlb_nslabs = (default_size >> IO_TLB_SHIFT);
		io_tlb_nslabs = ALIGN(io_tlb_nslabs, IO_TLB_SEGSIZE);
	}

	/*
	 * Get IO TLB memory from the low pages
	 */
	order = get_order(io_tlb_nslabs << IO_TLB_SHIFT);
	io_tlb_nslabs = SLABS_PER_PAGE << order;
	bytes = io_tlb_nslabs << IO_TLB_SHIFT;

	while ((SLABS_PER_PAGE << order) > IO_TLB_MIN_SLABS) {
		vstart = (void *)__get_free_pages(GFP_DMA | __GFP_NOWARN,
						  order);
		if (vstart)
			break;
		order--;
	}

	if (!vstart) {
		io_tlb_nslabs = req_nslabs;
		return -ENOMEM;
	}
	if (order != get_order(bytes)) {
		pr_warn("only able to allocate %ld MB\n",
			(PAGE_SIZE << order) >> 20);
		io_tlb_nslabs = SLABS_PER_PAGE << order;
	}
	rc = swiotlb_late_init_with_tbl(vstart, io_tlb_nslabs);
	if (rc)
		free_pages((unsigned long)vstart, order);

	return rc;
}

static void swiotlb_cleanup(void)
{
	io_tlb_end = 0;
	io_tlb_start = 0;
	io_tlb_nslabs = 0;
	max_segment = 0;
}

int
swiotlb_late_init_with_tbl(char *tlb, unsigned long nslabs)
{
	unsigned long i, bytes;

	bytes = nslabs << IO_TLB_SHIFT;

	io_tlb_nslabs = nslabs;
	io_tlb_start = virt_to_phys(tlb);
	io_tlb_end = io_tlb_start + bytes;

	set_memory_decrypted((unsigned long)tlb, bytes >> PAGE_SHIFT);
	memset(tlb, 0, bytes);

	/*
	 * Allocate and initialize the free list array.  This array is used
	 * to find contiguous free memory regions of size up to IO_TLB_SEGSIZE
	 * between io_tlb_start and io_tlb_end.
	 */
	io_tlb_list = (unsigned int *)__get_free_pages(GFP_KERNEL,
	                              get_order(io_tlb_nslabs * sizeof(int)));
	if (!io_tlb_list)
		goto cleanup3;

	io_tlb_orig_addr = (phys_addr_t *)
		__get_free_pages(GFP_KERNEL,
				 get_order(io_tlb_nslabs *
					   sizeof(phys_addr_t)));
	if (!io_tlb_orig_addr)
		goto cleanup4;

	for (i = 0; i < io_tlb_nslabs; i++) {
		io_tlb_list[i] = IO_TLB_SEGSIZE - io_tlb_offset(i);
		io_tlb_orig_addr[i] = INVALID_PHYS_ADDR;
	}
	io_tlb_index = 0;
	no_iotlb_memory = false;

	swiotlb_print_info();

	late_alloc = 1;

	swiotlb_set_max_segment(io_tlb_nslabs << IO_TLB_SHIFT);

	return 0;

cleanup4:
	free_pages((unsigned long)io_tlb_list, get_order(io_tlb_nslabs *
	                                                 sizeof(int)));
	io_tlb_list = NULL;
cleanup3:
	swiotlb_cleanup();
	return -ENOMEM;
}

void __init swiotlb_exit(void)
{
	if (!io_tlb_orig_addr)
		return;

	if (late_alloc) {
		free_pages((unsigned long)io_tlb_orig_addr,
			   get_order(io_tlb_nslabs * sizeof(phys_addr_t)));
		free_pages((unsigned long)io_tlb_list, get_order(io_tlb_nslabs *
								 sizeof(int)));
		free_pages((unsigned long)phys_to_virt(io_tlb_start),
			   get_order(io_tlb_nslabs << IO_TLB_SHIFT));
	} else {
		memblock_free_late(__pa(io_tlb_orig_addr),
				   PAGE_ALIGN(io_tlb_nslabs * sizeof(phys_addr_t)));
		memblock_free_late(__pa(io_tlb_list),
				   PAGE_ALIGN(io_tlb_nslabs * sizeof(int)));
		memblock_free_late(io_tlb_start,
				   PAGE_ALIGN(io_tlb_nslabs << IO_TLB_SHIFT));
	}
	swiotlb_cleanup();
}

/*
 * Bounce: copy the swiotlb buffer from or back to the original dma location
 */
static void swiotlb_bounce(phys_addr_t orig_addr, phys_addr_t tlb_addr,
			   size_t size, enum dma_data_direction dir)
{
	unsigned long pfn = PFN_DOWN(orig_addr);
	unsigned char *vaddr = phys_to_virt(tlb_addr);

	if (PageHighMem(pfn_to_page(pfn))) {
		/* The buffer does not have a mapping.  Map it in and copy */
		unsigned int offset = orig_addr & ~PAGE_MASK;
		char *buffer;
		unsigned int sz = 0;
		unsigned long flags;

		while (size) {
			sz = min_t(size_t, PAGE_SIZE - offset, size);

			local_irq_save(flags);
			buffer = kmap_atomic(pfn_to_page(pfn));
			if (dir == DMA_TO_DEVICE)
				memcpy(vaddr, buffer + offset, sz);
			else
				memcpy(buffer + offset, vaddr, sz);
			kunmap_atomic(buffer);
			local_irq_restore(flags);

			size -= sz;
			pfn++;
			vaddr += sz;
			offset = 0;
		}
	} else if (dir == DMA_TO_DEVICE) {
		memcpy(vaddr, phys_to_virt(orig_addr), size);
	} else {
		memcpy(phys_to_virt(orig_addr), vaddr, size);
	}
}

#define slot_addr(start, idx)	((start) + ((idx) << IO_TLB_SHIFT))

/*
 * Return the offset into a iotlb slot required to keep the device happy.
 */
static unsigned int swiotlb_align_offset(struct device *dev, u64 addr)
{
	return addr & dma_get_min_align_mask(dev) & (IO_TLB_SIZE - 1);
}

/*
 * Carefully handle integer overflow which can occur when boundary_mask == ~0UL.
 */
static inline unsigned long get_max_slots(unsigned long boundary_mask)
{
	if (boundary_mask == ~0UL)
		return 1UL << (BITS_PER_LONG - IO_TLB_SHIFT);
	return nr_slots(boundary_mask + 1);
}

static unsigned int wrap_index(unsigned int index)
{
	if (index >= io_tlb_nslabs)
		return 0;
	return index;
}

/*
 * Find a suitable number of IO TLB entries size that will fit this request and
 * allocate a buffer from that IO TLB pool.
 */
static int find_slots(struct device *dev, phys_addr_t orig_addr,
		size_t alloc_size)
{
	unsigned long boundary_mask = dma_get_seg_boundary(dev);
	dma_addr_t tbl_dma_addr =
		phys_to_dma_unencrypted(dev, io_tlb_start) & boundary_mask;
	unsigned long max_slots = get_max_slots(boundary_mask);
	unsigned int iotlb_align_mask =
		dma_get_min_align_mask(dev) & ~(IO_TLB_SIZE - 1);
	unsigned int nslots = nr_slots(alloc_size), stride;
	unsigned int index, wrap, count = 0, i;
	unsigned long flags;

	BUG_ON(!nslots);

	/*
	 * For mappings with an alignment requirement don't bother looping to
	 * unaligned slots once we found an aligned one.  For allocations of
	 * PAGE_SIZE or larger only look for page aligned allocations.
	 */
	stride = (iotlb_align_mask >> IO_TLB_SHIFT) + 1;
	if (alloc_size >= PAGE_SIZE)
		stride = max(stride, stride << (PAGE_SHIFT - IO_TLB_SHIFT));

	spin_lock_irqsave(&io_tlb_lock, flags);
	if (unlikely(nslots > io_tlb_nslabs - io_tlb_used))
		goto not_found;

	index = wrap = wrap_index(ALIGN(io_tlb_index, stride));
	do {
		if ((slot_addr(tbl_dma_addr, index) & iotlb_align_mask) !=
		    (orig_addr & iotlb_align_mask)) {
			index = wrap_index(index + 1);
			continue;
		}

		/*
		 * If we find a slot that indicates we have 'nslots' number of
		 * contiguous buffers, we allocate the buffers from that slot
		 * and mark the entries as '0' indicating unavailable.
		 */
		if (!iommu_is_span_boundary(index, nslots,
					    nr_slots(tbl_dma_addr),
					    max_slots)) {
			if (io_tlb_list[index] >= nslots)
				goto found;
		}
		index = wrap_index(index + stride);
	} while (index != wrap);

not_found:
	spin_unlock_irqrestore(&io_tlb_lock, flags);
	return -1;

found:
	for (i = index; i < index + nslots; i++)
		io_tlb_list[i] = 0;
	for (i = index - 1;
	     io_tlb_offset(i) != IO_TLB_SEGSIZE - 1 &&
	     io_tlb_list[i]; i--)
		io_tlb_list[i] = ++count;

	/*
	 * Update the indices to avoid searching in the next round.
	 */
	if (index + nslots < io_tlb_nslabs)
		io_tlb_index = index + nslots;
	else
		io_tlb_index = 0;
	io_tlb_used += nslots;

	spin_unlock_irqrestore(&io_tlb_lock, flags);
	return index;
}

phys_addr_t swiotlb_tbl_map_single(struct device *dev, phys_addr_t orig_addr,
		size_t mapping_size, size_t alloc_size,
		enum dma_data_direction dir, unsigned long attrs)
{
	unsigned int offset = swiotlb_align_offset(dev, orig_addr);
	unsigned int i;
	int index;
	phys_addr_t tlb_addr;

	if (no_iotlb_memory)
		panic("Can not allocate SWIOTLB buffer earlier and can't now provide you with the DMA bounce buffer");

	if (mem_encrypt_active())
		pr_warn_once("Memory encryption is active and system is using DMA bounce buffers\n");

	if (mapping_size > alloc_size) {
		dev_warn_once(dev, "Invalid sizes (mapping: %zd bytes, alloc: %zd bytes)",
			      mapping_size, alloc_size);
		return (phys_addr_t)DMA_MAPPING_ERROR;
	}

	index = find_slots(dev, orig_addr, alloc_size + offset);
	if (index == -1) {
		if (!(attrs & DMA_ATTR_NO_WARN))
			dev_warn_ratelimited(dev,
	"swiotlb buffer is full (sz: %zd bytes), total %lu (slots), used %lu (slots)\n",
				 alloc_size, io_tlb_nslabs, io_tlb_used);
		return (phys_addr_t)DMA_MAPPING_ERROR;
	}

	/*
	 * Save away the mapping from the original address to the DMA address.
	 * This is needed when we sync the memory.  Then we sync the buffer if
	 * needed.
	 */
	for (i = 0; i < nr_slots(alloc_size + offset); i++)
		io_tlb_orig_addr[index + i] = slot_addr(orig_addr, i);

	tlb_addr = slot_addr(io_tlb_start, index) + offset;
	if (!(attrs & DMA_ATTR_SKIP_CPU_SYNC) &&
	    (dir == DMA_TO_DEVICE || dir == DMA_BIDIRECTIONAL))
		swiotlb_bounce(orig_addr, tlb_addr, mapping_size, DMA_TO_DEVICE);
	return tlb_addr;
}

/*
 * tlb_addr is the physical address of the bounce buffer to unmap.
 */
void swiotlb_tbl_unmap_single(struct device *hwdev, phys_addr_t tlb_addr,
			      size_t mapping_size, size_t alloc_size,
			      enum dma_data_direction dir, unsigned long attrs)
{
	unsigned long flags;
	unsigned int offset = swiotlb_align_offset(hwdev, tlb_addr);
	int i, count, nslots = nr_slots(alloc_size + offset);
	int index = (tlb_addr - offset - io_tlb_start) >> IO_TLB_SHIFT;
	phys_addr_t orig_addr = io_tlb_orig_addr[index];

	/*
	 * First, sync the memory before unmapping the entry
	 */
	if (orig_addr != INVALID_PHYS_ADDR &&
	    !(attrs & DMA_ATTR_SKIP_CPU_SYNC) &&
	    ((dir == DMA_FROM_DEVICE) || (dir == DMA_BIDIRECTIONAL)))
		swiotlb_bounce(orig_addr, tlb_addr, mapping_size, DMA_FROM_DEVICE);

	/*
	 * Return the buffer to the free list by setting the corresponding
	 * entries to indicate the number of contiguous entries available.
	 * While returning the entries to the free list, we merge the entries
	 * with slots below and above the pool being returned.
	 */
	spin_lock_irqsave(&io_tlb_lock, flags);
	if (index + nslots < ALIGN(index + 1, IO_TLB_SEGSIZE))
		count = io_tlb_list[index + nslots];
	else
		count = 0;

	/*
	 * Step 1: return the slots to the free list, merging the slots with
	 * superceeding slots
	 */
	for (i = index + nslots - 1; i >= index; i--) {
		io_tlb_list[i] = ++count;
		io_tlb_orig_addr[i] = INVALID_PHYS_ADDR;
	}

	/*
	 * Step 2: merge the returned slots with the preceding slots, if
	 * available (non zero)
	 */
	for (i = index - 1;
	     io_tlb_offset(i) != IO_TLB_SEGSIZE - 1 && io_tlb_list[i];
	     i--)
		io_tlb_list[i] = ++count;
	io_tlb_used -= nslots;
	spin_unlock_irqrestore(&io_tlb_lock, flags);
}

void swiotlb_tbl_sync_single(struct device *hwdev, phys_addr_t tlb_addr,
			     size_t size, enum dma_data_direction dir,
			     enum dma_sync_target target)
{
	int index = (tlb_addr - io_tlb_start) >> IO_TLB_SHIFT;
	phys_addr_t orig_addr = io_tlb_orig_addr[index];

	if (orig_addr == INVALID_PHYS_ADDR)
		return;
<<<<<<< HEAD
=======

	orig_addr += (tlb_addr & (IO_TLB_SIZE - 1)) -
		swiotlb_align_offset(hwdev, orig_addr);
>>>>>>> 0a4238ac

	switch (target) {
	case SYNC_FOR_CPU:
		if (likely(dir == DMA_FROM_DEVICE || dir == DMA_BIDIRECTIONAL))
			swiotlb_bounce(orig_addr, tlb_addr,
				       size, DMA_FROM_DEVICE);
		else
			BUG_ON(dir != DMA_TO_DEVICE);
		break;
	case SYNC_FOR_DEVICE:
		if (likely(dir == DMA_TO_DEVICE || dir == DMA_BIDIRECTIONAL))
			swiotlb_bounce(orig_addr, tlb_addr,
				       size, DMA_TO_DEVICE);
		else
			BUG_ON(dir != DMA_FROM_DEVICE);
		break;
	default:
		BUG();
	}
}

/*
 * Create a swiotlb mapping for the buffer at @paddr, and in case of DMAing
 * to the device copy the data into it as well.
 */
dma_addr_t swiotlb_map(struct device *dev, phys_addr_t paddr, size_t size,
		enum dma_data_direction dir, unsigned long attrs)
{
	phys_addr_t swiotlb_addr;
	dma_addr_t dma_addr;

	trace_swiotlb_bounced(dev, phys_to_dma(dev, paddr), size,
			      swiotlb_force);

	swiotlb_addr = swiotlb_tbl_map_single(dev, paddr, size, size, dir,
			attrs);
	if (swiotlb_addr == (phys_addr_t)DMA_MAPPING_ERROR)
		return DMA_MAPPING_ERROR;

	/* Ensure that the address returned is DMA'ble */
	dma_addr = phys_to_dma_unencrypted(dev, swiotlb_addr);
	if (unlikely(!dma_capable(dev, dma_addr, size, true))) {
		swiotlb_tbl_unmap_single(dev, swiotlb_addr, size, size, dir,
			attrs | DMA_ATTR_SKIP_CPU_SYNC);
		dev_WARN_ONCE(dev, 1,
			"swiotlb addr %pad+%zu overflow (mask %llx, bus limit %llx).\n",
			&dma_addr, size, *dev->dma_mask, dev->bus_dma_limit);
		return DMA_MAPPING_ERROR;
	}

	if (!dev_is_dma_coherent(dev) && !(attrs & DMA_ATTR_SKIP_CPU_SYNC))
		arch_sync_dma_for_device(swiotlb_addr, size, dir);
	return dma_addr;
}

size_t swiotlb_max_mapping_size(struct device *dev)
{
	return ((size_t)IO_TLB_SIZE) * IO_TLB_SEGSIZE;
}

bool is_swiotlb_active(void)
{
	/*
	 * When SWIOTLB is initialized, even if io_tlb_start points to physical
	 * address zero, io_tlb_end surely doesn't.
	 */
	return io_tlb_end != 0;
}

#ifdef CONFIG_DEBUG_FS

static int __init swiotlb_create_debugfs(void)
{
	struct dentry *root;

	root = debugfs_create_dir("swiotlb", NULL);
	debugfs_create_ulong("io_tlb_nslabs", 0400, root, &io_tlb_nslabs);
	debugfs_create_ulong("io_tlb_used", 0400, root, &io_tlb_used);
	return 0;
}

late_initcall(swiotlb_create_debugfs);

#endif<|MERGE_RESOLUTION|>--- conflicted
+++ resolved
@@ -666,12 +666,9 @@
 
 	if (orig_addr == INVALID_PHYS_ADDR)
 		return;
-<<<<<<< HEAD
-=======
 
 	orig_addr += (tlb_addr & (IO_TLB_SIZE - 1)) -
 		swiotlb_align_offset(hwdev, orig_addr);
->>>>>>> 0a4238ac
 
 	switch (target) {
 	case SYNC_FOR_CPU:
