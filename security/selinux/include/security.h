--- conflicted
+++ resolved
@@ -98,10 +98,7 @@
 	bool initialized;
 	bool policycap[__POLICYDB_CAPABILITY_MAX];
 	bool android_netlink_route;
-<<<<<<< HEAD
-=======
 	bool android_netlink_getneigh;
->>>>>>> f4d6e832
 
 	struct page *status_page;
 	struct mutex status_lock;
@@ -231,8 +228,6 @@
 	return state->android_netlink_route;
 }
 
-<<<<<<< HEAD
-=======
 static inline bool selinux_android_nlroute_getneigh(void)
 {
 	struct selinux_state *state = &selinux_state;
@@ -240,7 +235,6 @@
 	return state->android_netlink_getneigh;
 }
 
->>>>>>> f4d6e832
 struct selinux_policy_convert_data;
 
 struct selinux_load_state {
