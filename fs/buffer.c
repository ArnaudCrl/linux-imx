--- conflicted
+++ resolved
@@ -48,11 +48,8 @@
 #include <linux/sched/mm.h>
 #include <trace/events/block.h>
 #include <linux/fscrypt.h>
-<<<<<<< HEAD
-=======
 
 #include "internal.h"
->>>>>>> e42617b8
 
 static int fsync_buffers_list(spinlock_t *lock, struct list_head *list);
 static int submit_bh_wbc(int op, int op_flags, struct buffer_head *bh,
