// SPDX-License-Identifier: GPL-2.0
/*
 * Encryption policy functions for per-file encryption support.
 *
 * Copyright (C) 2015, Google, Inc.
 * Copyright (C) 2015, Motorola Mobility.
 *
 * Originally written by Michael Halcrow, 2015.
 * Modified by Jaegeuk Kim, 2015.
 * Modified by Eric Biggers, 2019 for v2 policy support.
 */

#include <linux/random.h>
#include <linux/string.h>
#include <linux/mount.h>
#include "fscrypt_private.h"

/**
 * fscrypt_policies_equal - check whether two encryption policies are the same
 *
 * Return: %true if equal, else %false
 */
bool fscrypt_policies_equal(const union fscrypt_policy *policy1,
			    const union fscrypt_policy *policy2)
{
	if (policy1->version != policy2->version)
		return false;

	return !memcmp(policy1, policy2, fscrypt_policy_size(policy1));
}

<<<<<<< HEAD
=======
static bool fscrypt_valid_enc_modes(u32 contents_mode, u32 filenames_mode)
{
	if (contents_mode == FSCRYPT_MODE_AES_256_XTS &&
	    filenames_mode == FSCRYPT_MODE_AES_256_CTS)
		return true;

	if (contents_mode == FSCRYPT_MODE_AES_128_CBC &&
	    filenames_mode == FSCRYPT_MODE_AES_128_CTS)
		return true;

	if (contents_mode == FSCRYPT_MODE_ADIANTUM &&
	    filenames_mode == FSCRYPT_MODE_ADIANTUM)
		return true;

	return false;
}

static bool supported_direct_key_modes(const struct inode *inode,
				       u32 contents_mode, u32 filenames_mode)
{
	const struct fscrypt_mode *mode;

	if (contents_mode != filenames_mode) {
		fscrypt_warn(inode,
			     "Direct key flag not allowed with different contents and filenames modes");
		return false;
	}
	mode = &fscrypt_modes[contents_mode];

	if (mode->ivsize < offsetofend(union fscrypt_iv, nonce)) {
		fscrypt_warn(inode, "Direct key flag not allowed with %s",
			     mode->friendly_name);
		return false;
	}
	return true;
}

>>>>>>> c24d7797
static bool supported_iv_ino_lblk_64_policy(
					const struct fscrypt_policy_v2 *policy,
					const struct inode *inode)
{
	struct super_block *sb = inode->i_sb;
	int ino_bits = 64, lblk_bits = 64;

	if (policy->flags & FSCRYPT_POLICY_FLAG_DIRECT_KEY) {
		fscrypt_warn(inode,
			     "The DIRECT_KEY and IV_INO_LBLK_64 flags are mutually exclusive");
		return false;
	}
	/*
	 * It's unsafe to include inode numbers in the IVs if the filesystem can
	 * potentially renumber inodes, e.g. via filesystem shrinking.
	 */
	if (!sb->s_cop->has_stable_inodes ||
	    !sb->s_cop->has_stable_inodes(sb)) {
		fscrypt_warn(inode,
			     "Can't use IV_INO_LBLK_64 policy on filesystem '%s' because it doesn't have stable inode numbers",
			     sb->s_id);
		return false;
	}
	if (sb->s_cop->get_ino_and_lblk_bits)
		sb->s_cop->get_ino_and_lblk_bits(sb, &ino_bits, &lblk_bits);
	if (ino_bits > 32 || lblk_bits > 32) {
		fscrypt_warn(inode,
			     "Can't use IV_INO_LBLK_64 policy on filesystem '%s' because it doesn't use 32-bit inode and block numbers",
			     sb->s_id);
		return false;
	}
	return true;
}

<<<<<<< HEAD
=======
static bool fscrypt_supported_v1_policy(const struct fscrypt_policy_v1 *policy,
					const struct inode *inode)
{
	if (!fscrypt_valid_enc_modes(policy->contents_encryption_mode,
				     policy->filenames_encryption_mode)) {
		fscrypt_warn(inode,
			     "Unsupported encryption modes (contents %d, filenames %d)",
			     policy->contents_encryption_mode,
			     policy->filenames_encryption_mode);
		return false;
	}

	if (policy->flags & ~(FSCRYPT_POLICY_FLAGS_PAD_MASK |
			      FSCRYPT_POLICY_FLAG_DIRECT_KEY)) {
		fscrypt_warn(inode, "Unsupported encryption flags (0x%02x)",
			     policy->flags);
		return false;
	}

	if ((policy->flags & FSCRYPT_POLICY_FLAG_DIRECT_KEY) &&
	    !supported_direct_key_modes(inode, policy->contents_encryption_mode,
					policy->filenames_encryption_mode))
		return false;

	if (IS_CASEFOLDED(inode)) {
		/* With v1, there's no way to derive dirhash keys. */
		fscrypt_warn(inode,
			     "v1 policies can't be used on casefolded directories");
		return false;
	}

	return true;
}

static bool fscrypt_supported_v2_policy(const struct fscrypt_policy_v2 *policy,
					const struct inode *inode)
{
	if (!fscrypt_valid_enc_modes(policy->contents_encryption_mode,
				     policy->filenames_encryption_mode)) {
		fscrypt_warn(inode,
			     "Unsupported encryption modes (contents %d, filenames %d)",
			     policy->contents_encryption_mode,
			     policy->filenames_encryption_mode);
		return false;
	}

	if (policy->flags & ~FSCRYPT_POLICY_FLAGS_VALID) {
		fscrypt_warn(inode, "Unsupported encryption flags (0x%02x)",
			     policy->flags);
		return false;
	}

	if ((policy->flags & FSCRYPT_POLICY_FLAG_DIRECT_KEY) &&
	    !supported_direct_key_modes(inode, policy->contents_encryption_mode,
					policy->filenames_encryption_mode))
		return false;

	if ((policy->flags & FSCRYPT_POLICY_FLAG_IV_INO_LBLK_64) &&
	    !supported_iv_ino_lblk_64_policy(policy, inode))
		return false;

	if (memchr_inv(policy->__reserved, 0, sizeof(policy->__reserved))) {
		fscrypt_warn(inode, "Reserved bits set in encryption policy");
		return false;
	}

	return true;
}

>>>>>>> c24d7797
/**
 * fscrypt_supported_policy - check whether an encryption policy is supported
 *
 * Given an encryption policy, check whether all its encryption modes and other
 * settings are supported by this kernel on the given inode.  (But we don't
 * currently don't check for crypto API support here, so attempting to use an
 * algorithm not configured into the crypto API will still fail later.)
 *
 * Return: %true if supported, else %false
 */
bool fscrypt_supported_policy(const union fscrypt_policy *policy_u,
			      const struct inode *inode)
{
	switch (policy_u->version) {
<<<<<<< HEAD
	case FSCRYPT_POLICY_V1: {
		const struct fscrypt_policy_v1 *policy = &policy_u->v1;

		if (!fscrypt_valid_enc_modes(policy->contents_encryption_mode,
					     policy->filenames_encryption_mode)) {
			fscrypt_warn(inode,
				     "Unsupported encryption modes (contents %d, filenames %d)",
				     policy->contents_encryption_mode,
				     policy->filenames_encryption_mode);
			return false;
		}

		if (policy->flags & ~(FSCRYPT_POLICY_FLAGS_PAD_MASK |
				      FSCRYPT_POLICY_FLAG_DIRECT_KEY)) {
			fscrypt_warn(inode,
				     "Unsupported encryption flags (0x%02x)",
				     policy->flags);
			return false;
		}

		return true;
	}
	case FSCRYPT_POLICY_V2: {
		const struct fscrypt_policy_v2 *policy = &policy_u->v2;

		if (!fscrypt_valid_enc_modes(policy->contents_encryption_mode,
					     policy->filenames_encryption_mode)) {
			fscrypt_warn(inode,
				     "Unsupported encryption modes (contents %d, filenames %d)",
				     policy->contents_encryption_mode,
				     policy->filenames_encryption_mode);
			return false;
		}

		if (policy->flags & ~FSCRYPT_POLICY_FLAGS_VALID) {
			fscrypt_warn(inode,
				     "Unsupported encryption flags (0x%02x)",
				     policy->flags);
			return false;
		}

		if ((policy->flags & FSCRYPT_POLICY_FLAG_IV_INO_LBLK_64) &&
		    !supported_iv_ino_lblk_64_policy(policy, inode))
			return false;

		if (memchr_inv(policy->__reserved, 0,
			       sizeof(policy->__reserved))) {
			fscrypt_warn(inode,
				     "Reserved bits set in encryption policy");
			return false;
		}

		return true;
	}
=======
	case FSCRYPT_POLICY_V1:
		return fscrypt_supported_v1_policy(&policy_u->v1, inode);
	case FSCRYPT_POLICY_V2:
		return fscrypt_supported_v2_policy(&policy_u->v2, inode);
>>>>>>> c24d7797
	}
	return false;
}

/**
 * fscrypt_new_context_from_policy - create a new fscrypt_context from a policy
 *
 * Create an fscrypt_context for an inode that is being assigned the given
 * encryption policy.  A new nonce is randomly generated.
 *
 * Return: the size of the new context in bytes.
 */
static int fscrypt_new_context_from_policy(union fscrypt_context *ctx_u,
					   const union fscrypt_policy *policy_u)
{
	memset(ctx_u, 0, sizeof(*ctx_u));

	switch (policy_u->version) {
	case FSCRYPT_POLICY_V1: {
		const struct fscrypt_policy_v1 *policy = &policy_u->v1;
		struct fscrypt_context_v1 *ctx = &ctx_u->v1;

		ctx->version = FSCRYPT_CONTEXT_V1;
		ctx->contents_encryption_mode =
			policy->contents_encryption_mode;
		ctx->filenames_encryption_mode =
			policy->filenames_encryption_mode;
		ctx->flags = policy->flags;
		memcpy(ctx->master_key_descriptor,
		       policy->master_key_descriptor,
		       sizeof(ctx->master_key_descriptor));
		get_random_bytes(ctx->nonce, sizeof(ctx->nonce));
		return sizeof(*ctx);
	}
	case FSCRYPT_POLICY_V2: {
		const struct fscrypt_policy_v2 *policy = &policy_u->v2;
		struct fscrypt_context_v2 *ctx = &ctx_u->v2;

		ctx->version = FSCRYPT_CONTEXT_V2;
		ctx->contents_encryption_mode =
			policy->contents_encryption_mode;
		ctx->filenames_encryption_mode =
			policy->filenames_encryption_mode;
		ctx->flags = policy->flags;
		memcpy(ctx->master_key_identifier,
		       policy->master_key_identifier,
		       sizeof(ctx->master_key_identifier));
		get_random_bytes(ctx->nonce, sizeof(ctx->nonce));
		return sizeof(*ctx);
	}
	}
	BUG();
}

/**
 * fscrypt_policy_from_context - convert an fscrypt_context to an fscrypt_policy
 *
 * Given an fscrypt_context, build the corresponding fscrypt_policy.
 *
 * Return: 0 on success, or -EINVAL if the fscrypt_context has an unrecognized
 * version number or size.
 *
 * This does *not* validate the settings within the policy itself, e.g. the
 * modes, flags, and reserved bits.  Use fscrypt_supported_policy() for that.
 */
int fscrypt_policy_from_context(union fscrypt_policy *policy_u,
				const union fscrypt_context *ctx_u,
				int ctx_size)
{
	memset(policy_u, 0, sizeof(*policy_u));

	if (ctx_size <= 0 || ctx_size != fscrypt_context_size(ctx_u))
		return -EINVAL;

	switch (ctx_u->version) {
	case FSCRYPT_CONTEXT_V1: {
		const struct fscrypt_context_v1 *ctx = &ctx_u->v1;
		struct fscrypt_policy_v1 *policy = &policy_u->v1;

		policy->version = FSCRYPT_POLICY_V1;
		policy->contents_encryption_mode =
			ctx->contents_encryption_mode;
		policy->filenames_encryption_mode =
			ctx->filenames_encryption_mode;
		policy->flags = ctx->flags;
		memcpy(policy->master_key_descriptor,
		       ctx->master_key_descriptor,
		       sizeof(policy->master_key_descriptor));
		return 0;
	}
	case FSCRYPT_CONTEXT_V2: {
		const struct fscrypt_context_v2 *ctx = &ctx_u->v2;
		struct fscrypt_policy_v2 *policy = &policy_u->v2;

		policy->version = FSCRYPT_POLICY_V2;
		policy->contents_encryption_mode =
			ctx->contents_encryption_mode;
		policy->filenames_encryption_mode =
			ctx->filenames_encryption_mode;
		policy->flags = ctx->flags;
		memcpy(policy->__reserved, ctx->__reserved,
		       sizeof(policy->__reserved));
		memcpy(policy->master_key_identifier,
		       ctx->master_key_identifier,
		       sizeof(policy->master_key_identifier));
		return 0;
	}
	}
	/* unreachable */
	return -EINVAL;
}

/* Retrieve an inode's encryption policy */
static int fscrypt_get_policy(struct inode *inode, union fscrypt_policy *policy)
{
	const struct fscrypt_info *ci;
	union fscrypt_context ctx;
	int ret;

	ci = READ_ONCE(inode->i_crypt_info);
	if (ci) {
		/* key available, use the cached policy */
		*policy = ci->ci_policy;
		return 0;
	}

	if (!IS_ENCRYPTED(inode))
		return -ENODATA;

	ret = inode->i_sb->s_cop->get_context(inode, &ctx, sizeof(ctx));
	if (ret < 0)
		return (ret == -ERANGE) ? -EINVAL : ret;

	return fscrypt_policy_from_context(policy, &ctx, ret);
}

static int set_encryption_policy(struct inode *inode,
				 const union fscrypt_policy *policy)
{
	union fscrypt_context ctx;
	int ctxsize;
	int err;

	if (!fscrypt_supported_policy(policy, inode))
		return -EINVAL;

	switch (policy->version) {
	case FSCRYPT_POLICY_V1:
		/*
		 * The original encryption policy version provided no way of
		 * verifying that the correct master key was supplied, which was
		 * insecure in scenarios where multiple users have access to the
		 * same encrypted files (even just read-only access).  The new
		 * encryption policy version fixes this and also implies use of
		 * an improved key derivation function and allows non-root users
		 * to securely remove keys.  So as long as compatibility with
		 * old kernels isn't required, it is recommended to use the new
		 * policy version for all new encrypted directories.
		 */
		pr_warn_once("%s (pid %d) is setting deprecated v1 encryption policy; recommend upgrading to v2.\n",
			     current->comm, current->pid);
		break;
	case FSCRYPT_POLICY_V2:
		err = fscrypt_verify_key_added(inode->i_sb,
					       policy->v2.master_key_identifier);
		if (err)
			return err;
		break;
	default:
		WARN_ON(1);
		return -EINVAL;
	}

	ctxsize = fscrypt_new_context_from_policy(&ctx, policy);

	return inode->i_sb->s_cop->set_context(inode, &ctx, ctxsize, NULL);
}

int fscrypt_ioctl_set_policy(struct file *filp, const void __user *arg)
{
	union fscrypt_policy policy;
	union fscrypt_policy existing_policy;
	struct inode *inode = file_inode(filp);
	u8 version;
	int size;
	int ret;

	if (get_user(policy.version, (const u8 __user *)arg))
		return -EFAULT;

	size = fscrypt_policy_size(&policy);
	if (size <= 0)
		return -EINVAL;

	/*
	 * We should just copy the remaining 'size - 1' bytes here, but a
	 * bizarre bug in gcc 7 and earlier (fixed by gcc r255731) causes gcc to
	 * think that size can be 0 here (despite the check above!) *and* that
	 * it's a compile-time constant.  Thus it would think copy_from_user()
	 * is passed compile-time constant ULONG_MAX, causing the compile-time
	 * buffer overflow check to fail, breaking the build. This only occurred
	 * when building an i386 kernel with -Os and branch profiling enabled.
	 *
	 * Work around it by just copying the first byte again...
	 */
	version = policy.version;
	if (copy_from_user(&policy, arg, size))
		return -EFAULT;
	policy.version = version;

	if (!inode_owner_or_capable(inode))
		return -EACCES;

	ret = mnt_want_write_file(filp);
	if (ret)
		return ret;

	inode_lock(inode);

	ret = fscrypt_get_policy(inode, &existing_policy);
	if (ret == -ENODATA) {
		if (!S_ISDIR(inode->i_mode))
			ret = -ENOTDIR;
		else if (IS_DEADDIR(inode))
			ret = -ENOENT;
		else if (!inode->i_sb->s_cop->empty_dir(inode))
			ret = -ENOTEMPTY;
		else
			ret = set_encryption_policy(inode, &policy);
	} else if (ret == -EINVAL ||
		   (ret == 0 && !fscrypt_policies_equal(&policy,
							&existing_policy))) {
		/* The file already uses a different encryption policy. */
		ret = -EEXIST;
	}

	inode_unlock(inode);

	mnt_drop_write_file(filp);
	return ret;
}
EXPORT_SYMBOL(fscrypt_ioctl_set_policy);

/* Original ioctl version; can only get the original policy version */
int fscrypt_ioctl_get_policy(struct file *filp, void __user *arg)
{
	union fscrypt_policy policy;
	int err;

	err = fscrypt_get_policy(file_inode(filp), &policy);
	if (err)
		return err;

	if (policy.version != FSCRYPT_POLICY_V1)
		return -EINVAL;

	if (copy_to_user(arg, &policy, sizeof(policy.v1)))
		return -EFAULT;
	return 0;
}
EXPORT_SYMBOL(fscrypt_ioctl_get_policy);

/* Extended ioctl version; can get policies of any version */
int fscrypt_ioctl_get_policy_ex(struct file *filp, void __user *uarg)
{
	struct fscrypt_get_policy_ex_arg arg;
	union fscrypt_policy *policy = (union fscrypt_policy *)&arg.policy;
	size_t policy_size;
	int err;

	/* arg is policy_size, then policy */
	BUILD_BUG_ON(offsetof(typeof(arg), policy_size) != 0);
	BUILD_BUG_ON(offsetofend(typeof(arg), policy_size) !=
		     offsetof(typeof(arg), policy));
	BUILD_BUG_ON(sizeof(arg.policy) != sizeof(*policy));

	err = fscrypt_get_policy(file_inode(filp), policy);
	if (err)
		return err;
	policy_size = fscrypt_policy_size(policy);

	if (copy_from_user(&arg, uarg, sizeof(arg.policy_size)))
		return -EFAULT;

	if (policy_size > arg.policy_size)
		return -EOVERFLOW;
	arg.policy_size = policy_size;

	if (copy_to_user(uarg, &arg, sizeof(arg.policy_size) + policy_size))
		return -EFAULT;
	return 0;
}
EXPORT_SYMBOL_GPL(fscrypt_ioctl_get_policy_ex);

/**
 * fscrypt_has_permitted_context() - is a file's encryption policy permitted
 *				     within its directory?
 *
 * @parent: inode for parent directory
 * @child: inode for file being looked up, opened, or linked into @parent
 *
 * Filesystems must call this before permitting access to an inode in a
 * situation where the parent directory is encrypted (either before allowing
 * ->lookup() to succeed, or for a regular file before allowing it to be opened)
 * and before any operation that involves linking an inode into an encrypted
 * directory, including link, rename, and cross rename.  It enforces the
 * constraint that within a given encrypted directory tree, all files use the
 * same encryption policy.  The pre-access check is needed to detect potentially
 * malicious offline violations of this constraint, while the link and rename
 * checks are needed to prevent online violations of this constraint.
 *
 * Return: 1 if permitted, 0 if forbidden.
 */
int fscrypt_has_permitted_context(struct inode *parent, struct inode *child)
{
	union fscrypt_policy parent_policy, child_policy;
	int err;

	/* No restrictions on file types which are never encrypted */
	if (!S_ISREG(child->i_mode) && !S_ISDIR(child->i_mode) &&
	    !S_ISLNK(child->i_mode))
		return 1;

	/* No restrictions if the parent directory is unencrypted */
	if (!IS_ENCRYPTED(parent))
		return 1;

	/* Encrypted directories must not contain unencrypted files */
	if (!IS_ENCRYPTED(child))
		return 0;

	/*
	 * Both parent and child are encrypted, so verify they use the same
	 * encryption policy.  Compare the fscrypt_info structs if the keys are
	 * available, otherwise retrieve and compare the fscrypt_contexts.
	 *
	 * Note that the fscrypt_context retrieval will be required frequently
	 * when accessing an encrypted directory tree without the key.
	 * Performance-wise this is not a big deal because we already don't
	 * really optimize for file access without the key (to the extent that
	 * such access is even possible), given that any attempted access
	 * already causes a fscrypt_context retrieval and keyring search.
	 *
	 * In any case, if an unexpected error occurs, fall back to "forbidden".
	 */

	err = fscrypt_get_encryption_info(parent);
	if (err)
		return 0;
	err = fscrypt_get_encryption_info(child);
	if (err)
		return 0;

	err = fscrypt_get_policy(parent, &parent_policy);
	if (err)
		return 0;

	err = fscrypt_get_policy(child, &child_policy);
	if (err)
		return 0;

	return fscrypt_policies_equal(&parent_policy, &child_policy);
}
EXPORT_SYMBOL(fscrypt_has_permitted_context);

/**
 * fscrypt_inherit_context() - Sets a child context from its parent
 * @parent: Parent inode from which the context is inherited.
 * @child:  Child inode that inherits the context from @parent.
 * @fs_data:  private data given by FS.
 * @preload:  preload child i_crypt_info if true
 *
 * Return: 0 on success, -errno on failure
 */
int fscrypt_inherit_context(struct inode *parent, struct inode *child,
						void *fs_data, bool preload)
{
	union fscrypt_context ctx;
	int ctxsize;
	struct fscrypt_info *ci;
	int res;

	res = fscrypt_get_encryption_info(parent);
	if (res < 0)
		return res;

	ci = READ_ONCE(parent->i_crypt_info);
	if (ci == NULL)
		return -ENOKEY;

	ctxsize = fscrypt_new_context_from_policy(&ctx, &ci->ci_policy);

	BUILD_BUG_ON(sizeof(ctx) != FSCRYPT_SET_CONTEXT_MAX_SIZE);
	res = parent->i_sb->s_cop->set_context(child, &ctx, ctxsize, fs_data);
	if (res)
		return res;
	return preload ? fscrypt_get_encryption_info(child): 0;
}
EXPORT_SYMBOL(fscrypt_inherit_context);<|MERGE_RESOLUTION|>--- conflicted
+++ resolved
@@ -29,8 +29,6 @@
 	return !memcmp(policy1, policy2, fscrypt_policy_size(policy1));
 }
 
-<<<<<<< HEAD
-=======
 static bool fscrypt_valid_enc_modes(u32 contents_mode, u32 filenames_mode)
 {
 	if (contents_mode == FSCRYPT_MODE_AES_256_XTS &&
@@ -68,7 +66,6 @@
 	return true;
 }
 
->>>>>>> c24d7797
 static bool supported_iv_ino_lblk_64_policy(
 					const struct fscrypt_policy_v2 *policy,
 					const struct inode *inode)
@@ -103,8 +100,6 @@
 	return true;
 }
 
-<<<<<<< HEAD
-=======
 static bool fscrypt_supported_v1_policy(const struct fscrypt_policy_v1 *policy,
 					const struct inode *inode)
 {
@@ -174,7 +169,6 @@
 	return true;
 }
 
->>>>>>> c24d7797
 /**
  * fscrypt_supported_policy - check whether an encryption policy is supported
  *
@@ -189,67 +183,10 @@
 			      const struct inode *inode)
 {
 	switch (policy_u->version) {
-<<<<<<< HEAD
-	case FSCRYPT_POLICY_V1: {
-		const struct fscrypt_policy_v1 *policy = &policy_u->v1;
-
-		if (!fscrypt_valid_enc_modes(policy->contents_encryption_mode,
-					     policy->filenames_encryption_mode)) {
-			fscrypt_warn(inode,
-				     "Unsupported encryption modes (contents %d, filenames %d)",
-				     policy->contents_encryption_mode,
-				     policy->filenames_encryption_mode);
-			return false;
-		}
-
-		if (policy->flags & ~(FSCRYPT_POLICY_FLAGS_PAD_MASK |
-				      FSCRYPT_POLICY_FLAG_DIRECT_KEY)) {
-			fscrypt_warn(inode,
-				     "Unsupported encryption flags (0x%02x)",
-				     policy->flags);
-			return false;
-		}
-
-		return true;
-	}
-	case FSCRYPT_POLICY_V2: {
-		const struct fscrypt_policy_v2 *policy = &policy_u->v2;
-
-		if (!fscrypt_valid_enc_modes(policy->contents_encryption_mode,
-					     policy->filenames_encryption_mode)) {
-			fscrypt_warn(inode,
-				     "Unsupported encryption modes (contents %d, filenames %d)",
-				     policy->contents_encryption_mode,
-				     policy->filenames_encryption_mode);
-			return false;
-		}
-
-		if (policy->flags & ~FSCRYPT_POLICY_FLAGS_VALID) {
-			fscrypt_warn(inode,
-				     "Unsupported encryption flags (0x%02x)",
-				     policy->flags);
-			return false;
-		}
-
-		if ((policy->flags & FSCRYPT_POLICY_FLAG_IV_INO_LBLK_64) &&
-		    !supported_iv_ino_lblk_64_policy(policy, inode))
-			return false;
-
-		if (memchr_inv(policy->__reserved, 0,
-			       sizeof(policy->__reserved))) {
-			fscrypt_warn(inode,
-				     "Reserved bits set in encryption policy");
-			return false;
-		}
-
-		return true;
-	}
-=======
 	case FSCRYPT_POLICY_V1:
 		return fscrypt_supported_v1_policy(&policy_u->v1, inode);
 	case FSCRYPT_POLICY_V2:
 		return fscrypt_supported_v2_policy(&policy_u->v2, inode);
->>>>>>> c24d7797
 	}
 	return false;
 }
