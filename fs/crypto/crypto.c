// SPDX-License-Identifier: GPL-2.0-only
/*
 * This contains encryption functions for per-file encryption.
 *
 * Copyright (C) 2015, Google, Inc.
 * Copyright (C) 2015, Motorola Mobility
 *
 * Written by Michael Halcrow, 2014.
 *
 * Filename encryption additions
 *	Uday Savagaonkar, 2014
 * Encryption policy handling additions
 *	Ildar Muslukhov, 2014
 * Add fscrypt_pullback_bio_page()
 *	Jaegeuk Kim, 2015.
 *
 * This has not yet undergone a rigorous security audit.
 *
 * The usage of AES-XTS should conform to recommendations in NIST
 * Special Publication 800-38E and IEEE P1619/D16.
 */

#include <linux/pagemap.h>
#include <linux/mempool.h>
#include <linux/module.h>
#include <linux/scatterlist.h>
#include <linux/ratelimit.h>
#include <crypto/skcipher.h>
#include "fscrypt_private.h"

static unsigned int num_prealloc_crypto_pages = 32;

module_param(num_prealloc_crypto_pages, uint, 0444);
MODULE_PARM_DESC(num_prealloc_crypto_pages,
		"Number of crypto pages to preallocate");

static mempool_t *fscrypt_bounce_page_pool = NULL;

static struct workqueue_struct *fscrypt_read_workqueue;
static DEFINE_MUTEX(fscrypt_init_mutex);

struct kmem_cache *fscrypt_info_cachep;

void fscrypt_enqueue_decrypt_work(struct work_struct *work)
{
	queue_work(fscrypt_read_workqueue, work);
}
EXPORT_SYMBOL(fscrypt_enqueue_decrypt_work);

struct page *fscrypt_alloc_bounce_page(gfp_t gfp_flags)
{
	return mempool_alloc(fscrypt_bounce_page_pool, gfp_flags);
}

/**
 * fscrypt_free_bounce_page() - free a ciphertext bounce page
 *
 * Free a bounce page that was allocated by fscrypt_encrypt_pagecache_blocks(),
 * or by fscrypt_alloc_bounce_page() directly.
 */
void fscrypt_free_bounce_page(struct page *bounce_page)
{
	if (!bounce_page)
		return;
	set_page_private(bounce_page, (unsigned long)NULL);
	ClearPagePrivate(bounce_page);
	mempool_free(bounce_page, fscrypt_bounce_page_pool);
}
EXPORT_SYMBOL(fscrypt_free_bounce_page);

/*
 * Generate the IV for the given logical block number within the given file.
 * For filenames encryption, lblk_num == 0.
 *
 * Keep this in sync with fscrypt_limit_dio_pages().  fscrypt_limit_dio_pages()
 * needs to know about any IV generation methods where the low bits of IV don't
 * simply contain the lblk_num (e.g., IV_INO_LBLK_32).
 */
void fscrypt_generate_iv(union fscrypt_iv *iv, u64 lblk_num,
			 const struct fscrypt_info *ci)
{
	u8 flags = fscrypt_policy_flags(&ci->ci_policy);

	memset(iv, 0, ci->ci_mode->ivsize);

	if (flags & FSCRYPT_POLICY_FLAG_IV_INO_LBLK_64) {
<<<<<<< HEAD
		WARN_ON_ONCE((u32)lblk_num != lblk_num);
		lblk_num |= (u64)ci->ci_inode->i_ino << 32;
=======
		WARN_ON_ONCE(lblk_num > U32_MAX);
		WARN_ON_ONCE(ci->ci_inode->i_ino > U32_MAX);
		lblk_num |= (u64)ci->ci_inode->i_ino << 32;
	} else if (flags & FSCRYPT_POLICY_FLAG_IV_INO_LBLK_32) {
		WARN_ON_ONCE(lblk_num > U32_MAX);
		lblk_num = (u32)(ci->ci_hashed_ino + lblk_num);
>>>>>>> 22e35a1d
	} else if (flags & FSCRYPT_POLICY_FLAG_DIRECT_KEY) {
		memcpy(iv->nonce, ci->ci_nonce, FS_KEY_DERIVATION_NONCE_SIZE);
	}
	iv->lblk_num = cpu_to_le64(lblk_num);
}

/* Encrypt or decrypt a single filesystem block of file contents */
int fscrypt_crypt_block(const struct inode *inode, fscrypt_direction_t rw,
			u64 lblk_num, struct page *src_page,
			struct page *dest_page, unsigned int len,
			unsigned int offs, gfp_t gfp_flags)
{
	union fscrypt_iv iv;
	struct skcipher_request *req = NULL;
	DECLARE_CRYPTO_WAIT(wait);
	struct scatterlist dst, src;
	struct fscrypt_info *ci = inode->i_crypt_info;
	struct crypto_skcipher *tfm = ci->ci_key.tfm;
	int res = 0;

	if (WARN_ON_ONCE(len <= 0))
		return -EINVAL;
	if (WARN_ON_ONCE(len % FS_CRYPTO_BLOCK_SIZE != 0))
		return -EINVAL;

	fscrypt_generate_iv(&iv, lblk_num, ci);

	req = skcipher_request_alloc(tfm, gfp_flags);
	if (!req)
		return -ENOMEM;

	skcipher_request_set_callback(
		req, CRYPTO_TFM_REQ_MAY_BACKLOG | CRYPTO_TFM_REQ_MAY_SLEEP,
		crypto_req_done, &wait);

	sg_init_table(&dst, 1);
	sg_set_page(&dst, dest_page, len, offs);
	sg_init_table(&src, 1);
	sg_set_page(&src, src_page, len, offs);
	skcipher_request_set_crypt(req, &src, &dst, len, &iv);
	if (rw == FS_DECRYPT)
		res = crypto_wait_req(crypto_skcipher_decrypt(req), &wait);
	else
		res = crypto_wait_req(crypto_skcipher_encrypt(req), &wait);
	skcipher_request_free(req);
	if (res) {
		fscrypt_err(inode, "%scryption failed for block %llu: %d",
			    (rw == FS_DECRYPT ? "De" : "En"), lblk_num, res);
		return res;
	}
	return 0;
}

/**
 * fscrypt_encrypt_pagecache_blocks() - Encrypt filesystem blocks from a pagecache page
 * @page:      The locked pagecache page containing the block(s) to encrypt
 * @len:       Total size of the block(s) to encrypt.  Must be a nonzero
 *		multiple of the filesystem's block size.
 * @offs:      Byte offset within @page of the first block to encrypt.  Must be
 *		a multiple of the filesystem's block size.
 * @gfp_flags: Memory allocation flags.  See details below.
 *
 * A new bounce page is allocated, and the specified block(s) are encrypted into
 * it.  In the bounce page, the ciphertext block(s) will be located at the same
 * offsets at which the plaintext block(s) were located in the source page; any
 * other parts of the bounce page will be left uninitialized.  However, normally
 * blocksize == PAGE_SIZE and the whole page is encrypted at once.
 *
 * This is for use by the filesystem's ->writepages() method.
 *
 * The bounce page allocation is mempool-backed, so it will always succeed when
 * @gfp_flags includes __GFP_DIRECT_RECLAIM, e.g. when it's GFP_NOFS.  However,
 * only the first page of each bio can be allocated this way.  To prevent
 * deadlocks, for any additional pages a mask like GFP_NOWAIT must be used.
 *
 * Return: the new encrypted bounce page on success; an ERR_PTR() on failure
 */
struct page *fscrypt_encrypt_pagecache_blocks(struct page *page,
					      unsigned int len,
					      unsigned int offs,
					      gfp_t gfp_flags)

{
	const struct inode *inode = page->mapping->host;
	const unsigned int blockbits = inode->i_blkbits;
	const unsigned int blocksize = 1 << blockbits;
	struct page *ciphertext_page;
	u64 lblk_num = ((u64)page->index << (PAGE_SHIFT - blockbits)) +
		       (offs >> blockbits);
	unsigned int i;
	int err;

	if (WARN_ON_ONCE(!PageLocked(page)))
		return ERR_PTR(-EINVAL);

	if (WARN_ON_ONCE(len <= 0 || !IS_ALIGNED(len | offs, blocksize)))
		return ERR_PTR(-EINVAL);

	ciphertext_page = fscrypt_alloc_bounce_page(gfp_flags);
	if (!ciphertext_page)
		return ERR_PTR(-ENOMEM);

	for (i = offs; i < offs + len; i += blocksize, lblk_num++) {
		err = fscrypt_crypt_block(inode, FS_ENCRYPT, lblk_num,
					  page, ciphertext_page,
					  blocksize, i, gfp_flags);
		if (err) {
			fscrypt_free_bounce_page(ciphertext_page);
			return ERR_PTR(err);
		}
	}
	SetPagePrivate(ciphertext_page);
	set_page_private(ciphertext_page, (unsigned long)page);
	return ciphertext_page;
}
EXPORT_SYMBOL(fscrypt_encrypt_pagecache_blocks);

/**
 * fscrypt_encrypt_block_inplace() - Encrypt a filesystem block in-place
 * @inode:     The inode to which this block belongs
 * @page:      The page containing the block to encrypt
 * @len:       Size of block to encrypt.  Doesn't need to be a multiple of the
 *		fs block size, but must be a multiple of FS_CRYPTO_BLOCK_SIZE.
 * @offs:      Byte offset within @page at which the block to encrypt begins
 * @lblk_num:  Filesystem logical block number of the block, i.e. the 0-based
 *		number of the block within the file
 * @gfp_flags: Memory allocation flags
 *
 * Encrypt a possibly-compressed filesystem block that is located in an
 * arbitrary page, not necessarily in the original pagecache page.  The @inode
 * and @lblk_num must be specified, as they can't be determined from @page.
 *
 * Return: 0 on success; -errno on failure
 */
int fscrypt_encrypt_block_inplace(const struct inode *inode, struct page *page,
				  unsigned int len, unsigned int offs,
				  u64 lblk_num, gfp_t gfp_flags)
{
	return fscrypt_crypt_block(inode, FS_ENCRYPT, lblk_num, page, page,
				   len, offs, gfp_flags);
}
EXPORT_SYMBOL(fscrypt_encrypt_block_inplace);

/**
 * fscrypt_decrypt_pagecache_blocks() - Decrypt filesystem blocks in a pagecache page
 * @page:      The locked pagecache page containing the block(s) to decrypt
 * @len:       Total size of the block(s) to decrypt.  Must be a nonzero
 *		multiple of the filesystem's block size.
 * @offs:      Byte offset within @page of the first block to decrypt.  Must be
 *		a multiple of the filesystem's block size.
 *
 * The specified block(s) are decrypted in-place within the pagecache page,
 * which must still be locked and not uptodate.  Normally, blocksize ==
 * PAGE_SIZE and the whole page is decrypted at once.
 *
 * This is for use by the filesystem's ->readpages() method.
 *
 * Return: 0 on success; -errno on failure
 */
int fscrypt_decrypt_pagecache_blocks(struct page *page, unsigned int len,
				     unsigned int offs)
{
	const struct inode *inode = page->mapping->host;
	const unsigned int blockbits = inode->i_blkbits;
	const unsigned int blocksize = 1 << blockbits;
	u64 lblk_num = ((u64)page->index << (PAGE_SHIFT - blockbits)) +
		       (offs >> blockbits);
	unsigned int i;
	int err;

	if (WARN_ON_ONCE(!PageLocked(page)))
		return -EINVAL;

	if (WARN_ON_ONCE(len <= 0 || !IS_ALIGNED(len | offs, blocksize)))
		return -EINVAL;

	for (i = offs; i < offs + len; i += blocksize, lblk_num++) {
		err = fscrypt_crypt_block(inode, FS_DECRYPT, lblk_num, page,
					  page, blocksize, i, GFP_NOFS);
		if (err)
			return err;
	}
	return 0;
}
EXPORT_SYMBOL(fscrypt_decrypt_pagecache_blocks);

/**
 * fscrypt_decrypt_block_inplace() - Decrypt a filesystem block in-place
 * @inode:     The inode to which this block belongs
 * @page:      The page containing the block to decrypt
 * @len:       Size of block to decrypt.  Doesn't need to be a multiple of the
 *		fs block size, but must be a multiple of FS_CRYPTO_BLOCK_SIZE.
 * @offs:      Byte offset within @page at which the block to decrypt begins
 * @lblk_num:  Filesystem logical block number of the block, i.e. the 0-based
 *		number of the block within the file
 *
 * Decrypt a possibly-compressed filesystem block that is located in an
 * arbitrary page, not necessarily in the original pagecache page.  The @inode
 * and @lblk_num must be specified, as they can't be determined from @page.
 *
 * Return: 0 on success; -errno on failure
 */
int fscrypt_decrypt_block_inplace(const struct inode *inode, struct page *page,
				  unsigned int len, unsigned int offs,
				  u64 lblk_num)
{
	return fscrypt_crypt_block(inode, FS_DECRYPT, lblk_num, page, page,
				   len, offs, GFP_NOFS);
}
EXPORT_SYMBOL(fscrypt_decrypt_block_inplace);

/**
 * fscrypt_initialize() - allocate major buffers for fs encryption.
 * @cop_flags:  fscrypt operations flags
 *
 * We only call this when we start accessing encrypted files, since it
 * results in memory getting allocated that wouldn't otherwise be used.
 *
 * Return: 0 on success; -errno on failure
 */
int fscrypt_initialize(unsigned int cop_flags)
{
	int err = 0;

	/* No need to allocate a bounce page pool if this FS won't use it. */
	if (cop_flags & FS_CFLG_OWN_PAGES)
		return 0;

	mutex_lock(&fscrypt_init_mutex);
	if (fscrypt_bounce_page_pool)
		goto out_unlock;

	err = -ENOMEM;
	fscrypt_bounce_page_pool =
		mempool_create_page_pool(num_prealloc_crypto_pages, 0);
	if (!fscrypt_bounce_page_pool)
		goto out_unlock;

	err = 0;
out_unlock:
	mutex_unlock(&fscrypt_init_mutex);
	return err;
}

void fscrypt_msg(const struct inode *inode, const char *level,
		 const char *fmt, ...)
{
	static DEFINE_RATELIMIT_STATE(rs, DEFAULT_RATELIMIT_INTERVAL,
				      DEFAULT_RATELIMIT_BURST);
	struct va_format vaf;
	va_list args;

	if (!__ratelimit(&rs))
		return;

	va_start(args, fmt);
	vaf.fmt = fmt;
	vaf.va = &args;
	if (inode)
		printk("%sfscrypt (%s, inode %lu): %pV\n",
		       level, inode->i_sb->s_id, inode->i_ino, &vaf);
	else
		printk("%sfscrypt: %pV\n", level, &vaf);
	va_end(args);
}

/**
 * fscrypt_init() - Set up for fs encryption.
 */
static int __init fscrypt_init(void)
{
	int err = -ENOMEM;

	/*
	 * Use an unbound workqueue to allow bios to be decrypted in parallel
	 * even when they happen to complete on the same CPU.  This sacrifices
	 * locality, but it's worthwhile since decryption is CPU-intensive.
	 *
	 * Also use a high-priority workqueue to prioritize decryption work,
	 * which blocks reads from completing, over regular application tasks.
	 */
	fscrypt_read_workqueue = alloc_workqueue("fscrypt_read_queue",
						 WQ_UNBOUND | WQ_HIGHPRI,
						 num_online_cpus());
	if (!fscrypt_read_workqueue)
		goto fail;

	fscrypt_info_cachep = KMEM_CACHE(fscrypt_info, SLAB_RECLAIM_ACCOUNT);
	if (!fscrypt_info_cachep)
		goto fail_free_queue;

	err = fscrypt_init_keyring();
	if (err)
		goto fail_free_info;

	return 0;

fail_free_info:
	kmem_cache_destroy(fscrypt_info_cachep);
fail_free_queue:
	destroy_workqueue(fscrypt_read_workqueue);
fail:
	return err;
}
late_initcall(fscrypt_init)<|MERGE_RESOLUTION|>--- conflicted
+++ resolved
@@ -84,17 +84,12 @@
 	memset(iv, 0, ci->ci_mode->ivsize);
 
 	if (flags & FSCRYPT_POLICY_FLAG_IV_INO_LBLK_64) {
-<<<<<<< HEAD
-		WARN_ON_ONCE((u32)lblk_num != lblk_num);
-		lblk_num |= (u64)ci->ci_inode->i_ino << 32;
-=======
 		WARN_ON_ONCE(lblk_num > U32_MAX);
 		WARN_ON_ONCE(ci->ci_inode->i_ino > U32_MAX);
 		lblk_num |= (u64)ci->ci_inode->i_ino << 32;
 	} else if (flags & FSCRYPT_POLICY_FLAG_IV_INO_LBLK_32) {
 		WARN_ON_ONCE(lblk_num > U32_MAX);
 		lblk_num = (u32)(ci->ci_hashed_ino + lblk_num);
->>>>>>> 22e35a1d
 	} else if (flags & FSCRYPT_POLICY_FLAG_DIRECT_KEY) {
 		memcpy(iv->nonce, ci->ci_nonce, FS_KEY_DERIVATION_NONCE_SIZE);
 	}
