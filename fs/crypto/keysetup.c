// SPDX-License-Identifier: GPL-2.0
/*
 * Key setup facility for FS encryption support.
 *
 * Copyright (C) 2015, Google, Inc.
 *
 * Originally written by Michael Halcrow, Ildar Muslukhov, and Uday Savagaonkar.
 * Heavily modified since then.
 */

#include <crypto/skcipher.h>
#include <linux/key.h>

#include "fscrypt_private.h"

struct fscrypt_mode fscrypt_modes[] = {
	[FSCRYPT_MODE_AES_256_XTS] = {
		.friendly_name = "AES-256-XTS",
		.cipher_str = "xts(aes)",
		.keysize = 64,
		.ivsize = 16,
		.blk_crypto_mode = BLK_ENCRYPTION_MODE_AES_256_XTS,
	},
	[FSCRYPT_MODE_AES_256_CTS] = {
		.friendly_name = "AES-256-CTS-CBC",
		.cipher_str = "cts(cbc(aes))",
		.keysize = 32,
		.ivsize = 16,
	},
	[FSCRYPT_MODE_AES_128_CBC] = {
		.friendly_name = "AES-128-CBC-ESSIV",
		.cipher_str = "essiv(cbc(aes),sha256)",
		.keysize = 16,
		.ivsize = 16,
		.blk_crypto_mode = BLK_ENCRYPTION_MODE_AES_128_CBC_ESSIV,
	},
	[FSCRYPT_MODE_AES_128_CTS] = {
		.friendly_name = "AES-128-CTS-CBC",
		.cipher_str = "cts(cbc(aes))",
		.keysize = 16,
		.ivsize = 16,
	},
	[FSCRYPT_MODE_ADIANTUM] = {
		.friendly_name = "Adiantum",
		.cipher_str = "adiantum(xchacha12,aes)",
		.keysize = 32,
		.ivsize = 32,
		.blk_crypto_mode = BLK_ENCRYPTION_MODE_ADIANTUM,
	},
};

static struct fscrypt_mode *
select_encryption_mode(const union fscrypt_policy *policy,
		       const struct inode *inode)
{
	if (S_ISREG(inode->i_mode))
		return &fscrypt_modes[fscrypt_policy_contents_mode(policy)];

	if (S_ISDIR(inode->i_mode) || S_ISLNK(inode->i_mode))
		return &fscrypt_modes[fscrypt_policy_fnames_mode(policy)];

	WARN_ONCE(1, "fscrypt: filesystem tried to load encryption info for inode %lu, which is not encryptable (file type %d)\n",
		  inode->i_ino, (inode->i_mode & S_IFMT));
	return ERR_PTR(-EINVAL);
}

/* Create a symmetric cipher object for the given encryption mode and key */
static struct crypto_skcipher *
fscrypt_allocate_skcipher(struct fscrypt_mode *mode, const u8 *raw_key,
			  const struct inode *inode)
{
	struct crypto_skcipher *tfm;
	int err;

	tfm = crypto_alloc_skcipher(mode->cipher_str, 0, 0);
	if (IS_ERR(tfm)) {
		if (PTR_ERR(tfm) == -ENOENT) {
			fscrypt_warn(inode,
				     "Missing crypto API support for %s (API name: \"%s\")",
				     mode->friendly_name, mode->cipher_str);
			return ERR_PTR(-ENOPKG);
		}
		fscrypt_err(inode, "Error allocating '%s' transform: %ld",
			    mode->cipher_str, PTR_ERR(tfm));
		return tfm;
	}
	if (!xchg(&mode->logged_impl_name, 1)) {
		/*
		 * fscrypt performance can vary greatly depending on which
		 * crypto algorithm implementation is used.  Help people debug
		 * performance problems by logging the ->cra_driver_name the
		 * first time a mode is used.
		 */
		pr_info("fscrypt: %s using implementation \"%s\"\n",
			mode->friendly_name, crypto_skcipher_driver_name(tfm));
	}
	if (WARN_ON(crypto_skcipher_ivsize(tfm) != mode->ivsize)) {
		err = -EINVAL;
		goto err_free_tfm;
	}
	crypto_skcipher_set_flags(tfm, CRYPTO_TFM_REQ_FORBID_WEAK_KEYS);
	err = crypto_skcipher_setkey(tfm, raw_key, mode->keysize);
	if (err)
		goto err_free_tfm;

	return tfm;

err_free_tfm:
	crypto_free_skcipher(tfm);
	return ERR_PTR(err);
}

/*
 * Prepare the crypto transform object or blk-crypto key in @prep_key, given the
 * raw key, encryption mode, and flag indicating which encryption implementation
 * (fs-layer or blk-crypto) will be used.
 */
int fscrypt_prepare_key(struct fscrypt_prepared_key *prep_key,
			const u8 *raw_key, unsigned int raw_key_size,
			bool is_hw_wrapped, const struct fscrypt_info *ci)
{
	struct crypto_skcipher *tfm;

	if (fscrypt_using_inline_encryption(ci))
		return fscrypt_prepare_inline_crypt_key(prep_key,
				raw_key, raw_key_size, is_hw_wrapped, ci);

	if (WARN_ON(is_hw_wrapped || raw_key_size != ci->ci_mode->keysize))
		return -EINVAL;

	tfm = fscrypt_allocate_skcipher(ci->ci_mode, raw_key, ci->ci_inode);
	if (IS_ERR(tfm))
		return PTR_ERR(tfm);
	/*
	 * Pairs with READ_ONCE() in fscrypt_is_key_prepared().  (Only matters
	 * for the per-mode keys, which are shared by multiple inodes.)
	 */
	smp_store_release(&prep_key->tfm, tfm);
	return 0;
}

/* Destroy a crypto transform object and/or blk-crypto key. */
void fscrypt_destroy_prepared_key(struct fscrypt_prepared_key *prep_key)
{
	crypto_free_skcipher(prep_key->tfm);
	fscrypt_destroy_inline_crypt_key(prep_key);
<<<<<<< HEAD
}

/* Given a per-file encryption key, set up the file's crypto transform object */
int fscrypt_set_per_file_enc_key(struct fscrypt_info *ci, const u8 *raw_key)
{
	ci->ci_owns_key = true;
	return fscrypt_prepare_key(&ci->ci_key, raw_key, ci->ci_mode->keysize,
				   false /*is_hw_wrapped*/, ci);
}

static int setup_per_mode_enc_key(struct fscrypt_info *ci,
				  struct fscrypt_master_key *mk,
				  struct fscrypt_prepared_key *keys,
				  u8 hkdf_context, bool include_fs_uuid)
{
=======
}

/* Given a per-file encryption key, set up the file's crypto transform object */
int fscrypt_set_per_file_enc_key(struct fscrypt_info *ci, const u8 *raw_key)
{
	ci->ci_owns_key = true;
	return fscrypt_prepare_key(&ci->ci_key, raw_key, ci->ci_mode->keysize,
				   false /*is_hw_wrapped*/, ci);
}

static int setup_per_mode_enc_key(struct fscrypt_info *ci,
				  struct fscrypt_master_key *mk,
				  struct fscrypt_prepared_key *keys,
				  u8 hkdf_context, bool include_fs_uuid)
{
>>>>>>> a9ca5eca
	static DEFINE_MUTEX(mode_key_setup_mutex);
	const struct inode *inode = ci->ci_inode;
	const struct super_block *sb = inode->i_sb;
	struct fscrypt_mode *mode = ci->ci_mode;
	const u8 mode_num = mode - fscrypt_modes;
	struct fscrypt_prepared_key *prep_key;
	u8 mode_key[FSCRYPT_MAX_KEY_SIZE];
	u8 hkdf_info[sizeof(mode_num) + sizeof(sb->s_uuid)];
	unsigned int hkdf_infolen = 0;
	int err;

	if (WARN_ON(mode_num > __FSCRYPT_MODE_MAX))
		return -EINVAL;
<<<<<<< HEAD

	prep_key = &keys[mode_num];
	if (fscrypt_is_key_prepared(prep_key, ci)) {
		ci->ci_key = *prep_key;
		return 0;
	}

	mutex_lock(&mode_key_setup_mutex);

	if (fscrypt_is_key_prepared(prep_key, ci))
		goto done_unlock;

=======

	prep_key = &keys[mode_num];
	if (fscrypt_is_key_prepared(prep_key, ci)) {
		ci->ci_key = *prep_key;
		return 0;
	}

	mutex_lock(&mode_key_setup_mutex);

	if (fscrypt_is_key_prepared(prep_key, ci))
		goto done_unlock;

>>>>>>> a9ca5eca
	if (mk->mk_secret.is_hw_wrapped && S_ISREG(inode->i_mode)) {
		int i;

		if (!fscrypt_using_inline_encryption(ci)) {
			fscrypt_warn(ci->ci_inode,
				     "Hardware-wrapped keys require inline encryption (-o inlinecrypt)");
			err = -EINVAL;
			goto out_unlock;
		}
		for (i = 0; i <= __FSCRYPT_MODE_MAX; i++) {
			if (fscrypt_is_key_prepared(&keys[i], ci)) {
				fscrypt_warn(ci->ci_inode,
					     "Each hardware-wrapped key can only be used with one encryption mode");
				err = -EINVAL;
				goto out_unlock;
			}
		}
		err = fscrypt_prepare_key(prep_key, mk->mk_secret.raw,
					  mk->mk_secret.size, true, ci);
		if (err)
			goto out_unlock;
	} else {
		BUILD_BUG_ON(sizeof(mode_num) != 1);
		BUILD_BUG_ON(sizeof(sb->s_uuid) != 16);
		BUILD_BUG_ON(sizeof(hkdf_info) != 17);
		hkdf_info[hkdf_infolen++] = mode_num;
		if (include_fs_uuid) {
			memcpy(&hkdf_info[hkdf_infolen], &sb->s_uuid,
				   sizeof(sb->s_uuid));
			hkdf_infolen += sizeof(sb->s_uuid);
		}
		err = fscrypt_hkdf_expand(&mk->mk_secret.hkdf,
					  hkdf_context, hkdf_info, hkdf_infolen,
					  mode_key, mode->keysize);
		if (err)
			goto out_unlock;
		err = fscrypt_prepare_key(prep_key, mode_key, mode->keysize,
					  false /*is_hw_wrapped*/, ci);
		memzero_explicit(mode_key, mode->keysize);
		if (err)
			goto out_unlock;
	}
done_unlock:
	ci->ci_key = *prep_key;
	err = 0;
out_unlock:
	mutex_unlock(&mode_key_setup_mutex);
	return err;
}

int fscrypt_derive_dirhash_key(struct fscrypt_info *ci,
			       const struct fscrypt_master_key *mk)
{
	int err;

	err = fscrypt_hkdf_expand(&mk->mk_secret.hkdf, HKDF_CONTEXT_DIRHASH_KEY,
				  ci->ci_nonce, FS_KEY_DERIVATION_NONCE_SIZE,
				  (u8 *)&ci->ci_dirhash_key,
				  sizeof(ci->ci_dirhash_key));
	if (err)
		return err;
	ci->ci_dirhash_key_initialized = true;
	return 0;
}

static int fscrypt_setup_v2_file_key(struct fscrypt_info *ci,
				     struct fscrypt_master_key *mk)
{
	int err;

	if (mk->mk_secret.is_hw_wrapped &&
	    !(ci->ci_policy.v2.flags & FSCRYPT_POLICY_FLAG_IV_INO_LBLK_64)) {
		fscrypt_warn(ci->ci_inode,
			     "Hardware-wrapped keys are only supported with IV_INO_LBLK_64 policies");
		return -EINVAL;
	}

	if (ci->ci_policy.v2.flags & FSCRYPT_POLICY_FLAG_DIRECT_KEY) {
		/*
		 * DIRECT_KEY: instead of deriving per-file encryption keys, the
		 * per-file nonce will be included in all the IVs.  But unlike
		 * v1 policies, for v2 policies in this case we don't encrypt
		 * with the master key directly but rather derive a per-mode
		 * encryption key.  This ensures that the master key is
		 * consistently used only for HKDF, avoiding key reuse issues.
		 */
		err = setup_per_mode_enc_key(ci, mk, mk->mk_direct_keys,
					     HKDF_CONTEXT_DIRECT_KEY, false);
	} else if (ci->ci_policy.v2.flags &
		   FSCRYPT_POLICY_FLAG_IV_INO_LBLK_64) {
		/*
		 * IV_INO_LBLK_64: encryption keys are derived from (master_key,
		 * mode_num, filesystem_uuid), and inode number is included in
		 * the IVs.  This format is optimized for use with inline
		 * encryption hardware compliant with the UFS or eMMC standards.
		 */
		err = setup_per_mode_enc_key(ci, mk, mk->mk_iv_ino_lblk_64_keys,
					     HKDF_CONTEXT_IV_INO_LBLK_64_KEY,
					     true);
	} else {
		u8 derived_key[FSCRYPT_MAX_KEY_SIZE];

		err = fscrypt_hkdf_expand(&mk->mk_secret.hkdf,
					  HKDF_CONTEXT_PER_FILE_ENC_KEY,
					  ci->ci_nonce,
					  FS_KEY_DERIVATION_NONCE_SIZE,
					  derived_key, ci->ci_mode->keysize);
		if (err)
			return err;

		err = fscrypt_set_per_file_enc_key(ci, derived_key);
		memzero_explicit(derived_key, ci->ci_mode->keysize);
	}
	if (err)
		return err;

	/* Derive a secret dirhash key for directories that need it. */
	if (S_ISDIR(ci->ci_inode->i_mode) && IS_CASEFOLDED(ci->ci_inode)) {
		err = fscrypt_derive_dirhash_key(ci, mk);
		if (err)
			return err;
	}

	return 0;
}

/*
 * Find the master key, then set up the inode's actual encryption key.
 *
 * If the master key is found in the filesystem-level keyring, then the
 * corresponding 'struct key' is returned in *master_key_ret with
 * ->mk_secret_sem read-locked.  This is needed to ensure that only one task
 * links the fscrypt_info into ->mk_decrypted_inodes (as multiple tasks may race
 * to create an fscrypt_info for the same inode), and to synchronize the master
 * key being removed with a new inode starting to use it.
 */
static int setup_file_encryption_key(struct fscrypt_info *ci,
				     struct key **master_key_ret)
{
	struct key *key;
	struct fscrypt_master_key *mk = NULL;
	struct fscrypt_key_specifier mk_spec;
	int err;

	fscrypt_select_encryption_impl(ci);

	switch (ci->ci_policy.version) {
	case FSCRYPT_POLICY_V1:
		mk_spec.type = FSCRYPT_KEY_SPEC_TYPE_DESCRIPTOR;
		memcpy(mk_spec.u.descriptor,
		       ci->ci_policy.v1.master_key_descriptor,
		       FSCRYPT_KEY_DESCRIPTOR_SIZE);
		break;
	case FSCRYPT_POLICY_V2:
		mk_spec.type = FSCRYPT_KEY_SPEC_TYPE_IDENTIFIER;
		memcpy(mk_spec.u.identifier,
		       ci->ci_policy.v2.master_key_identifier,
		       FSCRYPT_KEY_IDENTIFIER_SIZE);
		break;
	default:
		WARN_ON(1);
		return -EINVAL;
	}

	key = fscrypt_find_master_key(ci->ci_inode->i_sb, &mk_spec);
	if (IS_ERR(key)) {
		if (key != ERR_PTR(-ENOKEY) ||
		    ci->ci_policy.version != FSCRYPT_POLICY_V1)
			return PTR_ERR(key);

		/*
		 * As a legacy fallback for v1 policies, search for the key in
		 * the current task's subscribed keyrings too.  Don't move this
		 * to before the search of ->s_master_keys, since users
		 * shouldn't be able to override filesystem-level keys.
		 */
		return fscrypt_setup_v1_file_key_via_subscribed_keyrings(ci);
	}

	mk = key->payload.data[0];
	down_read(&mk->mk_secret_sem);

	/* Has the secret been removed (via FS_IOC_REMOVE_ENCRYPTION_KEY)? */
	if (!is_master_key_secret_present(&mk->mk_secret)) {
		err = -ENOKEY;
		goto out_release_key;
	}

	/*
	 * Require that the master key be at least as long as the derived key.
	 * Otherwise, the derived key cannot possibly contain as much entropy as
	 * that required by the encryption mode it will be used for.  For v1
	 * policies it's also required for the KDF to work at all.
	 */
	if (mk->mk_secret.size < ci->ci_mode->keysize) {
		fscrypt_warn(NULL,
			     "key with %s %*phN is too short (got %u bytes, need %u+ bytes)",
			     master_key_spec_type(&mk_spec),
			     master_key_spec_len(&mk_spec), (u8 *)&mk_spec.u,
			     mk->mk_secret.size, ci->ci_mode->keysize);
		err = -ENOKEY;
		goto out_release_key;
	}

	switch (ci->ci_policy.version) {
	case FSCRYPT_POLICY_V1:
		err = fscrypt_setup_v1_file_key(ci, mk->mk_secret.raw);
		break;
	case FSCRYPT_POLICY_V2:
		err = fscrypt_setup_v2_file_key(ci, mk);
		break;
	default:
		WARN_ON(1);
		err = -EINVAL;
		break;
	}
	if (err)
		goto out_release_key;

	*master_key_ret = key;
	return 0;

out_release_key:
	up_read(&mk->mk_secret_sem);
	key_put(key);
	return err;
}

static void put_crypt_info(struct fscrypt_info *ci)
{
	struct key *key;

	if (!ci)
		return;

	if (ci->ci_direct_key)
		fscrypt_put_direct_key(ci->ci_direct_key);
	else if (ci->ci_owns_key)
		fscrypt_destroy_prepared_key(&ci->ci_key);

	key = ci->ci_master_key;
	if (key) {
		struct fscrypt_master_key *mk = key->payload.data[0];

		/*
		 * Remove this inode from the list of inodes that were unlocked
		 * with the master key.
		 *
		 * In addition, if we're removing the last inode from a key that
		 * already had its secret removed, invalidate the key so that it
		 * gets removed from ->s_master_keys.
		 */
		spin_lock(&mk->mk_decrypted_inodes_lock);
		list_del(&ci->ci_master_key_link);
		spin_unlock(&mk->mk_decrypted_inodes_lock);
		if (refcount_dec_and_test(&mk->mk_refcount))
			key_invalidate(key);
		key_put(key);
	}
	memzero_explicit(ci, sizeof(*ci));
	kmem_cache_free(fscrypt_info_cachep, ci);
}

int fscrypt_get_encryption_info(struct inode *inode)
{
	struct fscrypt_info *crypt_info;
	union fscrypt_context ctx;
	struct fscrypt_mode *mode;
	struct key *master_key = NULL;
	int res;

	if (fscrypt_has_encryption_key(inode))
		return 0;

	res = fscrypt_initialize(inode->i_sb->s_cop->flags);
	if (res)
		return res;

	res = inode->i_sb->s_cop->get_context(inode, &ctx, sizeof(ctx));
	if (res < 0) {
		if (!fscrypt_dummy_context_enabled(inode) ||
		    IS_ENCRYPTED(inode)) {
			fscrypt_warn(inode,
				     "Error %d getting encryption context",
				     res);
			return res;
		}
		/* Fake up a context for an unencrypted directory */
		memset(&ctx, 0, sizeof(ctx));
		ctx.version = FSCRYPT_CONTEXT_V1;
		ctx.v1.contents_encryption_mode = FSCRYPT_MODE_AES_256_XTS;
		ctx.v1.filenames_encryption_mode = FSCRYPT_MODE_AES_256_CTS;
		memset(ctx.v1.master_key_descriptor, 0x42,
		       FSCRYPT_KEY_DESCRIPTOR_SIZE);
		res = sizeof(ctx.v1);
	}

	crypt_info = kmem_cache_zalloc(fscrypt_info_cachep, GFP_NOFS);
	if (!crypt_info)
		return -ENOMEM;

	crypt_info->ci_inode = inode;

	res = fscrypt_policy_from_context(&crypt_info->ci_policy, &ctx, res);
	if (res) {
		fscrypt_warn(inode,
			     "Unrecognized or corrupt encryption context");
		goto out;
	}

	switch (ctx.version) {
	case FSCRYPT_CONTEXT_V1:
		memcpy(crypt_info->ci_nonce, ctx.v1.nonce,
		       FS_KEY_DERIVATION_NONCE_SIZE);
		break;
	case FSCRYPT_CONTEXT_V2:
		memcpy(crypt_info->ci_nonce, ctx.v2.nonce,
		       FS_KEY_DERIVATION_NONCE_SIZE);
		break;
	default:
		WARN_ON(1);
		res = -EINVAL;
		goto out;
	}

	if (!fscrypt_supported_policy(&crypt_info->ci_policy, inode)) {
		res = -EINVAL;
		goto out;
	}

	mode = select_encryption_mode(&crypt_info->ci_policy, inode);
	if (IS_ERR(mode)) {
		res = PTR_ERR(mode);
		goto out;
	}
	WARN_ON(mode->ivsize > FSCRYPT_MAX_IV_SIZE);
	crypt_info->ci_mode = mode;

	res = setup_file_encryption_key(crypt_info, &master_key);
	if (res)
		goto out;

	if (cmpxchg_release(&inode->i_crypt_info, NULL, crypt_info) == NULL) {
		if (master_key) {
			struct fscrypt_master_key *mk =
				master_key->payload.data[0];

			refcount_inc(&mk->mk_refcount);
			crypt_info->ci_master_key = key_get(master_key);
			spin_lock(&mk->mk_decrypted_inodes_lock);
			list_add(&crypt_info->ci_master_key_link,
				 &mk->mk_decrypted_inodes);
			spin_unlock(&mk->mk_decrypted_inodes_lock);
		}
		crypt_info = NULL;
	}
	res = 0;
out:
	if (master_key) {
		struct fscrypt_master_key *mk = master_key->payload.data[0];

		up_read(&mk->mk_secret_sem);
		key_put(master_key);
	}
	if (res == -ENOKEY)
		res = 0;
	put_crypt_info(crypt_info);
	return res;
}
EXPORT_SYMBOL(fscrypt_get_encryption_info);

/**
 * fscrypt_put_encryption_info - free most of an inode's fscrypt data
 *
 * Free the inode's fscrypt_info.  Filesystems must call this when the inode is
 * being evicted.  An RCU grace period need not have elapsed yet.
 */
void fscrypt_put_encryption_info(struct inode *inode)
{
	put_crypt_info(inode->i_crypt_info);
	inode->i_crypt_info = NULL;
}
EXPORT_SYMBOL(fscrypt_put_encryption_info);

/**
 * fscrypt_free_inode - free an inode's fscrypt data requiring RCU delay
 *
 * Free the inode's cached decrypted symlink target, if any.  Filesystems must
 * call this after an RCU grace period, just before they free the inode.
 */
void fscrypt_free_inode(struct inode *inode)
{
	if (IS_ENCRYPTED(inode) && S_ISLNK(inode->i_mode)) {
		kfree(inode->i_link);
		inode->i_link = NULL;
	}
}
EXPORT_SYMBOL(fscrypt_free_inode);

/**
 * fscrypt_drop_inode - check whether the inode's master key has been removed
 *
 * Filesystems supporting fscrypt must call this from their ->drop_inode()
 * method so that encrypted inodes are evicted as soon as they're no longer in
 * use and their master key has been removed.
 *
 * Return: 1 if fscrypt wants the inode to be evicted now, otherwise 0
 */
int fscrypt_drop_inode(struct inode *inode)
{
	const struct fscrypt_info *ci = READ_ONCE(inode->i_crypt_info);
	const struct fscrypt_master_key *mk;

	/*
	 * If ci is NULL, then the inode doesn't have an encryption key set up
	 * so it's irrelevant.  If ci_master_key is NULL, then the master key
	 * was provided via the legacy mechanism of the process-subscribed
	 * keyrings, so we don't know whether it's been removed or not.
	 */
	if (!ci || !ci->ci_master_key)
		return 0;
	mk = ci->ci_master_key->payload.data[0];

	/*
	 * With proper, non-racy use of FS_IOC_REMOVE_ENCRYPTION_KEY, all inodes
	 * protected by the key were cleaned by sync_filesystem().  But if
	 * userspace is still using the files, inodes can be dirtied between
	 * then and now.  We mustn't lose any writes, so skip dirty inodes here.
	 */
	if (inode->i_state & I_DIRTY_ALL)
		return 0;

	/*
	 * Note: since we aren't holding ->mk_secret_sem, the result here can
	 * immediately become outdated.  But there's no correctness problem with
	 * unnecessarily evicting.  Nor is there a correctness problem with not
	 * evicting while iput() is racing with the key being removed, since
	 * then the thread removing the key will either evict the inode itself
	 * or will correctly detect that it wasn't evicted due to the race.
	 */
	return !is_master_key_secret_present(&mk->mk_secret);
}
EXPORT_SYMBOL_GPL(fscrypt_drop_inode);<|MERGE_RESOLUTION|>--- conflicted
+++ resolved
@@ -144,7 +144,6 @@
 {
 	crypto_free_skcipher(prep_key->tfm);
 	fscrypt_destroy_inline_crypt_key(prep_key);
-<<<<<<< HEAD
 }
 
 /* Given a per-file encryption key, set up the file's crypto transform object */
@@ -160,23 +159,6 @@
 				  struct fscrypt_prepared_key *keys,
 				  u8 hkdf_context, bool include_fs_uuid)
 {
-=======
-}
-
-/* Given a per-file encryption key, set up the file's crypto transform object */
-int fscrypt_set_per_file_enc_key(struct fscrypt_info *ci, const u8 *raw_key)
-{
-	ci->ci_owns_key = true;
-	return fscrypt_prepare_key(&ci->ci_key, raw_key, ci->ci_mode->keysize,
-				   false /*is_hw_wrapped*/, ci);
-}
-
-static int setup_per_mode_enc_key(struct fscrypt_info *ci,
-				  struct fscrypt_master_key *mk,
-				  struct fscrypt_prepared_key *keys,
-				  u8 hkdf_context, bool include_fs_uuid)
-{
->>>>>>> a9ca5eca
 	static DEFINE_MUTEX(mode_key_setup_mutex);
 	const struct inode *inode = ci->ci_inode;
 	const struct super_block *sb = inode->i_sb;
@@ -190,7 +172,6 @@
 
 	if (WARN_ON(mode_num > __FSCRYPT_MODE_MAX))
 		return -EINVAL;
-<<<<<<< HEAD
 
 	prep_key = &keys[mode_num];
 	if (fscrypt_is_key_prepared(prep_key, ci)) {
@@ -203,20 +184,6 @@
 	if (fscrypt_is_key_prepared(prep_key, ci))
 		goto done_unlock;
 
-=======
-
-	prep_key = &keys[mode_num];
-	if (fscrypt_is_key_prepared(prep_key, ci)) {
-		ci->ci_key = *prep_key;
-		return 0;
-	}
-
-	mutex_lock(&mode_key_setup_mutex);
-
-	if (fscrypt_is_key_prepared(prep_key, ci))
-		goto done_unlock;
-
->>>>>>> a9ca5eca
 	if (mk->mk_secret.is_hw_wrapped && S_ISREG(inode->i_mode)) {
 		int i;
 
