// SPDX-License-Identifier: GPL-2.0
/*
 * fs/f2fs/data.c
 *
 * Copyright (c) 2012 Samsung Electronics Co., Ltd.
 *             http://www.samsung.com/
 */
#include <linux/fs.h>
#include <linux/f2fs_fs.h>
#include <linux/buffer_head.h>
#include <linux/mpage.h>
#include <linux/writeback.h>
#include <linux/backing-dev.h>
#include <linux/pagevec.h>
#include <linux/blkdev.h>
#include <linux/bio.h>
#include <linux/swap.h>
#include <linux/prefetch.h>
#include <linux/uio.h>
#include <linux/cleancache.h>
#include <linux/sched/signal.h>

#include "f2fs.h"
#include "node.h"
#include "segment.h"
#include "trace.h"
#include <trace/events/f2fs.h>
#include <trace/events/android_fs.h>

#define NUM_PREALLOC_POST_READ_CTXS	128

static struct kmem_cache *bio_post_read_ctx_cache;
static struct kmem_cache *bio_entry_slab;
static mempool_t *bio_post_read_ctx_pool;
static struct bio_set f2fs_bioset;

#define	F2FS_BIO_POOL_SIZE	NR_CURSEG_TYPE

int __init f2fs_init_bioset(void)
{
	if (bioset_init(&f2fs_bioset, F2FS_BIO_POOL_SIZE,
					0, BIOSET_NEED_BVECS))
		return -ENOMEM;
	return 0;
}

void f2fs_destroy_bioset(void)
{
	bioset_exit(&f2fs_bioset);
}

static inline struct bio *__f2fs_bio_alloc(gfp_t gfp_mask,
						unsigned int nr_iovecs)
{
	return bio_alloc_bioset(gfp_mask, nr_iovecs, &f2fs_bioset);
}

struct bio *f2fs_bio_alloc(struct f2fs_sb_info *sbi, int npages, bool no_fail)
{
	struct bio *bio;

	if (no_fail) {
		/* No failure on bio allocation */
		bio = __f2fs_bio_alloc(GFP_NOIO, npages);
		if (!bio)
			bio = __f2fs_bio_alloc(GFP_NOIO | __GFP_NOFAIL, npages);
		return bio;
	}
	if (time_to_inject(sbi, FAULT_ALLOC_BIO)) {
		f2fs_show_injection_info(sbi, FAULT_ALLOC_BIO);
		return NULL;
	}

	return __f2fs_bio_alloc(GFP_KERNEL, npages);
}

static bool __is_cp_guaranteed(struct page *page)
{
	struct address_space *mapping = page->mapping;
	struct inode *inode;
	struct f2fs_sb_info *sbi;

	if (!mapping)
		return false;

	if (f2fs_is_compressed_page(page))
		return false;

	inode = mapping->host;
	sbi = F2FS_I_SB(inode);

	if (inode->i_ino == F2FS_META_INO(sbi) ||
			inode->i_ino ==  F2FS_NODE_INO(sbi) ||
			S_ISDIR(inode->i_mode) ||
			(S_ISREG(inode->i_mode) &&
			(f2fs_is_atomic_file(inode) || IS_NOQUOTA(inode))) ||
			is_cold_data(page))
		return true;
	return false;
}

static enum count_type __read_io_type(struct page *page)
{
	struct address_space *mapping = page_file_mapping(page);

	if (mapping) {
		struct inode *inode = mapping->host;
		struct f2fs_sb_info *sbi = F2FS_I_SB(inode);

		if (inode->i_ino == F2FS_META_INO(sbi))
			return F2FS_RD_META;

		if (inode->i_ino == F2FS_NODE_INO(sbi))
			return F2FS_RD_NODE;
	}
	return F2FS_RD_DATA;
}

/* postprocessing steps for read bios */
enum bio_post_read_step {
	STEP_DECRYPT,
	STEP_DECOMPRESS,
	STEP_VERITY,
};

struct bio_post_read_ctx {
	struct bio *bio;
	struct f2fs_sb_info *sbi;
	struct work_struct work;
	unsigned int enabled_steps;
};

static void __read_end_io(struct bio *bio, bool compr, bool verity)
{
	struct page *page;
	struct bio_vec *bv;
	struct bvec_iter_all iter_all;

	bio_for_each_segment_all(bv, bio, iter_all) {
		page = bv->bv_page;

#ifdef CONFIG_F2FS_FS_COMPRESSION
		if (compr && f2fs_is_compressed_page(page)) {
			f2fs_decompress_pages(bio, page, verity);
			continue;
		}
#endif

		/* PG_error was set if any post_read step failed */
		if (bio->bi_status || PageError(page)) {
			ClearPageUptodate(page);
			/* will re-read again later */
			ClearPageError(page);
		} else {
			SetPageUptodate(page);
		}
		dec_page_count(F2FS_P_SB(page), __read_io_type(page));
		unlock_page(page);
	}
}

static void f2fs_release_read_bio(struct bio *bio);
static void __f2fs_read_end_io(struct bio *bio, bool compr, bool verity)
{
	if (!compr)
		__read_end_io(bio, false, verity);
	f2fs_release_read_bio(bio);
}

static void f2fs_decompress_bio(struct bio *bio, bool verity)
{
	__read_end_io(bio, true, verity);
}

static void bio_post_read_processing(struct bio_post_read_ctx *ctx);

static void f2fs_decrypt_work(struct bio_post_read_ctx *ctx)
{
	fscrypt_decrypt_bio(ctx->bio);
}

static void f2fs_decompress_work(struct bio_post_read_ctx *ctx)
{
	f2fs_decompress_bio(ctx->bio, ctx->enabled_steps & (1 << STEP_VERITY));
}

#ifdef CONFIG_F2FS_FS_COMPRESSION
static void f2fs_verify_pages(struct page **rpages, unsigned int cluster_size)
{
	f2fs_decompress_end_io(rpages, cluster_size, false, true);
}

static void f2fs_verify_bio(struct bio *bio)
{
	struct page *page = bio_first_page_all(bio);
	struct decompress_io_ctx *dic =
			(struct decompress_io_ctx *)page_private(page);

	f2fs_verify_pages(dic->rpages, dic->cluster_size);
	f2fs_free_dic(dic);
}
#endif

static void f2fs_verity_work(struct work_struct *work)
{
	struct bio_post_read_ctx *ctx =
		container_of(work, struct bio_post_read_ctx, work);
	struct bio *bio = ctx->bio;
#ifdef CONFIG_F2FS_FS_COMPRESSION
	unsigned int enabled_steps = ctx->enabled_steps;
#endif

	/*
	 * fsverity_verify_bio() may call readpages() again, and while verity
	 * will be disabled for this, decryption may still be needed, resulting
	 * in another bio_post_read_ctx being allocated.  So to prevent
	 * deadlocks we need to release the current ctx to the mempool first.
	 * This assumes that verity is the last post-read step.
	 */
	mempool_free(ctx, bio_post_read_ctx_pool);
	bio->bi_private = NULL;

#ifdef CONFIG_F2FS_FS_COMPRESSION
	/* previous step is decompression */
	if (enabled_steps & (1 << STEP_DECOMPRESS)) {
		f2fs_verify_bio(bio);
		f2fs_release_read_bio(bio);
		return;
	}
#endif

	fsverity_verify_bio(bio);
	__f2fs_read_end_io(bio, false, false);
}

static void f2fs_post_read_work(struct work_struct *work)
{
	struct bio_post_read_ctx *ctx =
		container_of(work, struct bio_post_read_ctx, work);

	if (ctx->enabled_steps & (1 << STEP_DECRYPT))
		f2fs_decrypt_work(ctx);

	if (ctx->enabled_steps & (1 << STEP_DECOMPRESS))
		f2fs_decompress_work(ctx);

	if (ctx->enabled_steps & (1 << STEP_VERITY)) {
		INIT_WORK(&ctx->work, f2fs_verity_work);
		fsverity_enqueue_verify_work(&ctx->work);
		return;
	}

	__f2fs_read_end_io(ctx->bio,
		ctx->enabled_steps & (1 << STEP_DECOMPRESS), false);
}

static void f2fs_enqueue_post_read_work(struct f2fs_sb_info *sbi,
						struct work_struct *work)
{
	queue_work(sbi->post_read_wq, work);
}

static void bio_post_read_processing(struct bio_post_read_ctx *ctx)
{
	/*
	 * We use different work queues for decryption and for verity because
	 * verity may require reading metadata pages that need decryption, and
	 * we shouldn't recurse to the same workqueue.
	 */

	if (ctx->enabled_steps & (1 << STEP_DECRYPT) ||
		ctx->enabled_steps & (1 << STEP_DECOMPRESS)) {
		INIT_WORK(&ctx->work, f2fs_post_read_work);
		f2fs_enqueue_post_read_work(ctx->sbi, &ctx->work);
		return;
	}

	if (ctx->enabled_steps & (1 << STEP_VERITY)) {
		INIT_WORK(&ctx->work, f2fs_verity_work);
		fsverity_enqueue_verify_work(&ctx->work);
		return;
	}

	__f2fs_read_end_io(ctx->bio, false, false);
}

static bool f2fs_bio_post_read_required(struct bio *bio)
{
	return bio->bi_private;
}

static void f2fs_read_end_io(struct bio *bio)
{
	struct f2fs_sb_info *sbi = F2FS_P_SB(bio_first_page_all(bio));

	if (time_to_inject(sbi, FAULT_READ_IO)) {
		f2fs_show_injection_info(sbi, FAULT_READ_IO);
		bio->bi_status = BLK_STS_IOERR;
	}

	if (f2fs_bio_post_read_required(bio)) {
		struct bio_post_read_ctx *ctx = bio->bi_private;

		bio_post_read_processing(ctx);
		return;
	}

	__f2fs_read_end_io(bio, false, false);
}

static void f2fs_write_end_io(struct bio *bio)
{
	struct f2fs_sb_info *sbi = bio->bi_private;
	struct bio_vec *bvec;
	struct bvec_iter_all iter_all;

	if (time_to_inject(sbi, FAULT_WRITE_IO)) {
		f2fs_show_injection_info(sbi, FAULT_WRITE_IO);
		bio->bi_status = BLK_STS_IOERR;
	}

	bio_for_each_segment_all(bvec, bio, iter_all) {
		struct page *page = bvec->bv_page;
		enum count_type type = WB_DATA_TYPE(page);

		if (IS_DUMMY_WRITTEN_PAGE(page)) {
			set_page_private(page, (unsigned long)NULL);
			ClearPagePrivate(page);
			unlock_page(page);
			mempool_free(page, sbi->write_io_dummy);

			if (unlikely(bio->bi_status))
				f2fs_stop_checkpoint(sbi, true);
			continue;
		}

		fscrypt_finalize_bounce_page(&page);

#ifdef CONFIG_F2FS_FS_COMPRESSION
		if (f2fs_is_compressed_page(page)) {
			f2fs_compress_write_end_io(bio, page);
			continue;
		}
#endif

		if (unlikely(bio->bi_status)) {
			mapping_set_error(page->mapping, -EIO);
			if (type == F2FS_WB_CP_DATA)
				f2fs_stop_checkpoint(sbi, true);
		}

		f2fs_bug_on(sbi, page->mapping == NODE_MAPPING(sbi) &&
					page->index != nid_of_node(page));

		dec_page_count(sbi, type);
		if (f2fs_in_warm_node_list(sbi, page))
			f2fs_del_fsync_node_entry(sbi, page);
		clear_cold_data(page);
		end_page_writeback(page);
	}
	if (!get_pages(sbi, F2FS_WB_CP_DATA) &&
				wq_has_sleeper(&sbi->cp_wait))
		wake_up(&sbi->cp_wait);

	bio_put(bio);
}

/*
 * Return true, if pre_bio's bdev is same as its target device.
 */
struct block_device *f2fs_target_device(struct f2fs_sb_info *sbi,
				block_t blk_addr, struct bio *bio)
{
	struct block_device *bdev = sbi->sb->s_bdev;
	int i;

	if (f2fs_is_multi_device(sbi)) {
		for (i = 0; i < sbi->s_ndevs; i++) {
			if (FDEV(i).start_blk <= blk_addr &&
			    FDEV(i).end_blk >= blk_addr) {
				blk_addr -= FDEV(i).start_blk;
				bdev = FDEV(i).bdev;
				break;
			}
		}
	}
	if (bio) {
		bio_set_dev(bio, bdev);
		bio->bi_iter.bi_sector = SECTOR_FROM_BLOCK(blk_addr);
	}
	return bdev;
}

int f2fs_target_device_index(struct f2fs_sb_info *sbi, block_t blkaddr)
{
	int i;

	if (!f2fs_is_multi_device(sbi))
		return 0;

	for (i = 0; i < sbi->s_ndevs; i++)
		if (FDEV(i).start_blk <= blkaddr && FDEV(i).end_blk >= blkaddr)
			return i;
	return 0;
}

static bool __same_bdev(struct f2fs_sb_info *sbi,
				block_t blk_addr, struct bio *bio)
{
	struct block_device *b = f2fs_target_device(sbi, blk_addr, NULL);
	return bio->bi_disk == b->bd_disk && bio->bi_partno == b->bd_partno;
}

/*
 * Low-level block read/write IO operations.
 */
static struct bio *__bio_alloc(struct f2fs_io_info *fio, int npages)
{
	struct f2fs_sb_info *sbi = fio->sbi;
	struct bio *bio;

	bio = f2fs_bio_alloc(sbi, npages, true);

	f2fs_target_device(sbi, fio->new_blkaddr, bio);
	if (is_read_io(fio->op)) {
		bio->bi_end_io = f2fs_read_end_io;
		bio->bi_private = NULL;
	} else {
		bio->bi_end_io = f2fs_write_end_io;
		bio->bi_private = sbi;
		bio->bi_write_hint = f2fs_io_type_to_rw_hint(sbi,
						fio->type, fio->temp);
	}
	if (fio->io_wbc)
		wbc_init_bio(fio->io_wbc, bio);

	return bio;
}

<<<<<<< HEAD
static int f2fs_set_bio_crypt_ctx(struct bio *bio, const struct inode *inode,
=======
static void f2fs_set_bio_crypt_ctx(struct bio *bio, const struct inode *inode,
>>>>>>> c24d7797
				  pgoff_t first_idx,
				  const struct f2fs_io_info *fio,
				  gfp_t gfp_mask)
{
	/*
	 * The f2fs garbage collector sets ->encrypted_page when it wants to
	 * read/write raw data without encryption.
	 */
<<<<<<< HEAD
	if (fio && fio->encrypted_page)
		return 0;

	return fscrypt_set_bio_crypt_ctx(bio, inode, first_idx, gfp_mask);
=======
	if (!fio || !fio->encrypted_page)
		fscrypt_set_bio_crypt_ctx(bio, inode, first_idx, gfp_mask);
	else if (fscrypt_inode_should_skip_dm_default_key(inode))
		bio_set_skip_dm_default_key(bio);
>>>>>>> c24d7797
}

static bool f2fs_crypt_mergeable_bio(struct bio *bio, const struct inode *inode,
				     pgoff_t next_idx,
				     const struct f2fs_io_info *fio)
{
	/*
	 * The f2fs garbage collector sets ->encrypted_page when it wants to
	 * read/write raw data without encryption.
	 */
	if (fio && fio->encrypted_page)
<<<<<<< HEAD
		return !bio_has_crypt_ctx(bio);
=======
		return !bio_has_crypt_ctx(bio) &&
			(bio_should_skip_dm_default_key(bio) ==
			 fscrypt_inode_should_skip_dm_default_key(inode));
>>>>>>> c24d7797

	return fscrypt_mergeable_bio(bio, inode, next_idx);
}

static inline void __submit_bio(struct f2fs_sb_info *sbi,
				struct bio *bio, enum page_type type)
{
	if (!is_read_io(bio_op(bio))) {
		unsigned int start;

		if (type != DATA && type != NODE)
			goto submit_io;

		if (test_opt(sbi, LFS) && current->plug)
			blk_finish_plug(current->plug);

		if (F2FS_IO_ALIGNED(sbi))
			goto submit_io;

		start = bio->bi_iter.bi_size >> F2FS_BLKSIZE_BITS;
		start %= F2FS_IO_SIZE(sbi);

		if (start == 0)
			goto submit_io;

		/* fill dummy pages */
		for (; start < F2FS_IO_SIZE(sbi); start++) {
			struct page *page =
				mempool_alloc(sbi->write_io_dummy,
					      GFP_NOIO | __GFP_NOFAIL);
			f2fs_bug_on(sbi, !page);

			zero_user_segment(page, 0, PAGE_SIZE);
			SetPagePrivate(page);
			set_page_private(page, (unsigned long)DUMMY_WRITTEN_PAGE);
			lock_page(page);
			if (bio_add_page(bio, page, PAGE_SIZE, 0) < PAGE_SIZE)
				f2fs_bug_on(sbi, 1);
		}
		/*
		 * In the NODE case, we lose next block address chain. So, we
		 * need to do checkpoint in f2fs_sync_file.
		 */
		if (type == NODE)
			set_sbi_flag(sbi, SBI_NEED_CP);
	}
submit_io:
	if (is_read_io(bio_op(bio)))
		trace_f2fs_submit_read_bio(sbi->sb, type, bio);
	else
		trace_f2fs_submit_write_bio(sbi->sb, type, bio);
	submit_bio(bio);
}

void f2fs_submit_bio(struct f2fs_sb_info *sbi,
				struct bio *bio, enum page_type type)
{
	__submit_bio(sbi, bio, type);
}

static void __submit_merged_bio(struct f2fs_bio_info *io)
{
	struct f2fs_io_info *fio = &io->fio;

	if (!io->bio)
		return;

	bio_set_op_attrs(io->bio, fio->op, fio->op_flags);

	if (is_read_io(fio->op))
		trace_f2fs_prepare_read_bio(io->sbi->sb, fio->type, io->bio);
	else
		trace_f2fs_prepare_write_bio(io->sbi->sb, fio->type, io->bio);

	__submit_bio(io->sbi, io->bio, fio->type);
	io->bio = NULL;
}

static bool __has_merged_page(struct bio *bio, struct inode *inode,
						struct page *page, nid_t ino)
{
	struct bio_vec *bvec;
	struct bvec_iter_all iter_all;

	if (!bio)
		return false;

	if (!inode && !page && !ino)
		return true;

	bio_for_each_segment_all(bvec, bio, iter_all) {
		struct page *target = bvec->bv_page;

		if (fscrypt_is_bounce_page(target)) {
			target = fscrypt_pagecache_page(target);
			if (IS_ERR(target))
				continue;
		}
		if (f2fs_is_compressed_page(target)) {
			target = f2fs_compress_control_page(target);
			if (IS_ERR(target))
				continue;
		}

		if (inode && inode == target->mapping->host)
			return true;
		if (page && page == target)
			return true;
		if (ino && ino == ino_of_node(target))
			return true;
	}

	return false;
}

static void __f2fs_submit_merged_write(struct f2fs_sb_info *sbi,
				enum page_type type, enum temp_type temp)
{
	enum page_type btype = PAGE_TYPE_OF_BIO(type);
	struct f2fs_bio_info *io = sbi->write_io[btype] + temp;

	down_write(&io->io_rwsem);

	/* change META to META_FLUSH in the checkpoint procedure */
	if (type >= META_FLUSH) {
		io->fio.type = META_FLUSH;
		io->fio.op = REQ_OP_WRITE;
		io->fio.op_flags = REQ_META | REQ_PRIO | REQ_SYNC;
		if (!test_opt(sbi, NOBARRIER))
			io->fio.op_flags |= REQ_PREFLUSH | REQ_FUA;
	}
	__submit_merged_bio(io);
	up_write(&io->io_rwsem);
}

static void __submit_merged_write_cond(struct f2fs_sb_info *sbi,
				struct inode *inode, struct page *page,
				nid_t ino, enum page_type type, bool force)
{
	enum temp_type temp;
	bool ret = true;

	for (temp = HOT; temp < NR_TEMP_TYPE; temp++) {
		if (!force)	{
			enum page_type btype = PAGE_TYPE_OF_BIO(type);
			struct f2fs_bio_info *io = sbi->write_io[btype] + temp;

			down_read(&io->io_rwsem);
			ret = __has_merged_page(io->bio, inode, page, ino);
			up_read(&io->io_rwsem);
		}
		if (ret)
			__f2fs_submit_merged_write(sbi, type, temp);

		/* TODO: use HOT temp only for meta pages now. */
		if (type >= META)
			break;
	}
}

void f2fs_submit_merged_write(struct f2fs_sb_info *sbi, enum page_type type)
{
	__submit_merged_write_cond(sbi, NULL, NULL, 0, type, true);
}

void f2fs_submit_merged_write_cond(struct f2fs_sb_info *sbi,
				struct inode *inode, struct page *page,
				nid_t ino, enum page_type type)
{
	__submit_merged_write_cond(sbi, inode, page, ino, type, false);
}

void f2fs_flush_merged_writes(struct f2fs_sb_info *sbi)
{
	f2fs_submit_merged_write(sbi, DATA);
	f2fs_submit_merged_write(sbi, NODE);
	f2fs_submit_merged_write(sbi, META);
}

/*
 * Fill the locked page with data located in the block address.
 * A caller needs to unlock the page on failure.
 */
int f2fs_submit_page_bio(struct f2fs_io_info *fio)
{
	struct bio *bio;
	struct page *page = fio->encrypted_page ?
			fio->encrypted_page : fio->page;
	int err;

	if (!f2fs_is_valid_blkaddr(fio->sbi, fio->new_blkaddr,
			fio->is_por ? META_POR : (__is_meta_io(fio) ?
			META_GENERIC : DATA_GENERIC_ENHANCE)))
		return -EFSCORRUPTED;

	trace_f2fs_submit_page_bio(page, fio);
	f2fs_trace_ios(fio, 0);

	/* Allocate a new bio */
	bio = __bio_alloc(fio, 1);

<<<<<<< HEAD
	err = f2fs_set_bio_crypt_ctx(bio, fio->page->mapping->host,
				     fio->page->index, fio, GFP_NOIO);
	if (err) {
		bio_put(bio);
		return err;
	}
=======
	f2fs_set_bio_crypt_ctx(bio, fio->page->mapping->host,
			       fio->page->index, fio, GFP_NOIO);
>>>>>>> c24d7797

	if (bio_add_page(bio, page, PAGE_SIZE, 0) < PAGE_SIZE) {
		bio_put(bio);
		return -EFAULT;
	}

	if (fio->io_wbc && !is_read_io(fio->op))
		wbc_account_cgroup_owner(fio->io_wbc, page, PAGE_SIZE);

	bio_set_op_attrs(bio, fio->op, fio->op_flags);

	inc_page_count(fio->sbi, is_read_io(fio->op) ?
			__read_io_type(page): WB_DATA_TYPE(fio->page));

	__submit_bio(fio->sbi, bio, fio->type);
	return 0;
}

static bool page_is_mergeable(struct f2fs_sb_info *sbi, struct bio *bio,
				block_t last_blkaddr, block_t cur_blkaddr)
{
	if (last_blkaddr + 1 != cur_blkaddr)
		return false;
	return __same_bdev(sbi, cur_blkaddr, bio);
}

static bool io_type_is_mergeable(struct f2fs_bio_info *io,
						struct f2fs_io_info *fio)
{
	if (io->fio.op != fio->op)
		return false;
	return io->fio.op_flags == fio->op_flags;
}

static bool io_is_mergeable(struct f2fs_sb_info *sbi, struct bio *bio,
					struct f2fs_bio_info *io,
					struct f2fs_io_info *fio,
					block_t last_blkaddr,
					block_t cur_blkaddr)
{
	if (F2FS_IO_ALIGNED(sbi) && (fio->type == DATA || fio->type == NODE)) {
		unsigned int filled_blocks =
				F2FS_BYTES_TO_BLK(bio->bi_iter.bi_size);
		unsigned int io_size = F2FS_IO_SIZE(sbi);
		unsigned int left_vecs = bio->bi_max_vecs - bio->bi_vcnt;

		/* IOs in bio is aligned and left space of vectors is not enough */
		if (!(filled_blocks % io_size) && left_vecs < io_size)
			return false;
	}
	if (!page_is_mergeable(sbi, bio, last_blkaddr, cur_blkaddr))
		return false;
	return io_type_is_mergeable(io, fio);
}

static void add_bio_entry(struct f2fs_sb_info *sbi, struct bio *bio,
				struct page *page, enum temp_type temp)
{
	struct f2fs_bio_info *io = sbi->write_io[DATA] + temp;
	struct bio_entry *be;

	be = f2fs_kmem_cache_alloc(bio_entry_slab, GFP_NOFS);
	be->bio = bio;
	bio_get(bio);

	if (bio_add_page(bio, page, PAGE_SIZE, 0) != PAGE_SIZE)
		f2fs_bug_on(sbi, 1);

	down_write(&io->bio_list_lock);
	list_add_tail(&be->list, &io->bio_list);
	up_write(&io->bio_list_lock);
}

static void del_bio_entry(struct bio_entry *be)
{
	list_del(&be->list);
	kmem_cache_free(bio_entry_slab, be);
}

static int add_ipu_page(struct f2fs_sb_info *sbi, struct bio **bio,
							struct page *page)
{
	enum temp_type temp;
	bool found = false;
	int ret = -EAGAIN;

	for (temp = HOT; temp < NR_TEMP_TYPE && !found; temp++) {
		struct f2fs_bio_info *io = sbi->write_io[DATA] + temp;
		struct list_head *head = &io->bio_list;
		struct bio_entry *be;

		down_write(&io->bio_list_lock);
		list_for_each_entry(be, head, list) {
			if (be->bio != *bio)
				continue;

			found = true;

			if (bio_add_page(*bio, page, PAGE_SIZE, 0) ==
							PAGE_SIZE) {
				ret = 0;
				break;
			}

			/* bio is full */
			del_bio_entry(be);
			__submit_bio(sbi, *bio, DATA);
			break;
		}
		up_write(&io->bio_list_lock);
	}

	if (ret) {
		bio_put(*bio);
		*bio = NULL;
	}

	return ret;
}

void f2fs_submit_merged_ipu_write(struct f2fs_sb_info *sbi,
					struct bio **bio, struct page *page)
{
	enum temp_type temp;
	bool found = false;
	struct bio *target = bio ? *bio : NULL;

	for (temp = HOT; temp < NR_TEMP_TYPE && !found; temp++) {
		struct f2fs_bio_info *io = sbi->write_io[DATA] + temp;
		struct list_head *head = &io->bio_list;
		struct bio_entry *be;

		if (list_empty(head))
			continue;

		down_read(&io->bio_list_lock);
		list_for_each_entry(be, head, list) {
			if (target)
				found = (target == be->bio);
			else
				found = __has_merged_page(be->bio, NULL,
								page, 0);
			if (found)
				break;
		}
		up_read(&io->bio_list_lock);

		if (!found)
			continue;

		found = false;

		down_write(&io->bio_list_lock);
		list_for_each_entry(be, head, list) {
			if (target)
				found = (target == be->bio);
			else
				found = __has_merged_page(be->bio, NULL,
								page, 0);
			if (found) {
				target = be->bio;
				del_bio_entry(be);
				break;
			}
		}
		up_write(&io->bio_list_lock);
	}

	if (found)
		__submit_bio(sbi, target, DATA);
	if (bio && *bio) {
		bio_put(*bio);
		*bio = NULL;
	}
}

int f2fs_merge_page_bio(struct f2fs_io_info *fio)
{
	struct bio *bio = *fio->bio;
	struct page *page = fio->encrypted_page ?
			fio->encrypted_page : fio->page;

	if (!f2fs_is_valid_blkaddr(fio->sbi, fio->new_blkaddr,
			__is_meta_io(fio) ? META_GENERIC : DATA_GENERIC))
		return -EFSCORRUPTED;

	trace_f2fs_submit_page_bio(page, fio);
	f2fs_trace_ios(fio, 0);

	if (bio && (!page_is_mergeable(fio->sbi, bio, *fio->last_block,
				       fio->new_blkaddr) ||
		    !f2fs_crypt_mergeable_bio(bio, fio->page->mapping->host,
<<<<<<< HEAD
					      fio->page->index, fio))) {
		__submit_bio(fio->sbi, bio, fio->type);
		bio = NULL;
	}
=======
					      fio->page->index, fio)))
		f2fs_submit_merged_ipu_write(fio->sbi, &bio, NULL);
>>>>>>> c24d7797
alloc_new:
	if (!bio) {
		bio = __bio_alloc(fio, BIO_MAX_PAGES);
		f2fs_set_bio_crypt_ctx(bio, fio->page->mapping->host,
				       fio->page->index, fio,
<<<<<<< HEAD
				       GFP_NOIO | __GFP_NOFAIL);
=======
				       GFP_NOIO);
>>>>>>> c24d7797
		bio_set_op_attrs(bio, fio->op, fio->op_flags);

		add_bio_entry(fio->sbi, bio, page, fio->temp);
	} else {
		if (add_ipu_page(fio->sbi, &bio, page))
			goto alloc_new;
	}

	if (fio->io_wbc)
		wbc_account_cgroup_owner(fio->io_wbc, page, PAGE_SIZE);

	inc_page_count(fio->sbi, WB_DATA_TYPE(page));

	*fio->last_block = fio->new_blkaddr;
	*fio->bio = bio;

	return 0;
}

void f2fs_submit_page_write(struct f2fs_io_info *fio)
{
	struct f2fs_sb_info *sbi = fio->sbi;
	enum page_type btype = PAGE_TYPE_OF_BIO(fio->type);
	struct f2fs_bio_info *io = sbi->write_io[btype] + fio->temp;
	struct page *bio_page;

	f2fs_bug_on(sbi, is_read_io(fio->op));

	down_write(&io->io_rwsem);
next:
	if (fio->in_list) {
		spin_lock(&io->io_lock);
		if (list_empty(&io->io_list)) {
			spin_unlock(&io->io_lock);
			goto out;
		}
		fio = list_first_entry(&io->io_list,
						struct f2fs_io_info, list);
		list_del(&fio->list);
		spin_unlock(&io->io_lock);
	}

	verify_fio_blkaddr(fio);

	if (fio->encrypted_page)
		bio_page = fio->encrypted_page;
	else if (fio->compressed_page)
		bio_page = fio->compressed_page;
	else
		bio_page = fio->page;

	/* set submitted = true as a return value */
	fio->submitted = true;

	inc_page_count(sbi, WB_DATA_TYPE(bio_page));

	if (io->bio &&
	    (!io_is_mergeable(sbi, io->bio, io, fio, io->last_block_in_bio,
			      fio->new_blkaddr) ||
	     !f2fs_crypt_mergeable_bio(io->bio, fio->page->mapping->host,
				       fio->page->index, fio)))
		__submit_merged_bio(io);
alloc_new:
	if (io->bio == NULL) {
		if (F2FS_IO_ALIGNED(sbi) &&
				(fio->type == DATA || fio->type == NODE) &&
				fio->new_blkaddr & F2FS_IO_SIZE_MASK(sbi)) {
			dec_page_count(sbi, WB_DATA_TYPE(bio_page));
			fio->retry = true;
			goto skip;
		}
		io->bio = __bio_alloc(fio, BIO_MAX_PAGES);
		f2fs_set_bio_crypt_ctx(io->bio, fio->page->mapping->host,
				       fio->page->index, fio,
<<<<<<< HEAD
				       GFP_NOIO | __GFP_NOFAIL);
=======
				       GFP_NOIO);
>>>>>>> c24d7797
		io->fio = *fio;
	}

	if (bio_add_page(io->bio, bio_page, PAGE_SIZE, 0) < PAGE_SIZE) {
		__submit_merged_bio(io);
		goto alloc_new;
	}

	if (fio->io_wbc)
		wbc_account_cgroup_owner(fio->io_wbc, bio_page, PAGE_SIZE);

	io->last_block_in_bio = fio->new_blkaddr;
	f2fs_trace_ios(fio, 0);

	trace_f2fs_submit_page_write(fio->page, fio);
skip:
	if (fio->in_list)
		goto next;
out:
	if (is_sbi_flag_set(sbi, SBI_IS_SHUTDOWN) ||
				!f2fs_is_checkpoint_ready(sbi))
		__submit_merged_bio(io);
	up_write(&io->io_rwsem);
}

static inline bool f2fs_need_verity(const struct inode *inode, pgoff_t idx)
{
	return fsverity_active(inode) &&
	       idx < DIV_ROUND_UP(inode->i_size, PAGE_SIZE);
}

static struct bio *f2fs_grab_read_bio(struct inode *inode, block_t blkaddr,
				      unsigned nr_pages, unsigned op_flag,
				      pgoff_t first_idx)
{
	struct f2fs_sb_info *sbi = F2FS_I_SB(inode);
	struct bio *bio;
	struct bio_post_read_ctx *ctx;
	unsigned int post_read_steps = 0;
	int err;

	bio = f2fs_bio_alloc(sbi, min_t(int, nr_pages, BIO_MAX_PAGES), false);
	if (!bio)
		return ERR_PTR(-ENOMEM);

<<<<<<< HEAD
	err = f2fs_set_bio_crypt_ctx(bio, inode, first_idx, NULL, GFP_NOFS);
	if (err) {
		bio_put(bio);
		return ERR_PTR(err);
	}
=======
	f2fs_set_bio_crypt_ctx(bio, inode, first_idx, NULL, GFP_NOFS);
>>>>>>> c24d7797

	f2fs_target_device(sbi, blkaddr, bio);
	bio->bi_end_io = f2fs_read_end_io;
	bio_set_op_attrs(bio, REQ_OP_READ, op_flag);

	if (fscrypt_inode_uses_fs_layer_crypto(inode))
		post_read_steps |= 1 << STEP_DECRYPT;
	if (f2fs_compressed_file(inode))
		post_read_steps |= 1 << STEP_DECOMPRESS;
	if (f2fs_need_verity(inode, first_idx))
		post_read_steps |= 1 << STEP_VERITY;

	if (post_read_steps) {
		/* Due to the mempool, this never fails. */
		ctx = mempool_alloc(bio_post_read_ctx_pool, GFP_NOFS);
		ctx->bio = bio;
		ctx->sbi = sbi;
		ctx->enabled_steps = post_read_steps;
		bio->bi_private = ctx;
	}

	return bio;
}

static void f2fs_release_read_bio(struct bio *bio)
{
	if (bio->bi_private)
		mempool_free(bio->bi_private, bio_post_read_ctx_pool);
	bio_put(bio);
}

/* This can handle encryption stuffs */
static int f2fs_submit_page_read(struct inode *inode, struct page *page,
							block_t blkaddr)
{
	struct f2fs_sb_info *sbi = F2FS_I_SB(inode);
	struct bio *bio;

	bio = f2fs_grab_read_bio(inode, blkaddr, 1, 0, page->index);
	if (IS_ERR(bio))
		return PTR_ERR(bio);

	/* wait for GCed page writeback via META_MAPPING */
	f2fs_wait_on_block_writeback(inode, blkaddr);

	if (bio_add_page(bio, page, PAGE_SIZE, 0) < PAGE_SIZE) {
		bio_put(bio);
		return -EFAULT;
	}
	ClearPageError(page);
	inc_page_count(sbi, F2FS_RD_DATA);
	__submit_bio(sbi, bio, DATA);
	return 0;
}

static void __set_data_blkaddr(struct dnode_of_data *dn)
{
	struct f2fs_node *rn = F2FS_NODE(dn->node_page);
	__le32 *addr_array;
	int base = 0;

	if (IS_INODE(dn->node_page) && f2fs_has_extra_attr(dn->inode))
		base = get_extra_isize(dn->inode);

	/* Get physical address of data block */
	addr_array = blkaddr_in_node(rn);
	addr_array[base + dn->ofs_in_node] = cpu_to_le32(dn->data_blkaddr);
}

/*
 * Lock ordering for the change of data block address:
 * ->data_page
 *  ->node_page
 *    update block addresses in the node page
 */
void f2fs_set_data_blkaddr(struct dnode_of_data *dn)
{
	f2fs_wait_on_page_writeback(dn->node_page, NODE, true, true);
	__set_data_blkaddr(dn);
	if (set_page_dirty(dn->node_page))
		dn->node_changed = true;
}

void f2fs_update_data_blkaddr(struct dnode_of_data *dn, block_t blkaddr)
{
	dn->data_blkaddr = blkaddr;
	f2fs_set_data_blkaddr(dn);
	f2fs_update_extent_cache(dn);
}

/* dn->ofs_in_node will be returned with up-to-date last block pointer */
int f2fs_reserve_new_blocks(struct dnode_of_data *dn, blkcnt_t count)
{
	struct f2fs_sb_info *sbi = F2FS_I_SB(dn->inode);
	int err;

	if (!count)
		return 0;

	if (unlikely(is_inode_flag_set(dn->inode, FI_NO_ALLOC)))
		return -EPERM;
	if (unlikely((err = inc_valid_block_count(sbi, dn->inode, &count))))
		return err;

	trace_f2fs_reserve_new_blocks(dn->inode, dn->nid,
						dn->ofs_in_node, count);

	f2fs_wait_on_page_writeback(dn->node_page, NODE, true, true);

	for (; count > 0; dn->ofs_in_node++) {
		block_t blkaddr = datablock_addr(dn->inode,
					dn->node_page, dn->ofs_in_node);
		if (blkaddr == NULL_ADDR) {
			dn->data_blkaddr = NEW_ADDR;
			__set_data_blkaddr(dn);
			count--;
		}
	}

	if (set_page_dirty(dn->node_page))
		dn->node_changed = true;
	return 0;
}

/* Should keep dn->ofs_in_node unchanged */
int f2fs_reserve_new_block(struct dnode_of_data *dn)
{
	unsigned int ofs_in_node = dn->ofs_in_node;
	int ret;

	ret = f2fs_reserve_new_blocks(dn, 1);
	dn->ofs_in_node = ofs_in_node;
	return ret;
}

int f2fs_reserve_block(struct dnode_of_data *dn, pgoff_t index)
{
	bool need_put = dn->inode_page ? false : true;
	int err;

	err = f2fs_get_dnode_of_data(dn, index, ALLOC_NODE);
	if (err)
		return err;

	if (dn->data_blkaddr == NULL_ADDR)
		err = f2fs_reserve_new_block(dn);
	if (err || need_put)
		f2fs_put_dnode(dn);
	return err;
}

int f2fs_get_block(struct dnode_of_data *dn, pgoff_t index)
{
	struct extent_info ei  = {0,0,0};
	struct inode *inode = dn->inode;

	if (f2fs_lookup_extent_cache(inode, index, &ei)) {
		dn->data_blkaddr = ei.blk + index - ei.fofs;
		return 0;
	}

	return f2fs_reserve_block(dn, index);
}

struct page *f2fs_get_read_data_page(struct inode *inode, pgoff_t index,
						int op_flags, bool for_write)
{
	struct address_space *mapping = inode->i_mapping;
	struct dnode_of_data dn;
	struct page *page;
	struct extent_info ei = {0,0,0};
	int err;

	page = f2fs_grab_cache_page(mapping, index, for_write);
	if (!page)
		return ERR_PTR(-ENOMEM);

	if (f2fs_lookup_extent_cache(inode, index, &ei)) {
		dn.data_blkaddr = ei.blk + index - ei.fofs;
		if (!f2fs_is_valid_blkaddr(F2FS_I_SB(inode), dn.data_blkaddr,
						DATA_GENERIC_ENHANCE_READ)) {
			err = -EFSCORRUPTED;
			goto put_err;
		}
		goto got_it;
	}

	set_new_dnode(&dn, inode, NULL, NULL, 0);
	err = f2fs_get_dnode_of_data(&dn, index, LOOKUP_NODE);
	if (err)
		goto put_err;
	f2fs_put_dnode(&dn);

	if (unlikely(dn.data_blkaddr == NULL_ADDR)) {
		err = -ENOENT;
		goto put_err;
	}
	if (dn.data_blkaddr != NEW_ADDR &&
			!f2fs_is_valid_blkaddr(F2FS_I_SB(inode),
						dn.data_blkaddr,
						DATA_GENERIC_ENHANCE)) {
		err = -EFSCORRUPTED;
		goto put_err;
	}
got_it:
	if (PageUptodate(page)) {
		unlock_page(page);
		return page;
	}

	/*
	 * A new dentry page is allocated but not able to be written, since its
	 * new inode page couldn't be allocated due to -ENOSPC.
	 * In such the case, its blkaddr can be remained as NEW_ADDR.
	 * see, f2fs_add_link -> f2fs_get_new_data_page ->
	 * f2fs_init_inode_metadata.
	 */
	if (dn.data_blkaddr == NEW_ADDR) {
		zero_user_segment(page, 0, PAGE_SIZE);
		if (!PageUptodate(page))
			SetPageUptodate(page);
		unlock_page(page);
		return page;
	}

	err = f2fs_submit_page_read(inode, page, dn.data_blkaddr);
	if (err)
		goto put_err;
	return page;

put_err:
	f2fs_put_page(page, 1);
	return ERR_PTR(err);
}

struct page *f2fs_find_data_page(struct inode *inode, pgoff_t index)
{
	struct address_space *mapping = inode->i_mapping;
	struct page *page;

	page = find_get_page(mapping, index);
	if (page && PageUptodate(page))
		return page;
	f2fs_put_page(page, 0);

	page = f2fs_get_read_data_page(inode, index, 0, false);
	if (IS_ERR(page))
		return page;

	if (PageUptodate(page))
		return page;

	wait_on_page_locked(page);
	if (unlikely(!PageUptodate(page))) {
		f2fs_put_page(page, 0);
		return ERR_PTR(-EIO);
	}
	return page;
}

/*
 * If it tries to access a hole, return an error.
 * Because, the callers, functions in dir.c and GC, should be able to know
 * whether this page exists or not.
 */
struct page *f2fs_get_lock_data_page(struct inode *inode, pgoff_t index,
							bool for_write)
{
	struct address_space *mapping = inode->i_mapping;
	struct page *page;
repeat:
	page = f2fs_get_read_data_page(inode, index, 0, for_write);
	if (IS_ERR(page))
		return page;

	/* wait for read completion */
	lock_page(page);
	if (unlikely(page->mapping != mapping)) {
		f2fs_put_page(page, 1);
		goto repeat;
	}
	if (unlikely(!PageUptodate(page))) {
		f2fs_put_page(page, 1);
		return ERR_PTR(-EIO);
	}
	return page;
}

/*
 * Caller ensures that this data page is never allocated.
 * A new zero-filled data page is allocated in the page cache.
 *
 * Also, caller should grab and release a rwsem by calling f2fs_lock_op() and
 * f2fs_unlock_op().
 * Note that, ipage is set only by make_empty_dir, and if any error occur,
 * ipage should be released by this function.
 */
struct page *f2fs_get_new_data_page(struct inode *inode,
		struct page *ipage, pgoff_t index, bool new_i_size)
{
	struct address_space *mapping = inode->i_mapping;
	struct page *page;
	struct dnode_of_data dn;
	int err;

	page = f2fs_grab_cache_page(mapping, index, true);
	if (!page) {
		/*
		 * before exiting, we should make sure ipage will be released
		 * if any error occur.
		 */
		f2fs_put_page(ipage, 1);
		return ERR_PTR(-ENOMEM);
	}

	set_new_dnode(&dn, inode, ipage, NULL, 0);
	err = f2fs_reserve_block(&dn, index);
	if (err) {
		f2fs_put_page(page, 1);
		return ERR_PTR(err);
	}
	if (!ipage)
		f2fs_put_dnode(&dn);

	if (PageUptodate(page))
		goto got_it;

	if (dn.data_blkaddr == NEW_ADDR) {
		zero_user_segment(page, 0, PAGE_SIZE);
		if (!PageUptodate(page))
			SetPageUptodate(page);
	} else {
		f2fs_put_page(page, 1);

		/* if ipage exists, blkaddr should be NEW_ADDR */
		f2fs_bug_on(F2FS_I_SB(inode), ipage);
		page = f2fs_get_lock_data_page(inode, index, true);
		if (IS_ERR(page))
			return page;
	}
got_it:
	if (new_i_size && i_size_read(inode) <
				((loff_t)(index + 1) << PAGE_SHIFT))
		f2fs_i_size_write(inode, ((loff_t)(index + 1) << PAGE_SHIFT));
	return page;
}

static int __allocate_data_block(struct dnode_of_data *dn, int seg_type)
{
	struct f2fs_sb_info *sbi = F2FS_I_SB(dn->inode);
	struct f2fs_summary sum;
	struct node_info ni;
	block_t old_blkaddr;
	blkcnt_t count = 1;
	int err;

	if (unlikely(is_inode_flag_set(dn->inode, FI_NO_ALLOC)))
		return -EPERM;

	err = f2fs_get_node_info(sbi, dn->nid, &ni);
	if (err)
		return err;

	dn->data_blkaddr = datablock_addr(dn->inode,
				dn->node_page, dn->ofs_in_node);
	if (dn->data_blkaddr != NULL_ADDR)
		goto alloc;

	if (unlikely((err = inc_valid_block_count(sbi, dn->inode, &count))))
		return err;

alloc:
	set_summary(&sum, dn->nid, dn->ofs_in_node, ni.version);
	old_blkaddr = dn->data_blkaddr;
	f2fs_allocate_data_block(sbi, NULL, old_blkaddr, &dn->data_blkaddr,
					&sum, seg_type, NULL, false);
	if (GET_SEGNO(sbi, old_blkaddr) != NULL_SEGNO)
		invalidate_mapping_pages(META_MAPPING(sbi),
					old_blkaddr, old_blkaddr);
	f2fs_update_data_blkaddr(dn, dn->data_blkaddr);

	/*
	 * i_size will be updated by direct_IO. Otherwise, we'll get stale
	 * data from unwritten block via dio_read.
	 */
	return 0;
}

int f2fs_preallocate_blocks(struct kiocb *iocb, struct iov_iter *from)
{
	struct inode *inode = file_inode(iocb->ki_filp);
	struct f2fs_map_blocks map;
	int flag;
	int err = 0;
	bool direct_io = iocb->ki_flags & IOCB_DIRECT;

	map.m_lblk = F2FS_BLK_ALIGN(iocb->ki_pos);
	map.m_len = F2FS_BYTES_TO_BLK(iocb->ki_pos + iov_iter_count(from));
	if (map.m_len > map.m_lblk)
		map.m_len -= map.m_lblk;
	else
		map.m_len = 0;

	map.m_next_pgofs = NULL;
	map.m_next_extent = NULL;
	map.m_seg_type = NO_CHECK_TYPE;
	map.m_may_create = true;

	if (direct_io) {
		map.m_seg_type = f2fs_rw_hint_to_seg_type(iocb->ki_hint);
		flag = f2fs_force_buffered_io(inode, iocb, from) ?
					F2FS_GET_BLOCK_PRE_AIO :
					F2FS_GET_BLOCK_PRE_DIO;
		goto map_blocks;
	}
	if (iocb->ki_pos + iov_iter_count(from) > MAX_INLINE_DATA(inode)) {
		err = f2fs_convert_inline_inode(inode);
		if (err)
			return err;
	}
	if (f2fs_has_inline_data(inode))
		return err;

	flag = F2FS_GET_BLOCK_PRE_AIO;

map_blocks:
	err = f2fs_map_blocks(inode, &map, 1, flag);
	if (map.m_len > 0 && err == -ENOSPC) {
		if (!direct_io)
			set_inode_flag(inode, FI_NO_PREALLOC);
		err = 0;
	}
	return err;
}

void __do_map_lock(struct f2fs_sb_info *sbi, int flag, bool lock)
{
	if (flag == F2FS_GET_BLOCK_PRE_AIO) {
		if (lock)
			down_read(&sbi->node_change);
		else
			up_read(&sbi->node_change);
	} else {
		if (lock)
			f2fs_lock_op(sbi);
		else
			f2fs_unlock_op(sbi);
	}
}

/*
 * f2fs_map_blocks() now supported readahead/bmap/rw direct_IO with
 * f2fs_map_blocks structure.
 * If original data blocks are allocated, then give them to blockdev.
 * Otherwise,
 *     a. preallocate requested block addresses
 *     b. do not use extent cache for better performance
 *     c. give the block addresses to blockdev
 */
int f2fs_map_blocks(struct inode *inode, struct f2fs_map_blocks *map,
						int create, int flag)
{
	unsigned int maxblocks = map->m_len;
	struct dnode_of_data dn;
	struct f2fs_sb_info *sbi = F2FS_I_SB(inode);
	int mode = map->m_may_create ? ALLOC_NODE : LOOKUP_NODE;
	pgoff_t pgofs, end_offset, end;
	int err = 0, ofs = 1;
	unsigned int ofs_in_node, last_ofs_in_node;
	blkcnt_t prealloc;
	struct extent_info ei = {0,0,0};
	block_t blkaddr;
	unsigned int start_pgofs;

	if (!maxblocks)
		return 0;

	map->m_len = 0;
	map->m_flags = 0;

	/* it only supports block size == page size */
	pgofs =	(pgoff_t)map->m_lblk;
	end = pgofs + maxblocks;

	if (!create && f2fs_lookup_extent_cache(inode, pgofs, &ei)) {
		if (test_opt(sbi, LFS) && flag == F2FS_GET_BLOCK_DIO &&
							map->m_may_create)
			goto next_dnode;

		map->m_pblk = ei.blk + pgofs - ei.fofs;
		map->m_len = min((pgoff_t)maxblocks, ei.fofs + ei.len - pgofs);
		map->m_flags = F2FS_MAP_MAPPED;
		if (map->m_next_extent)
			*map->m_next_extent = pgofs + map->m_len;

		/* for hardware encryption, but to avoid potential issue in future */
		if (flag == F2FS_GET_BLOCK_DIO)
			f2fs_wait_on_block_writeback_range(inode,
						map->m_pblk, map->m_len);
		goto out;
	}

next_dnode:
	if (map->m_may_create)
		__do_map_lock(sbi, flag, true);

	/* When reading holes, we need its node page */
	set_new_dnode(&dn, inode, NULL, NULL, 0);
	err = f2fs_get_dnode_of_data(&dn, pgofs, mode);
	if (err) {
		if (flag == F2FS_GET_BLOCK_BMAP)
			map->m_pblk = 0;
		if (err == -ENOENT) {
			err = 0;
			if (map->m_next_pgofs)
				*map->m_next_pgofs =
					f2fs_get_next_page_offset(&dn, pgofs);
			if (map->m_next_extent)
				*map->m_next_extent =
					f2fs_get_next_page_offset(&dn, pgofs);
		}
		goto unlock_out;
	}

	start_pgofs = pgofs;
	prealloc = 0;
	last_ofs_in_node = ofs_in_node = dn.ofs_in_node;
	end_offset = ADDRS_PER_PAGE(dn.node_page, inode);

next_block:
	blkaddr = datablock_addr(dn.inode, dn.node_page, dn.ofs_in_node);

	if (__is_valid_data_blkaddr(blkaddr) &&
		!f2fs_is_valid_blkaddr(sbi, blkaddr, DATA_GENERIC_ENHANCE)) {
		err = -EFSCORRUPTED;
		goto sync_out;
	}

	if (__is_valid_data_blkaddr(blkaddr)) {
		/* use out-place-update for driect IO under LFS mode */
		if (test_opt(sbi, LFS) && flag == F2FS_GET_BLOCK_DIO &&
							map->m_may_create) {
			err = __allocate_data_block(&dn, map->m_seg_type);
			if (err)
				goto sync_out;
			blkaddr = dn.data_blkaddr;
			set_inode_flag(inode, FI_APPEND_WRITE);
		}
	} else {
		if (create) {
			if (unlikely(f2fs_cp_error(sbi))) {
				err = -EIO;
				goto sync_out;
			}
			if (flag == F2FS_GET_BLOCK_PRE_AIO) {
				if (blkaddr == NULL_ADDR) {
					prealloc++;
					last_ofs_in_node = dn.ofs_in_node;
				}
			} else {
				WARN_ON(flag != F2FS_GET_BLOCK_PRE_DIO &&
					flag != F2FS_GET_BLOCK_DIO);
				err = __allocate_data_block(&dn,
							map->m_seg_type);
				if (!err)
					set_inode_flag(inode, FI_APPEND_WRITE);
			}
			if (err)
				goto sync_out;
			map->m_flags |= F2FS_MAP_NEW;
			blkaddr = dn.data_blkaddr;
		} else {
			if (flag == F2FS_GET_BLOCK_BMAP) {
				map->m_pblk = 0;
				goto sync_out;
			}
			if (flag == F2FS_GET_BLOCK_PRECACHE)
				goto sync_out;
			if (flag == F2FS_GET_BLOCK_FIEMAP &&
						blkaddr == NULL_ADDR) {
				if (map->m_next_pgofs)
					*map->m_next_pgofs = pgofs + 1;
				goto sync_out;
			}
			if (flag != F2FS_GET_BLOCK_FIEMAP) {
				/* for defragment case */
				if (map->m_next_pgofs)
					*map->m_next_pgofs = pgofs + 1;
				goto sync_out;
			}
		}
	}

	if (flag == F2FS_GET_BLOCK_PRE_AIO)
		goto skip;

	if (map->m_len == 0) {
		/* preallocated unwritten block should be mapped for fiemap. */
		if (blkaddr == NEW_ADDR)
			map->m_flags |= F2FS_MAP_UNWRITTEN;
		map->m_flags |= F2FS_MAP_MAPPED;

		map->m_pblk = blkaddr;
		map->m_len = 1;
	} else if ((map->m_pblk != NEW_ADDR &&
			blkaddr == (map->m_pblk + ofs)) ||
			(map->m_pblk == NEW_ADDR && blkaddr == NEW_ADDR) ||
			flag == F2FS_GET_BLOCK_PRE_DIO) {
		ofs++;
		map->m_len++;
	} else {
		goto sync_out;
	}

skip:
	dn.ofs_in_node++;
	pgofs++;

	/* preallocate blocks in batch for one dnode page */
	if (flag == F2FS_GET_BLOCK_PRE_AIO &&
			(pgofs == end || dn.ofs_in_node == end_offset)) {

		dn.ofs_in_node = ofs_in_node;
		err = f2fs_reserve_new_blocks(&dn, prealloc);
		if (err)
			goto sync_out;

		map->m_len += dn.ofs_in_node - ofs_in_node;
		if (prealloc && dn.ofs_in_node != last_ofs_in_node + 1) {
			err = -ENOSPC;
			goto sync_out;
		}
		dn.ofs_in_node = end_offset;
	}

	if (pgofs >= end)
		goto sync_out;
	else if (dn.ofs_in_node < end_offset)
		goto next_block;

	if (flag == F2FS_GET_BLOCK_PRECACHE) {
		if (map->m_flags & F2FS_MAP_MAPPED) {
			unsigned int ofs = start_pgofs - map->m_lblk;

			f2fs_update_extent_cache_range(&dn,
				start_pgofs, map->m_pblk + ofs,
				map->m_len - ofs);
		}
	}

	f2fs_put_dnode(&dn);

	if (map->m_may_create) {
		__do_map_lock(sbi, flag, false);
		f2fs_balance_fs(sbi, dn.node_changed);
	}
	goto next_dnode;

sync_out:

	/* for hardware encryption, but to avoid potential issue in future */
	if (flag == F2FS_GET_BLOCK_DIO && map->m_flags & F2FS_MAP_MAPPED)
		f2fs_wait_on_block_writeback_range(inode,
						map->m_pblk, map->m_len);

	if (flag == F2FS_GET_BLOCK_PRECACHE) {
		if (map->m_flags & F2FS_MAP_MAPPED) {
			unsigned int ofs = start_pgofs - map->m_lblk;

			f2fs_update_extent_cache_range(&dn,
				start_pgofs, map->m_pblk + ofs,
				map->m_len - ofs);
		}
		if (map->m_next_extent)
			*map->m_next_extent = pgofs + 1;
	}
	f2fs_put_dnode(&dn);
unlock_out:
	if (map->m_may_create) {
		__do_map_lock(sbi, flag, false);
		f2fs_balance_fs(sbi, dn.node_changed);
	}
out:
	trace_f2fs_map_blocks(inode, map, err);
	return err;
}

bool f2fs_overwrite_io(struct inode *inode, loff_t pos, size_t len)
{
	struct f2fs_map_blocks map;
	block_t last_lblk;
	int err;

	if (pos + len > i_size_read(inode))
		return false;

	map.m_lblk = F2FS_BYTES_TO_BLK(pos);
	map.m_next_pgofs = NULL;
	map.m_next_extent = NULL;
	map.m_seg_type = NO_CHECK_TYPE;
	map.m_may_create = false;
	last_lblk = F2FS_BLK_ALIGN(pos + len);

	while (map.m_lblk < last_lblk) {
		map.m_len = last_lblk - map.m_lblk;
		err = f2fs_map_blocks(inode, &map, 0, F2FS_GET_BLOCK_DEFAULT);
		if (err || map.m_len == 0)
			return false;
		map.m_lblk += map.m_len;
	}
	return true;
}

static int __get_data_block(struct inode *inode, sector_t iblock,
			struct buffer_head *bh, int create, int flag,
			pgoff_t *next_pgofs, int seg_type, bool may_write)
{
	struct f2fs_map_blocks map;
	int err;

	map.m_lblk = iblock;
	map.m_len = bh->b_size >> inode->i_blkbits;
	map.m_next_pgofs = next_pgofs;
	map.m_next_extent = NULL;
	map.m_seg_type = seg_type;
	map.m_may_create = may_write;

	err = f2fs_map_blocks(inode, &map, create, flag);
	if (!err) {
		map_bh(bh, inode->i_sb, map.m_pblk);
		bh->b_state = (bh->b_state & ~F2FS_MAP_FLAGS) | map.m_flags;
		bh->b_size = (u64)map.m_len << inode->i_blkbits;
	}
	return err;
}

static int get_data_block(struct inode *inode, sector_t iblock,
			struct buffer_head *bh_result, int create, int flag,
			pgoff_t *next_pgofs)
{
	return __get_data_block(inode, iblock, bh_result, create,
							flag, next_pgofs,
							NO_CHECK_TYPE, create);
}

static int get_data_block_dio_write(struct inode *inode, sector_t iblock,
			struct buffer_head *bh_result, int create)
{
	return __get_data_block(inode, iblock, bh_result, create,
				F2FS_GET_BLOCK_DIO, NULL,
				f2fs_rw_hint_to_seg_type(inode->i_write_hint),
				IS_SWAPFILE(inode) ? false : true);
}

static int get_data_block_dio(struct inode *inode, sector_t iblock,
			struct buffer_head *bh_result, int create)
{
	return __get_data_block(inode, iblock, bh_result, create,
				F2FS_GET_BLOCK_DIO, NULL,
				f2fs_rw_hint_to_seg_type(inode->i_write_hint),
				false);
}

static int get_data_block_bmap(struct inode *inode, sector_t iblock,
			struct buffer_head *bh_result, int create)
{
	/* Block number less than F2FS MAX BLOCKS */
	if (unlikely(iblock >= F2FS_I_SB(inode)->max_file_blocks))
		return -EFBIG;

	return __get_data_block(inode, iblock, bh_result, create,
						F2FS_GET_BLOCK_BMAP, NULL,
						NO_CHECK_TYPE, create);
}

static inline sector_t logical_to_blk(struct inode *inode, loff_t offset)
{
	return (offset >> inode->i_blkbits);
}

static inline loff_t blk_to_logical(struct inode *inode, sector_t blk)
{
	return (blk << inode->i_blkbits);
}

static int f2fs_xattr_fiemap(struct inode *inode,
				struct fiemap_extent_info *fieinfo)
{
	struct f2fs_sb_info *sbi = F2FS_I_SB(inode);
	struct page *page;
	struct node_info ni;
	__u64 phys = 0, len;
	__u32 flags;
	nid_t xnid = F2FS_I(inode)->i_xattr_nid;
	int err = 0;

	if (f2fs_has_inline_xattr(inode)) {
		int offset;

		page = f2fs_grab_cache_page(NODE_MAPPING(sbi),
						inode->i_ino, false);
		if (!page)
			return -ENOMEM;

		err = f2fs_get_node_info(sbi, inode->i_ino, &ni);
		if (err) {
			f2fs_put_page(page, 1);
			return err;
		}

		phys = (__u64)blk_to_logical(inode, ni.blk_addr);
		offset = offsetof(struct f2fs_inode, i_addr) +
					sizeof(__le32) * (DEF_ADDRS_PER_INODE -
					get_inline_xattr_addrs(inode));

		phys += offset;
		len = inline_xattr_size(inode);

		f2fs_put_page(page, 1);

		flags = FIEMAP_EXTENT_DATA_INLINE | FIEMAP_EXTENT_NOT_ALIGNED;

		if (!xnid)
			flags |= FIEMAP_EXTENT_LAST;

		err = fiemap_fill_next_extent(fieinfo, 0, phys, len, flags);
		if (err || err == 1)
			return err;
	}

	if (xnid) {
		page = f2fs_grab_cache_page(NODE_MAPPING(sbi), xnid, false);
		if (!page)
			return -ENOMEM;

		err = f2fs_get_node_info(sbi, xnid, &ni);
		if (err) {
			f2fs_put_page(page, 1);
			return err;
		}

		phys = (__u64)blk_to_logical(inode, ni.blk_addr);
		len = inode->i_sb->s_blocksize;

		f2fs_put_page(page, 1);

		flags = FIEMAP_EXTENT_LAST;
	}

	if (phys)
		err = fiemap_fill_next_extent(fieinfo, 0, phys, len, flags);

	return (err < 0 ? err : 0);
}

int f2fs_fiemap(struct inode *inode, struct fiemap_extent_info *fieinfo,
		u64 start, u64 len)
{
	struct buffer_head map_bh;
	sector_t start_blk, last_blk;
	pgoff_t next_pgofs;
	u64 logical = 0, phys = 0, size = 0;
	u32 flags = 0;
	int ret = 0;

	if (fieinfo->fi_flags & FIEMAP_FLAG_CACHE) {
		ret = f2fs_precache_extents(inode);
		if (ret)
			return ret;
	}

	ret = fiemap_check_flags(fieinfo, FIEMAP_FLAG_SYNC | FIEMAP_FLAG_XATTR);
	if (ret)
		return ret;

	inode_lock(inode);

	if (fieinfo->fi_flags & FIEMAP_FLAG_XATTR) {
		ret = f2fs_xattr_fiemap(inode, fieinfo);
		goto out;
	}

	if (f2fs_has_inline_data(inode) || f2fs_has_inline_dentry(inode)) {
		ret = f2fs_inline_data_fiemap(inode, fieinfo, start, len);
		if (ret != -EAGAIN)
			goto out;
	}

	if (logical_to_blk(inode, len) == 0)
		len = blk_to_logical(inode, 1);

	start_blk = logical_to_blk(inode, start);
	last_blk = logical_to_blk(inode, start + len - 1);

next:
	memset(&map_bh, 0, sizeof(struct buffer_head));
	map_bh.b_size = len;

	ret = get_data_block(inode, start_blk, &map_bh, 0,
					F2FS_GET_BLOCK_FIEMAP, &next_pgofs);
	if (ret)
		goto out;

	/* HOLE */
	if (!buffer_mapped(&map_bh)) {
		start_blk = next_pgofs;

		if (blk_to_logical(inode, start_blk) < blk_to_logical(inode,
					F2FS_I_SB(inode)->max_file_blocks))
			goto prep_next;

		flags |= FIEMAP_EXTENT_LAST;
	}

	if (size) {
		if (IS_ENCRYPTED(inode))
			flags |= FIEMAP_EXTENT_DATA_ENCRYPTED;

		ret = fiemap_fill_next_extent(fieinfo, logical,
				phys, size, flags);
	}

	if (start_blk > last_blk || ret)
		goto out;

	logical = blk_to_logical(inode, start_blk);
	phys = blk_to_logical(inode, map_bh.b_blocknr);
	size = map_bh.b_size;
	flags = 0;
	if (buffer_unwritten(&map_bh))
		flags = FIEMAP_EXTENT_UNWRITTEN;

	start_blk += logical_to_blk(inode, size);

prep_next:
	cond_resched();
	if (fatal_signal_pending(current))
		ret = -EINTR;
	else
		goto next;
out:
	if (ret == 1)
		ret = 0;

	inode_unlock(inode);
	return ret;
}

static inline loff_t f2fs_readpage_limit(struct inode *inode)
{
	if (IS_ENABLED(CONFIG_FS_VERITY) &&
	    (IS_VERITY(inode) || f2fs_verity_in_progress(inode)))
		return inode->i_sb->s_maxbytes;

	return i_size_read(inode);
}

static int f2fs_read_single_page(struct inode *inode, struct page *page,
					unsigned nr_pages,
					struct f2fs_map_blocks *map,
					struct bio **bio_ret,
					sector_t *last_block_in_bio,
					bool is_readahead)
{
	struct bio *bio = *bio_ret;
	const unsigned blkbits = inode->i_blkbits;
	const unsigned blocksize = 1 << blkbits;
	sector_t block_in_file;
	sector_t last_block;
	sector_t last_block_in_file;
	sector_t block_nr;
	int ret = 0;

	block_in_file = (sector_t)page_index(page);
	last_block = block_in_file + nr_pages;
	last_block_in_file = (f2fs_readpage_limit(inode) + blocksize - 1) >>
							blkbits;
	if (last_block > last_block_in_file)
		last_block = last_block_in_file;

	/* just zeroing out page which is beyond EOF */
	if (block_in_file >= last_block)
		goto zero_out;
	/*
	 * Map blocks using the previous result first.
	 */
	if ((map->m_flags & F2FS_MAP_MAPPED) &&
			block_in_file > map->m_lblk &&
			block_in_file < (map->m_lblk + map->m_len))
		goto got_it;

	/*
	 * Then do more f2fs_map_blocks() calls until we are
	 * done with this page.
	 */
	map->m_lblk = block_in_file;
	map->m_len = last_block - block_in_file;

	ret = f2fs_map_blocks(inode, map, 0, F2FS_GET_BLOCK_DEFAULT);
	if (ret)
		goto out;
got_it:
	if ((map->m_flags & F2FS_MAP_MAPPED)) {
		block_nr = map->m_pblk + block_in_file - map->m_lblk;
		SetPageMappedToDisk(page);

		if (!PageUptodate(page) && (!PageSwapCache(page) &&
					!cleancache_get_page(page))) {
			SetPageUptodate(page);
			goto confused;
		}

		if (!f2fs_is_valid_blkaddr(F2FS_I_SB(inode), block_nr,
						DATA_GENERIC_ENHANCE_READ)) {
			ret = -EFSCORRUPTED;
			goto out;
		}
	} else {
zero_out:
		zero_user_segment(page, 0, PAGE_SIZE);
		if (f2fs_need_verity(inode, page->index) &&
		    !fsverity_verify_page(page)) {
			ret = -EIO;
			goto out;
		}
		if (!PageUptodate(page))
			SetPageUptodate(page);
		unlock_page(page);
		goto out;
	}

	/*
	 * This page will go to BIO.  Do we need to send this
	 * BIO off first?
	 */
	if (bio && (!page_is_mergeable(F2FS_I_SB(inode), bio,
				       *last_block_in_bio, block_nr) ||
		    !f2fs_crypt_mergeable_bio(bio, inode, page->index, NULL))) {
submit_and_realloc:
		__submit_bio(F2FS_I_SB(inode), bio, DATA);
		bio = NULL;
	}
	if (bio == NULL) {
		bio = f2fs_grab_read_bio(inode, block_nr, nr_pages,
				is_readahead ? REQ_RAHEAD : 0, page->index);
		if (IS_ERR(bio)) {
			ret = PTR_ERR(bio);
			bio = NULL;
			goto out;
		}
	}

	/*
	 * If the page is under writeback, we need to wait for
	 * its completion to see the correct decrypted data.
	 */
	f2fs_wait_on_block_writeback(inode, block_nr);

	if (bio_add_page(bio, page, blocksize, 0) < blocksize)
		goto submit_and_realloc;

	inc_page_count(F2FS_I_SB(inode), F2FS_RD_DATA);
	ClearPageError(page);
	*last_block_in_bio = block_nr;
	goto out;
confused:
	if (bio) {
		__submit_bio(F2FS_I_SB(inode), bio, DATA);
		bio = NULL;
	}
	unlock_page(page);
out:
	*bio_ret = bio;
	return ret;
}

#ifdef CONFIG_F2FS_FS_COMPRESSION
int f2fs_read_multi_pages(struct compress_ctx *cc, struct bio **bio_ret,
				unsigned nr_pages, sector_t *last_block_in_bio,
				bool is_readahead)
{
	struct dnode_of_data dn;
	struct inode *inode = cc->inode;
	struct f2fs_sb_info *sbi = F2FS_I_SB(inode);
	struct bio *bio = *bio_ret;
	unsigned int start_idx = cc->cluster_idx << cc->log_cluster_size;
	sector_t last_block_in_file;
	const unsigned blkbits = inode->i_blkbits;
	const unsigned blocksize = 1 << blkbits;
	struct decompress_io_ctx *dic = NULL;
	int i;
	int ret = 0;

	f2fs_bug_on(sbi, f2fs_cluster_is_empty(cc));

	last_block_in_file = (i_size_read(inode) + blocksize - 1) >> blkbits;

	/* get rid of pages beyond EOF */
	for (i = 0; i < cc->cluster_size; i++) {
		struct page *page = cc->rpages[i];

		if (!page)
			continue;
		if ((sector_t)page->index >= last_block_in_file) {
			zero_user_segment(page, 0, PAGE_SIZE);
			if (!PageUptodate(page))
				SetPageUptodate(page);
		} else if (!PageUptodate(page)) {
			continue;
		}
		unlock_page(page);
		cc->rpages[i] = NULL;
		cc->nr_rpages--;
	}

	/* we are done since all pages are beyond EOF */
	if (f2fs_cluster_is_empty(cc))
		goto out;

	set_new_dnode(&dn, inode, NULL, NULL, 0);
	ret = f2fs_get_dnode_of_data(&dn, start_idx, LOOKUP_NODE);
	if (ret)
		goto out;

	/* cluster was overwritten as normal cluster */
	if (dn.data_blkaddr != COMPRESS_ADDR)
		goto out;

	for (i = 1; i < cc->cluster_size; i++) {
		block_t blkaddr;

		blkaddr = datablock_addr(dn.inode, dn.node_page,
						dn.ofs_in_node + i);

		if (!__is_valid_data_blkaddr(blkaddr))
			break;

		if (!f2fs_is_valid_blkaddr(sbi, blkaddr, DATA_GENERIC)) {
			ret = -EFAULT;
			goto out_put_dnode;
		}
		cc->nr_cpages++;
	}

	/* nothing to decompress */
	if (cc->nr_cpages == 0) {
		ret = 0;
		goto out_put_dnode;
	}

	dic = f2fs_alloc_dic(cc);
	if (IS_ERR(dic)) {
		ret = PTR_ERR(dic);
		goto out_put_dnode;
	}

	for (i = 0; i < dic->nr_cpages; i++) {
		struct page *page = dic->cpages[i];
		block_t blkaddr;

		blkaddr = datablock_addr(dn.inode, dn.node_page,
						dn.ofs_in_node + i + 1);

		if (bio && (!page_is_mergeable(sbi, bio,
					*last_block_in_bio, blkaddr) ||
		    !f2fs_crypt_mergeable_bio(bio, inode, page->index, NULL))) {
submit_and_realloc:
			__submit_bio(sbi, bio, DATA);
			bio = NULL;
		}

		if (!bio) {
			bio = f2fs_grab_read_bio(inode, blkaddr, nr_pages,
					is_readahead ? REQ_RAHEAD : 0,
					page->index);
			if (IS_ERR(bio)) {
				ret = PTR_ERR(bio);
				bio = NULL;
				dic->failed = true;
				if (refcount_sub_and_test(dic->nr_cpages - i,
							&dic->ref))
					f2fs_decompress_end_io(dic->rpages,
							cc->cluster_size, true,
							false);
				f2fs_free_dic(dic);
				f2fs_put_dnode(&dn);
				*bio_ret = bio;
				return ret;
			}
		}

		f2fs_wait_on_block_writeback(inode, blkaddr);

		if (bio_add_page(bio, page, blocksize, 0) < blocksize)
			goto submit_and_realloc;

		inc_page_count(sbi, F2FS_RD_DATA);
		ClearPageError(page);
		*last_block_in_bio = blkaddr;
	}

	f2fs_put_dnode(&dn);

	*bio_ret = bio;
	return 0;

out_put_dnode:
	f2fs_put_dnode(&dn);
out:
	f2fs_decompress_end_io(cc->rpages, cc->cluster_size, true, false);
	*bio_ret = bio;
	return ret;
}
#endif

/*
 * This function was originally taken from fs/mpage.c, and customized for f2fs.
 * Major change was from block_size == page_size in f2fs by default.
 *
 * Note that the aops->readpages() function is ONLY used for read-ahead. If
 * this function ever deviates from doing just read-ahead, it should either
 * use ->readpage() or do the necessary surgery to decouple ->readpages()
 * from read-ahead.
 */
int f2fs_mpage_readpages(struct address_space *mapping,
			struct list_head *pages, struct page *page,
			unsigned nr_pages, bool is_readahead)
{
	struct bio *bio = NULL;
	sector_t last_block_in_bio = 0;
	struct inode *inode = mapping->host;
	struct f2fs_map_blocks map;
#ifdef CONFIG_F2FS_FS_COMPRESSION
	struct compress_ctx cc = {
		.inode = inode,
		.log_cluster_size = F2FS_I(inode)->i_log_cluster_size,
		.cluster_size = F2FS_I(inode)->i_cluster_size,
		.cluster_idx = NULL_CLUSTER,
		.rpages = NULL,
		.cpages = NULL,
		.nr_rpages = 0,
		.nr_cpages = 0,
	};
#endif
	unsigned max_nr_pages = nr_pages;
	int ret = 0;

	map.m_pblk = 0;
	map.m_lblk = 0;
	map.m_len = 0;
	map.m_flags = 0;
	map.m_next_pgofs = NULL;
	map.m_next_extent = NULL;
	map.m_seg_type = NO_CHECK_TYPE;
	map.m_may_create = false;

	for (; nr_pages; nr_pages--) {
		if (pages) {
			page = list_last_entry(pages, struct page, lru);

			prefetchw(&page->flags);
			list_del(&page->lru);
			if (add_to_page_cache_lru(page, mapping,
						  page_index(page),
						  readahead_gfp_mask(mapping)))
				goto next_page;
		}

#ifdef CONFIG_F2FS_FS_COMPRESSION
		if (f2fs_compressed_file(inode)) {
			/* there are remained comressed pages, submit them */
			if (!f2fs_cluster_can_merge_page(&cc, page->index)) {
				ret = f2fs_read_multi_pages(&cc, &bio,
							max_nr_pages,
							&last_block_in_bio,
							is_readahead);
				f2fs_destroy_compress_ctx(&cc);
				if (ret)
					goto set_error_page;
			}
			ret = f2fs_is_compressed_cluster(inode, page->index);
			if (ret < 0)
				goto set_error_page;
			else if (!ret)
				goto read_single_page;

			ret = f2fs_init_compress_ctx(&cc);
			if (ret)
				goto set_error_page;

			f2fs_compress_ctx_add_page(&cc, page);

			goto next_page;
		}
read_single_page:
#endif

		ret = f2fs_read_single_page(inode, page, max_nr_pages, &map,
					&bio, &last_block_in_bio, is_readahead);
		if (ret) {
#ifdef CONFIG_F2FS_FS_COMPRESSION
set_error_page:
#endif
			SetPageError(page);
			zero_user_segment(page, 0, PAGE_SIZE);
			unlock_page(page);
		}
next_page:
		if (pages)
			put_page(page);

#ifdef CONFIG_F2FS_FS_COMPRESSION
		if (f2fs_compressed_file(inode)) {
			/* last page */
			if (nr_pages == 1 && !f2fs_cluster_is_empty(&cc)) {
				ret = f2fs_read_multi_pages(&cc, &bio,
							max_nr_pages,
							&last_block_in_bio,
							is_readahead);
				f2fs_destroy_compress_ctx(&cc);
			}
		}
#endif
	}
	BUG_ON(pages && !list_empty(pages));
	if (bio)
		__submit_bio(F2FS_I_SB(inode), bio, DATA);
	return pages ? 0 : ret;
}

static int f2fs_read_data_page(struct file *file, struct page *page)
{
	struct inode *inode = page_file_mapping(page)->host;
	int ret = -EAGAIN;

	trace_f2fs_readpage(page, DATA);

	if (!f2fs_is_compress_backend_ready(inode)) {
		unlock_page(page);
		return -EOPNOTSUPP;
	}

	/* If the file has inline data, try to read it directly */
	if (f2fs_has_inline_data(inode))
		ret = f2fs_read_inline_data(inode, page);
	if (ret == -EAGAIN)
		ret = f2fs_mpage_readpages(page_file_mapping(page),
						NULL, page, 1, false);
	return ret;
}

static int f2fs_read_data_pages(struct file *file,
			struct address_space *mapping,
			struct list_head *pages, unsigned nr_pages)
{
	struct inode *inode = mapping->host;
	struct page *page = list_last_entry(pages, struct page, lru);

	trace_f2fs_readpages(inode, page, nr_pages);

	if (!f2fs_is_compress_backend_ready(inode))
		return 0;

	/* If the file has inline data, skip readpages */
	if (f2fs_has_inline_data(inode))
		return 0;

	return f2fs_mpage_readpages(mapping, pages, NULL, nr_pages, true);
}

int f2fs_encrypt_one_page(struct f2fs_io_info *fio)
{
	struct inode *inode = fio->page->mapping->host;
	struct page *mpage, *page;
	gfp_t gfp_flags = GFP_NOFS;

	if (!f2fs_encrypted_file(inode))
		return 0;

	page = fio->compressed_page ? fio->compressed_page : fio->page;

	/* wait for GCed page writeback via META_MAPPING */
	f2fs_wait_on_block_writeback(inode, fio->old_blkaddr);

	if (fscrypt_inode_uses_inline_crypto(inode))
		return 0;

retry_encrypt:
	fio->encrypted_page = fscrypt_encrypt_pagecache_blocks(page,
					PAGE_SIZE, 0, gfp_flags);
	if (IS_ERR(fio->encrypted_page)) {
		/* flush pending IOs and wait for a while in the ENOMEM case */
		if (PTR_ERR(fio->encrypted_page) == -ENOMEM) {
			f2fs_flush_merged_writes(fio->sbi);
			congestion_wait(BLK_RW_ASYNC, HZ/50);
			gfp_flags |= __GFP_NOFAIL;
			goto retry_encrypt;
		}
		return PTR_ERR(fio->encrypted_page);
	}

	mpage = find_lock_page(META_MAPPING(fio->sbi), fio->old_blkaddr);
	if (mpage) {
		if (PageUptodate(mpage))
			memcpy(page_address(mpage),
				page_address(fio->encrypted_page), PAGE_SIZE);
		f2fs_put_page(mpage, 1);
	}
	return 0;
}

static inline bool check_inplace_update_policy(struct inode *inode,
				struct f2fs_io_info *fio)
{
	struct f2fs_sb_info *sbi = F2FS_I_SB(inode);
	unsigned int policy = SM_I(sbi)->ipu_policy;

	if (policy & (0x1 << F2FS_IPU_FORCE))
		return true;
	if (policy & (0x1 << F2FS_IPU_SSR) && f2fs_need_SSR(sbi))
		return true;
	if (policy & (0x1 << F2FS_IPU_UTIL) &&
			utilization(sbi) > SM_I(sbi)->min_ipu_util)
		return true;
	if (policy & (0x1 << F2FS_IPU_SSR_UTIL) && f2fs_need_SSR(sbi) &&
			utilization(sbi) > SM_I(sbi)->min_ipu_util)
		return true;

	/*
	 * IPU for rewrite async pages
	 */
	if (policy & (0x1 << F2FS_IPU_ASYNC) &&
			fio && fio->op == REQ_OP_WRITE &&
			!(fio->op_flags & REQ_SYNC) &&
			!IS_ENCRYPTED(inode))
		return true;

	/* this is only set during fdatasync */
	if (policy & (0x1 << F2FS_IPU_FSYNC) &&
			is_inode_flag_set(inode, FI_NEED_IPU))
		return true;

	if (unlikely(fio && is_sbi_flag_set(sbi, SBI_CP_DISABLED) &&
			!f2fs_is_checkpointed_data(sbi, fio->old_blkaddr)))
		return true;

	return false;
}

bool f2fs_should_update_inplace(struct inode *inode, struct f2fs_io_info *fio)
{
	if (f2fs_is_pinned_file(inode))
		return true;

	/* if this is cold file, we should overwrite to avoid fragmentation */
	if (file_is_cold(inode))
		return true;

	return check_inplace_update_policy(inode, fio);
}

bool f2fs_should_update_outplace(struct inode *inode, struct f2fs_io_info *fio)
{
	struct f2fs_sb_info *sbi = F2FS_I_SB(inode);

	if (test_opt(sbi, LFS))
		return true;
	if (S_ISDIR(inode->i_mode))
		return true;
	if (IS_NOQUOTA(inode))
		return true;
	if (f2fs_is_atomic_file(inode))
		return true;
	if (fio) {
		if (is_cold_data(fio->page))
			return true;
		if (IS_ATOMIC_WRITTEN_PAGE(fio->page))
			return true;
		if (unlikely(is_sbi_flag_set(sbi, SBI_CP_DISABLED) &&
			f2fs_is_checkpointed_data(sbi, fio->old_blkaddr)))
			return true;
	}
	return false;
}

static inline bool need_inplace_update(struct f2fs_io_info *fio)
{
	struct inode *inode = fio->page->mapping->host;

	if (f2fs_should_update_outplace(inode, fio))
		return false;

	return f2fs_should_update_inplace(inode, fio);
}

int f2fs_do_write_data_page(struct f2fs_io_info *fio)
{
	struct page *page = fio->page;
	struct inode *inode = page->mapping->host;
	struct dnode_of_data dn;
	struct extent_info ei = {0,0,0};
	struct node_info ni;
	bool ipu_force = false;
	int err = 0;

	set_new_dnode(&dn, inode, NULL, NULL, 0);
	if (need_inplace_update(fio) &&
			f2fs_lookup_extent_cache(inode, page->index, &ei)) {
		fio->old_blkaddr = ei.blk + page->index - ei.fofs;

		if (!f2fs_is_valid_blkaddr(fio->sbi, fio->old_blkaddr,
						DATA_GENERIC_ENHANCE))
			return -EFSCORRUPTED;

		ipu_force = true;
		fio->need_lock = LOCK_DONE;
		goto got_it;
	}

	/* Deadlock due to between page->lock and f2fs_lock_op */
	if (fio->need_lock == LOCK_REQ && !f2fs_trylock_op(fio->sbi))
		return -EAGAIN;

	err = f2fs_get_dnode_of_data(&dn, page->index, LOOKUP_NODE);
	if (err)
		goto out;

	fio->old_blkaddr = dn.data_blkaddr;

	/* This page is already truncated */
	if (fio->old_blkaddr == NULL_ADDR) {
		ClearPageUptodate(page);
		clear_cold_data(page);
		goto out_writepage;
	}
got_it:
	if (__is_valid_data_blkaddr(fio->old_blkaddr) &&
		!f2fs_is_valid_blkaddr(fio->sbi, fio->old_blkaddr,
						DATA_GENERIC_ENHANCE)) {
		err = -EFSCORRUPTED;
		goto out_writepage;
	}
	/*
	 * If current allocation needs SSR,
	 * it had better in-place writes for updated data.
	 */
	if (ipu_force ||
		(__is_valid_data_blkaddr(fio->old_blkaddr) &&
					need_inplace_update(fio))) {
		err = f2fs_encrypt_one_page(fio);
		if (err)
			goto out_writepage;

		set_page_writeback(page);
		ClearPageError(page);
		f2fs_put_dnode(&dn);
		if (fio->need_lock == LOCK_REQ)
			f2fs_unlock_op(fio->sbi);
		err = f2fs_inplace_write_data(fio);
		if (err) {
			if (fscrypt_inode_uses_fs_layer_crypto(inode))
				fscrypt_finalize_bounce_page(&fio->encrypted_page);
			if (PageWriteback(page))
				end_page_writeback(page);
		} else {
			set_inode_flag(inode, FI_UPDATE_WRITE);
		}
		trace_f2fs_do_write_data_page(fio->page, IPU);
		return err;
	}

	if (fio->need_lock == LOCK_RETRY) {
		if (!f2fs_trylock_op(fio->sbi)) {
			err = -EAGAIN;
			goto out_writepage;
		}
		fio->need_lock = LOCK_REQ;
	}

	err = f2fs_get_node_info(fio->sbi, dn.nid, &ni);
	if (err)
		goto out_writepage;

	fio->version = ni.version;

	err = f2fs_encrypt_one_page(fio);
	if (err)
		goto out_writepage;

	set_page_writeback(page);
	ClearPageError(page);

	if (fio->compr_blocks && fio->old_blkaddr == COMPRESS_ADDR)
		f2fs_i_compr_blocks_update(inode, fio->compr_blocks - 1, false);

	/* LFS mode write path */
	f2fs_outplace_write_data(&dn, fio);
	trace_f2fs_do_write_data_page(page, OPU);
	set_inode_flag(inode, FI_APPEND_WRITE);
	if (page->index == 0)
		set_inode_flag(inode, FI_FIRST_BLOCK_WRITTEN);
out_writepage:
	f2fs_put_dnode(&dn);
out:
	if (fio->need_lock == LOCK_REQ)
		f2fs_unlock_op(fio->sbi);
	return err;
}

int f2fs_write_single_data_page(struct page *page, int *submitted,
				struct bio **bio,
				sector_t *last_block,
				struct writeback_control *wbc,
				enum iostat_type io_type,
				int compr_blocks)
{
	struct inode *inode = page->mapping->host;
	struct f2fs_sb_info *sbi = F2FS_I_SB(inode);
	loff_t i_size = i_size_read(inode);
	const pgoff_t end_index = ((unsigned long long)i_size)
							>> PAGE_SHIFT;
	loff_t psize = (loff_t)(page->index + 1) << PAGE_SHIFT;
	unsigned offset = 0;
	bool need_balance_fs = false;
	int err = 0;
	struct f2fs_io_info fio = {
		.sbi = sbi,
		.ino = inode->i_ino,
		.type = DATA,
		.op = REQ_OP_WRITE,
		.op_flags = wbc_to_write_flags(wbc),
		.old_blkaddr = NULL_ADDR,
		.page = page,
		.encrypted_page = NULL,
		.submitted = false,
		.compr_blocks = compr_blocks,
		.need_lock = LOCK_RETRY,
		.io_type = io_type,
		.io_wbc = wbc,
		.bio = bio,
		.last_block = last_block,
	};

	trace_f2fs_writepage(page, DATA);

	/* we should bypass data pages to proceed the kworkder jobs */
	if (unlikely(f2fs_cp_error(sbi))) {
		mapping_set_error(page->mapping, -EIO);
		/*
		 * don't drop any dirty dentry pages for keeping lastest
		 * directory structure.
		 */
		if (S_ISDIR(inode->i_mode))
			goto redirty_out;
		goto out;
	}

	if (unlikely(is_sbi_flag_set(sbi, SBI_POR_DOING)))
		goto redirty_out;

	if (page->index < end_index ||
			f2fs_verity_in_progress(inode) ||
			compr_blocks)
		goto write;

	/*
	 * If the offset is out-of-range of file size,
	 * this page does not have to be written to disk.
	 */
	offset = i_size & (PAGE_SIZE - 1);
	if ((page->index >= end_index + 1) || !offset)
		goto out;

	zero_user_segment(page, offset, PAGE_SIZE);
write:
	if (f2fs_is_drop_cache(inode))
		goto out;
	/* we should not write 0'th page having journal header */
	if (f2fs_is_volatile_file(inode) && (!page->index ||
			(!wbc->for_reclaim &&
			f2fs_available_free_memory(sbi, BASE_CHECK))))
		goto redirty_out;

	/* Dentry blocks are controlled by checkpoint */
	if (S_ISDIR(inode->i_mode)) {
		fio.need_lock = LOCK_DONE;
		err = f2fs_do_write_data_page(&fio);
		goto done;
	}

	if (!wbc->for_reclaim)
		need_balance_fs = true;
	else if (has_not_enough_free_secs(sbi, 0, 0))
		goto redirty_out;
	else
		set_inode_flag(inode, FI_HOT_DATA);

	err = -EAGAIN;
	if (f2fs_has_inline_data(inode)) {
		err = f2fs_write_inline_data(inode, page);
		if (!err)
			goto out;
	}

	if (err == -EAGAIN) {
		err = f2fs_do_write_data_page(&fio);
		if (err == -EAGAIN) {
			fio.need_lock = LOCK_REQ;
			err = f2fs_do_write_data_page(&fio);
		}
	}

	if (err) {
		file_set_keep_isize(inode);
	} else {
		down_write(&F2FS_I(inode)->i_sem);
		if (F2FS_I(inode)->last_disk_size < psize)
			F2FS_I(inode)->last_disk_size = psize;
		up_write(&F2FS_I(inode)->i_sem);
	}

done:
	if (err && err != -ENOENT)
		goto redirty_out;

out:
	inode_dec_dirty_pages(inode);
	if (err) {
		ClearPageUptodate(page);
		clear_cold_data(page);
	}

	if (wbc->for_reclaim) {
		f2fs_submit_merged_write_cond(sbi, NULL, page, 0, DATA);
		clear_inode_flag(inode, FI_HOT_DATA);
		f2fs_remove_dirty_inode(inode);
		submitted = NULL;
	}
	unlock_page(page);
	if (!S_ISDIR(inode->i_mode) && !IS_NOQUOTA(inode) &&
					!F2FS_I(inode)->cp_task)
		f2fs_balance_fs(sbi, need_balance_fs);

	if (unlikely(f2fs_cp_error(sbi))) {
		f2fs_submit_merged_write(sbi, DATA);
		f2fs_submit_merged_ipu_write(sbi, bio, NULL);
		submitted = NULL;
	}

	if (submitted)
		*submitted = fio.submitted ? 1 : 0;

	return 0;

redirty_out:
	redirty_page_for_writepage(wbc, page);
	/*
	 * pageout() in MM traslates EAGAIN, so calls handle_write_error()
	 * -> mapping_set_error() -> set_bit(AS_EIO, ...).
	 * file_write_and_wait_range() will see EIO error, which is critical
	 * to return value of fsync() followed by atomic_write failure to user.
	 */
	if (!err || wbc->for_reclaim)
		return AOP_WRITEPAGE_ACTIVATE;
	unlock_page(page);
	return err;
}

static int f2fs_write_data_page(struct page *page,
					struct writeback_control *wbc)
{
#ifdef CONFIG_F2FS_FS_COMPRESSION
	struct inode *inode = page->mapping->host;

	if (unlikely(f2fs_cp_error(F2FS_I_SB(inode))))
		goto out;

	if (f2fs_compressed_file(inode)) {
		if (f2fs_is_compressed_cluster(inode, page->index)) {
			redirty_page_for_writepage(wbc, page);
			return AOP_WRITEPAGE_ACTIVATE;
		}
	}
out:
#endif

	return f2fs_write_single_data_page(page, NULL, NULL, NULL,
						wbc, FS_DATA_IO, 0);
}

/*
 * This function was copied from write_cche_pages from mm/page-writeback.c.
 * The major change is making write step of cold data page separately from
 * warm/hot data page.
 */
static int f2fs_write_cache_pages(struct address_space *mapping,
					struct writeback_control *wbc,
					enum iostat_type io_type)
{
	int ret = 0;
	int done = 0, retry = 0;
	struct pagevec pvec;
	struct f2fs_sb_info *sbi = F2FS_M_SB(mapping);
	struct bio *bio = NULL;
	sector_t last_block;
#ifdef CONFIG_F2FS_FS_COMPRESSION
	struct inode *inode = mapping->host;
	struct compress_ctx cc = {
		.inode = inode,
		.log_cluster_size = F2FS_I(inode)->i_log_cluster_size,
		.cluster_size = F2FS_I(inode)->i_cluster_size,
		.cluster_idx = NULL_CLUSTER,
		.rpages = NULL,
		.nr_rpages = 0,
		.cpages = NULL,
		.rbuf = NULL,
		.cbuf = NULL,
		.rlen = PAGE_SIZE * F2FS_I(inode)->i_cluster_size,
		.private = NULL,
	};
#endif
	int nr_pages;
	pgoff_t uninitialized_var(writeback_index);
	pgoff_t index;
	pgoff_t end;		/* Inclusive */
	pgoff_t done_index;
	int cycled;
	int range_whole = 0;
	xa_mark_t tag;
	int nwritten = 0;
	int submitted = 0;
	int i;

	pagevec_init(&pvec);

	if (get_dirty_pages(mapping->host) <=
				SM_I(F2FS_M_SB(mapping))->min_hot_blocks)
		set_inode_flag(mapping->host, FI_HOT_DATA);
	else
		clear_inode_flag(mapping->host, FI_HOT_DATA);

	if (wbc->range_cyclic) {
		writeback_index = mapping->writeback_index; /* prev offset */
		index = writeback_index;
		if (index == 0)
			cycled = 1;
		else
			cycled = 0;
		end = -1;
	} else {
		index = wbc->range_start >> PAGE_SHIFT;
		end = wbc->range_end >> PAGE_SHIFT;
		if (wbc->range_start == 0 && wbc->range_end == LLONG_MAX)
			range_whole = 1;
		cycled = 1; /* ignore range_cyclic tests */
	}
	if (wbc->sync_mode == WB_SYNC_ALL || wbc->tagged_writepages)
		tag = PAGECACHE_TAG_TOWRITE;
	else
		tag = PAGECACHE_TAG_DIRTY;
retry:
	retry = 0;
	if (wbc->sync_mode == WB_SYNC_ALL || wbc->tagged_writepages)
		tag_pages_for_writeback(mapping, index, end);
	done_index = index;
	while (!done && !retry && (index <= end)) {
		nr_pages = pagevec_lookup_range_tag(&pvec, mapping, &index, end,
				tag);
		if (nr_pages == 0)
			break;

		for (i = 0; i < nr_pages; i++) {
			struct page *page = pvec.pages[i];
			bool need_readd;
readd:
			need_readd = false;
#ifdef CONFIG_F2FS_FS_COMPRESSION
			if (f2fs_compressed_file(inode)) {
				ret = f2fs_init_compress_ctx(&cc);
				if (ret) {
					done = 1;
					break;
				}

				if (!f2fs_cluster_can_merge_page(&cc,
								page->index)) {
					ret = f2fs_write_multi_pages(&cc,
						&submitted, wbc, io_type);
					if (!ret)
						need_readd = true;
					goto result;
				}

				if (unlikely(f2fs_cp_error(sbi)))
					goto lock_page;

				if (f2fs_cluster_is_empty(&cc)) {
					void *fsdata = NULL;
					struct page *pagep;
					int ret2;

					ret2 = f2fs_prepare_compress_overwrite(
							inode, &pagep,
							page->index, &fsdata);
					if (ret2 < 0) {
						ret = ret2;
						done = 1;
						break;
					} else if (ret2 &&
						!f2fs_compress_write_end(inode,
								fsdata, page->index,
								1)) {
						retry = 1;
						break;
					}
				} else {
					goto lock_page;
				}
			}
#endif
			/* give a priority to WB_SYNC threads */
			if (atomic_read(&sbi->wb_sync_req[DATA]) &&
					wbc->sync_mode == WB_SYNC_NONE) {
				done = 1;
				break;
			}
#ifdef CONFIG_F2FS_FS_COMPRESSION
lock_page:
#endif
			done_index = page->index;
retry_write:
			lock_page(page);

			if (unlikely(page->mapping != mapping)) {
continue_unlock:
				unlock_page(page);
				continue;
			}

			if (!PageDirty(page)) {
				/* someone wrote it for us */
				goto continue_unlock;
			}

			if (PageWriteback(page)) {
				if (wbc->sync_mode != WB_SYNC_NONE)
					f2fs_wait_on_page_writeback(page,
							DATA, true, true);
				else
					goto continue_unlock;
			}

			if (!clear_page_dirty_for_io(page))
				goto continue_unlock;

#ifdef CONFIG_F2FS_FS_COMPRESSION
			if (f2fs_compressed_file(inode)) {
				get_page(page);
				f2fs_compress_ctx_add_page(&cc, page);
				continue;
			}
#endif
			ret = f2fs_write_single_data_page(page, &submitted,
					&bio, &last_block, wbc, io_type, 0);
			if (ret == AOP_WRITEPAGE_ACTIVATE)
				unlock_page(page);
#ifdef CONFIG_F2FS_FS_COMPRESSION
result:
#endif
			nwritten += submitted;
			wbc->nr_to_write -= submitted;

			if (unlikely(ret)) {
				/*
				 * keep nr_to_write, since vfs uses this to
				 * get # of written pages.
				 */
				if (ret == AOP_WRITEPAGE_ACTIVATE) {
					ret = 0;
					goto next;
				} else if (ret == -EAGAIN) {
					ret = 0;
					if (wbc->sync_mode == WB_SYNC_ALL) {
						cond_resched();
						congestion_wait(BLK_RW_ASYNC,
								HZ/50);
						goto retry_write;
					}
					goto next;
				}
				done_index = page->index + 1;
				done = 1;
				break;
			}

			if (wbc->nr_to_write <= 0 &&
					wbc->sync_mode == WB_SYNC_NONE) {
				done = 1;
				break;
			}
next:
			if (need_readd)
				goto readd;
		}
		pagevec_release(&pvec);
		cond_resched();
	}
#ifdef CONFIG_F2FS_FS_COMPRESSION
	/* flush remained pages in compress cluster */
	if (f2fs_compressed_file(inode) && !f2fs_cluster_is_empty(&cc)) {
		ret = f2fs_write_multi_pages(&cc, &submitted, wbc, io_type);
		nwritten += submitted;
		wbc->nr_to_write -= submitted;
		if (ret) {
			done = 1;
			retry = 0;
		}
	}
#endif
	if ((!cycled && !done) || retry) {
		cycled = 1;
		index = 0;
		end = writeback_index - 1;
		goto retry;
	}
	if (wbc->range_cyclic || (range_whole && wbc->nr_to_write > 0))
		mapping->writeback_index = done_index;

	if (nwritten)
		f2fs_submit_merged_write_cond(F2FS_M_SB(mapping), mapping->host,
								NULL, 0, DATA);
	/* submit cached bio of IPU write */
	if (bio)
		f2fs_submit_merged_ipu_write(sbi, &bio, NULL);

	return ret;
}

static inline bool __should_serialize_io(struct inode *inode,
					struct writeback_control *wbc)
{
	if (!S_ISREG(inode->i_mode))
		return false;
	if (f2fs_compressed_file(inode))
		return true;
	if (IS_NOQUOTA(inode))
		return false;
	/* to avoid deadlock in path of data flush */
	if (F2FS_I(inode)->cp_task)
		return false;
	if (wbc->sync_mode != WB_SYNC_ALL)
		return true;
	if (get_dirty_pages(inode) >= SM_I(F2FS_I_SB(inode))->min_seq_blocks)
		return true;
	return false;
}

static int __f2fs_write_data_pages(struct address_space *mapping,
						struct writeback_control *wbc,
						enum iostat_type io_type)
{
	struct inode *inode = mapping->host;
	struct f2fs_sb_info *sbi = F2FS_I_SB(inode);
	struct blk_plug plug;
	int ret;
	bool locked = false;

	/* deal with chardevs and other special file */
	if (!mapping->a_ops->writepage)
		return 0;

	/* skip writing if there is no dirty page in this inode */
	if (!get_dirty_pages(inode) && wbc->sync_mode == WB_SYNC_NONE)
		return 0;

	/* during POR, we don't need to trigger writepage at all. */
	if (unlikely(is_sbi_flag_set(sbi, SBI_POR_DOING)))
		goto skip_write;

	if ((S_ISDIR(inode->i_mode) || IS_NOQUOTA(inode)) &&
			wbc->sync_mode == WB_SYNC_NONE &&
			get_dirty_pages(inode) < nr_pages_to_skip(sbi, DATA) &&
			f2fs_available_free_memory(sbi, DIRTY_DENTS))
		goto skip_write;

	/* skip writing during file defragment */
	if (is_inode_flag_set(inode, FI_DO_DEFRAG))
		goto skip_write;

	trace_f2fs_writepages(mapping->host, wbc, DATA);

	/* to avoid spliting IOs due to mixed WB_SYNC_ALL and WB_SYNC_NONE */
	if (wbc->sync_mode == WB_SYNC_ALL)
		atomic_inc(&sbi->wb_sync_req[DATA]);
	else if (atomic_read(&sbi->wb_sync_req[DATA]))
		goto skip_write;

	if (__should_serialize_io(inode, wbc)) {
		mutex_lock(&sbi->writepages);
		locked = true;
	}

	blk_start_plug(&plug);
	ret = f2fs_write_cache_pages(mapping, wbc, io_type);
	blk_finish_plug(&plug);

	if (locked)
		mutex_unlock(&sbi->writepages);

	if (wbc->sync_mode == WB_SYNC_ALL)
		atomic_dec(&sbi->wb_sync_req[DATA]);
	/*
	 * if some pages were truncated, we cannot guarantee its mapping->host
	 * to detect pending bios.
	 */

	f2fs_remove_dirty_inode(inode);
	return ret;

skip_write:
	wbc->pages_skipped += get_dirty_pages(inode);
	trace_f2fs_writepages(mapping->host, wbc, DATA);
	return 0;
}

static int f2fs_write_data_pages(struct address_space *mapping,
			    struct writeback_control *wbc)
{
	struct inode *inode = mapping->host;

	return __f2fs_write_data_pages(mapping, wbc,
			F2FS_I(inode)->cp_task == current ?
			FS_CP_DATA_IO : FS_DATA_IO);
}

static void f2fs_write_failed(struct address_space *mapping, loff_t to)
{
	struct inode *inode = mapping->host;
	loff_t i_size = i_size_read(inode);

	if (IS_NOQUOTA(inode))
		return;

	/* In the fs-verity case, f2fs_end_enable_verity() does the truncate */
	if (to > i_size && !f2fs_verity_in_progress(inode)) {
		down_write(&F2FS_I(inode)->i_gc_rwsem[WRITE]);
		down_write(&F2FS_I(inode)->i_mmap_sem);

		truncate_pagecache(inode, i_size);
		f2fs_truncate_blocks(inode, i_size, true);

		up_write(&F2FS_I(inode)->i_mmap_sem);
		up_write(&F2FS_I(inode)->i_gc_rwsem[WRITE]);
	}
}

static int prepare_write_begin(struct f2fs_sb_info *sbi,
			struct page *page, loff_t pos, unsigned len,
			block_t *blk_addr, bool *node_changed)
{
	struct inode *inode = page->mapping->host;
	pgoff_t index = page->index;
	struct dnode_of_data dn;
	struct page *ipage;
	bool locked = false;
	struct extent_info ei = {0,0,0};
	int err = 0;
	int flag;

	/*
	 * we already allocated all the blocks, so we don't need to get
	 * the block addresses when there is no need to fill the page.
	 */
	if (!f2fs_has_inline_data(inode) && len == PAGE_SIZE &&
	    !is_inode_flag_set(inode, FI_NO_PREALLOC) &&
	    !f2fs_verity_in_progress(inode))
		return 0;

	/* f2fs_lock_op avoids race between write CP and convert_inline_page */
	if (f2fs_has_inline_data(inode) && pos + len > MAX_INLINE_DATA(inode))
		flag = F2FS_GET_BLOCK_DEFAULT;
	else
		flag = F2FS_GET_BLOCK_PRE_AIO;

	if (f2fs_has_inline_data(inode) ||
			(pos & PAGE_MASK) >= i_size_read(inode)) {
		__do_map_lock(sbi, flag, true);
		locked = true;
	}

restart:
	/* check inline_data */
	ipage = f2fs_get_node_page(sbi, inode->i_ino);
	if (IS_ERR(ipage)) {
		err = PTR_ERR(ipage);
		goto unlock_out;
	}

	set_new_dnode(&dn, inode, ipage, ipage, 0);

	if (f2fs_has_inline_data(inode)) {
		if (pos + len <= MAX_INLINE_DATA(inode)) {
			f2fs_do_read_inline_data(page, ipage);
			set_inode_flag(inode, FI_DATA_EXIST);
			if (inode->i_nlink)
				set_inline_node(ipage);
		} else {
			err = f2fs_convert_inline_page(&dn, page);
			if (err)
				goto out;
			if (dn.data_blkaddr == NULL_ADDR)
				err = f2fs_get_block(&dn, index);
		}
	} else if (locked) {
		err = f2fs_get_block(&dn, index);
	} else {
		if (f2fs_lookup_extent_cache(inode, index, &ei)) {
			dn.data_blkaddr = ei.blk + index - ei.fofs;
		} else {
			/* hole case */
			err = f2fs_get_dnode_of_data(&dn, index, LOOKUP_NODE);
			if (err || dn.data_blkaddr == NULL_ADDR) {
				f2fs_put_dnode(&dn);
				__do_map_lock(sbi, F2FS_GET_BLOCK_PRE_AIO,
								true);
				WARN_ON(flag != F2FS_GET_BLOCK_PRE_AIO);
				locked = true;
				goto restart;
			}
		}
	}

	/* convert_inline_page can make node_changed */
	*blk_addr = dn.data_blkaddr;
	*node_changed = dn.node_changed;
out:
	f2fs_put_dnode(&dn);
unlock_out:
	if (locked)
		__do_map_lock(sbi, flag, false);
	return err;
}

static int f2fs_write_begin(struct file *file, struct address_space *mapping,
		loff_t pos, unsigned len, unsigned flags,
		struct page **pagep, void **fsdata)
{
	struct inode *inode = mapping->host;
	struct f2fs_sb_info *sbi = F2FS_I_SB(inode);
	struct page *page = NULL;
	pgoff_t index = ((unsigned long long) pos) >> PAGE_SHIFT;
	bool need_balance = false, drop_atomic = false;
	block_t blkaddr = NULL_ADDR;
	int err = 0;

	if (trace_android_fs_datawrite_start_enabled()) {
		char *path, pathbuf[MAX_TRACE_PATHBUF_LEN];

		path = android_fstrace_get_pathname(pathbuf,
						    MAX_TRACE_PATHBUF_LEN,
						    inode);
		trace_android_fs_datawrite_start(inode, pos, len,
						 current->pid, path,
						 current->comm);
	}
	trace_f2fs_write_begin(inode, pos, len, flags);

	if (!f2fs_is_checkpoint_ready(sbi)) {
		err = -ENOSPC;
		goto fail;
	}

	if ((f2fs_is_atomic_file(inode) &&
			!f2fs_available_free_memory(sbi, INMEM_PAGES)) ||
			is_inode_flag_set(inode, FI_ATOMIC_REVOKE_REQUEST)) {
		err = -ENOMEM;
		drop_atomic = true;
		goto fail;
	}

	/*
	 * We should check this at this moment to avoid deadlock on inode page
	 * and #0 page. The locking rule for inline_data conversion should be:
	 * lock_page(page #0) -> lock_page(inode_page)
	 */
	if (index != 0) {
		err = f2fs_convert_inline_inode(inode);
		if (err)
			goto fail;
	}

#ifdef CONFIG_F2FS_FS_COMPRESSION
	if (f2fs_compressed_file(inode)) {
		int ret;

		*fsdata = NULL;

		ret = f2fs_prepare_compress_overwrite(inode, pagep,
							index, fsdata);
		if (ret < 0) {
			err = ret;
			goto fail;
		} else if (ret) {
			return 0;
		}
	}
#endif

repeat:
	/*
	 * Do not use grab_cache_page_write_begin() to avoid deadlock due to
	 * wait_for_stable_page. Will wait that below with our IO control.
	 */
	page = f2fs_pagecache_get_page(mapping, index,
				FGP_LOCK | FGP_WRITE | FGP_CREAT, GFP_NOFS);
	if (!page) {
		err = -ENOMEM;
		goto fail;
	}

	/* TODO: cluster can be compressed due to race with .writepage */

	*pagep = page;

	err = prepare_write_begin(sbi, page, pos, len,
					&blkaddr, &need_balance);
	if (err)
		goto fail;

	if (need_balance && !IS_NOQUOTA(inode) &&
			has_not_enough_free_secs(sbi, 0, 0)) {
		unlock_page(page);
		f2fs_balance_fs(sbi, true);
		lock_page(page);
		if (page->mapping != mapping) {
			/* The page got truncated from under us */
			f2fs_put_page(page, 1);
			goto repeat;
		}
	}

	f2fs_wait_on_page_writeback(page, DATA, false, true);

	if (len == PAGE_SIZE || PageUptodate(page))
		return 0;

	if (!(pos & (PAGE_SIZE - 1)) && (pos + len) >= i_size_read(inode) &&
	    !f2fs_verity_in_progress(inode)) {
		zero_user_segment(page, len, PAGE_SIZE);
		return 0;
	}

	if (blkaddr == NEW_ADDR) {
		zero_user_segment(page, 0, PAGE_SIZE);
		SetPageUptodate(page);
	} else {
		if (!f2fs_is_valid_blkaddr(sbi, blkaddr,
				DATA_GENERIC_ENHANCE_READ)) {
			err = -EFSCORRUPTED;
			goto fail;
		}
		err = f2fs_submit_page_read(inode, page, blkaddr);
		if (err)
			goto fail;

		lock_page(page);
		if (unlikely(page->mapping != mapping)) {
			f2fs_put_page(page, 1);
			goto repeat;
		}
		if (unlikely(!PageUptodate(page))) {
			err = -EIO;
			goto fail;
		}
	}
	return 0;

fail:
	f2fs_put_page(page, 1);
	f2fs_write_failed(mapping, pos + len);
	if (drop_atomic)
		f2fs_drop_inmem_pages_all(sbi, false);
	return err;
}

static int f2fs_write_end(struct file *file,
			struct address_space *mapping,
			loff_t pos, unsigned len, unsigned copied,
			struct page *page, void *fsdata)
{
	struct inode *inode = page->mapping->host;

	trace_android_fs_datawrite_end(inode, pos, len);
	trace_f2fs_write_end(inode, pos, len, copied);

	/*
	 * This should be come from len == PAGE_SIZE, and we expect copied
	 * should be PAGE_SIZE. Otherwise, we treat it with zero copied and
	 * let generic_perform_write() try to copy data again through copied=0.
	 */
	if (!PageUptodate(page)) {
		if (unlikely(copied != len))
			copied = 0;
		else
			SetPageUptodate(page);
	}

#ifdef CONFIG_F2FS_FS_COMPRESSION
	/* overwrite compressed file */
	if (f2fs_compressed_file(inode) && fsdata) {
		f2fs_compress_write_end(inode, fsdata, page->index, copied);
		f2fs_update_time(F2FS_I_SB(inode), REQ_TIME);
		return copied;
	}
#endif

	if (!copied)
		goto unlock_out;

	set_page_dirty(page);

	if (pos + copied > i_size_read(inode) &&
	    !f2fs_verity_in_progress(inode))
		f2fs_i_size_write(inode, pos + copied);
unlock_out:
	f2fs_put_page(page, 1);
	f2fs_update_time(F2FS_I_SB(inode), REQ_TIME);
	return copied;
}

static int check_direct_IO(struct inode *inode, struct iov_iter *iter,
			   loff_t offset)
{
	unsigned i_blkbits = READ_ONCE(inode->i_blkbits);
	unsigned blkbits = i_blkbits;
	unsigned blocksize_mask = (1 << blkbits) - 1;
	unsigned long align = offset | iov_iter_alignment(iter);
	struct block_device *bdev = inode->i_sb->s_bdev;

	if (align & blocksize_mask) {
		if (bdev)
			blkbits = blksize_bits(bdev_logical_block_size(bdev));
		blocksize_mask = (1 << blkbits) - 1;
		if (align & blocksize_mask)
			return -EINVAL;
		return 1;
	}
	return 0;
}

static void f2fs_dio_end_io(struct bio *bio)
{
	struct f2fs_private_dio *dio = bio->bi_private;

	dec_page_count(F2FS_I_SB(dio->inode),
			dio->write ? F2FS_DIO_WRITE : F2FS_DIO_READ);

	bio->bi_private = dio->orig_private;
	bio->bi_end_io = dio->orig_end_io;

	kvfree(dio);

	bio_endio(bio);
}

static void f2fs_dio_submit_bio(struct bio *bio, struct inode *inode,
							loff_t file_offset)
{
	struct f2fs_private_dio *dio;
	bool write = (bio_op(bio) == REQ_OP_WRITE);

	dio = f2fs_kzalloc(F2FS_I_SB(inode),
			sizeof(struct f2fs_private_dio), GFP_NOFS);
	if (!dio)
		goto out;

	dio->inode = inode;
	dio->orig_end_io = bio->bi_end_io;
	dio->orig_private = bio->bi_private;
	dio->write = write;

	bio->bi_end_io = f2fs_dio_end_io;
	bio->bi_private = dio;

	inc_page_count(F2FS_I_SB(inode),
			write ? F2FS_DIO_WRITE : F2FS_DIO_READ);

	submit_bio(bio);
	return;
out:
	bio->bi_status = BLK_STS_IOERR;
	bio_endio(bio);
}

static ssize_t f2fs_direct_IO(struct kiocb *iocb, struct iov_iter *iter)
{
	struct address_space *mapping = iocb->ki_filp->f_mapping;
	struct inode *inode = mapping->host;
	struct f2fs_sb_info *sbi = F2FS_I_SB(inode);
	struct f2fs_inode_info *fi = F2FS_I(inode);
	size_t count = iov_iter_count(iter);
	loff_t offset = iocb->ki_pos;
	int rw = iov_iter_rw(iter);
	int err;
	enum rw_hint hint = iocb->ki_hint;
	int whint_mode = F2FS_OPTION(sbi).whint_mode;
	bool do_opu;

	err = check_direct_IO(inode, iter, offset);
	if (err)
		return err < 0 ? err : 0;

	if (f2fs_force_buffered_io(inode, iocb, iter))
		return 0;

	do_opu = allow_outplace_dio(inode, iocb, iter);

	trace_f2fs_direct_IO_enter(inode, offset, count, rw);

	if (trace_android_fs_dataread_start_enabled() &&
	    (rw == READ)) {
		char *path, pathbuf[MAX_TRACE_PATHBUF_LEN];

		path = android_fstrace_get_pathname(pathbuf,
						    MAX_TRACE_PATHBUF_LEN,
						    inode);
		trace_android_fs_dataread_start(inode, offset,
						count, current->pid, path,
						current->comm);
	}
	if (trace_android_fs_datawrite_start_enabled() &&
	    (rw == WRITE)) {
		char *path, pathbuf[MAX_TRACE_PATHBUF_LEN];

		path = android_fstrace_get_pathname(pathbuf,
						    MAX_TRACE_PATHBUF_LEN,
						    inode);
		trace_android_fs_datawrite_start(inode, offset, count,
						 current->pid, path,
						 current->comm);
	}

	if (rw == WRITE && whint_mode == WHINT_MODE_OFF)
		iocb->ki_hint = WRITE_LIFE_NOT_SET;

	if (iocb->ki_flags & IOCB_NOWAIT) {
		if (!down_read_trylock(&fi->i_gc_rwsem[rw])) {
			iocb->ki_hint = hint;
			err = -EAGAIN;
			goto out;
		}
		if (do_opu && !down_read_trylock(&fi->i_gc_rwsem[READ])) {
			up_read(&fi->i_gc_rwsem[rw]);
			iocb->ki_hint = hint;
			err = -EAGAIN;
			goto out;
		}
	} else {
		down_read(&fi->i_gc_rwsem[rw]);
		if (do_opu)
			down_read(&fi->i_gc_rwsem[READ]);
	}

	err = __blockdev_direct_IO(iocb, inode, inode->i_sb->s_bdev,
			iter, rw == WRITE ? get_data_block_dio_write :
			get_data_block_dio, NULL, f2fs_dio_submit_bio,
			DIO_LOCKING | DIO_SKIP_HOLES);

	if (do_opu)
		up_read(&fi->i_gc_rwsem[READ]);

	up_read(&fi->i_gc_rwsem[rw]);

	if (rw == WRITE) {
		if (whint_mode == WHINT_MODE_OFF)
			iocb->ki_hint = hint;
		if (err > 0) {
			f2fs_update_iostat(F2FS_I_SB(inode), APP_DIRECT_IO,
									err);
			if (!do_opu)
				set_inode_flag(inode, FI_UPDATE_WRITE);
		} else if (err < 0) {
			f2fs_write_failed(mapping, offset + count);
		}
	}

out:
	if (trace_android_fs_dataread_start_enabled() &&
	    (rw == READ))
		trace_android_fs_dataread_end(inode, offset, count);
	if (trace_android_fs_datawrite_start_enabled() &&
	    (rw == WRITE))
		trace_android_fs_datawrite_end(inode, offset, count);

	trace_f2fs_direct_IO_exit(inode, offset, count, rw, err);

	return err;
}

void f2fs_invalidate_page(struct page *page, unsigned int offset,
							unsigned int length)
{
	struct inode *inode = page->mapping->host;
	struct f2fs_sb_info *sbi = F2FS_I_SB(inode);

	if (inode->i_ino >= F2FS_ROOT_INO(sbi) &&
		(offset % PAGE_SIZE || length != PAGE_SIZE))
		return;

	if (PageDirty(page)) {
		if (inode->i_ino == F2FS_META_INO(sbi)) {
			dec_page_count(sbi, F2FS_DIRTY_META);
		} else if (inode->i_ino == F2FS_NODE_INO(sbi)) {
			dec_page_count(sbi, F2FS_DIRTY_NODES);
		} else {
			inode_dec_dirty_pages(inode);
			f2fs_remove_dirty_inode(inode);
		}
	}

	clear_cold_data(page);

	if (IS_ATOMIC_WRITTEN_PAGE(page))
		return f2fs_drop_inmem_page(inode, page);

	f2fs_clear_page_private(page);
}

int f2fs_release_page(struct page *page, gfp_t wait)
{
	/* If this is dirty page, keep PagePrivate */
	if (PageDirty(page))
		return 0;

	/* This is atomic written page, keep Private */
	if (IS_ATOMIC_WRITTEN_PAGE(page))
		return 0;

	clear_cold_data(page);
	f2fs_clear_page_private(page);
	return 1;
}

static int f2fs_set_data_page_dirty(struct page *page)
{
	struct inode *inode = page_file_mapping(page)->host;

	trace_f2fs_set_page_dirty(page, DATA);

	if (!PageUptodate(page))
		SetPageUptodate(page);
	if (PageSwapCache(page))
		return __set_page_dirty_nobuffers(page);

	if (f2fs_is_atomic_file(inode) && !f2fs_is_commit_atomic_write(inode)) {
		if (!IS_ATOMIC_WRITTEN_PAGE(page)) {
			f2fs_register_inmem_page(inode, page);
			return 1;
		}
		/*
		 * Previously, this page has been registered, we just
		 * return here.
		 */
		return 0;
	}

	if (!PageDirty(page)) {
		__set_page_dirty_nobuffers(page);
		f2fs_update_dirty_page(inode, page);
		return 1;
	}
	return 0;
}

static sector_t f2fs_bmap(struct address_space *mapping, sector_t block)
{
	struct inode *inode = mapping->host;

	if (f2fs_has_inline_data(inode))
		return 0;

	/* make sure allocating whole blocks */
	if (mapping_tagged(mapping, PAGECACHE_TAG_DIRTY))
		filemap_write_and_wait(mapping);

	return generic_block_bmap(mapping, block, get_data_block_bmap);
}

#ifdef CONFIG_MIGRATION
#include <linux/migrate.h>

int f2fs_migrate_page(struct address_space *mapping,
		struct page *newpage, struct page *page, enum migrate_mode mode)
{
	int rc, extra_count;
	struct f2fs_inode_info *fi = F2FS_I(mapping->host);
	bool atomic_written = IS_ATOMIC_WRITTEN_PAGE(page);

	BUG_ON(PageWriteback(page));

	/* migrating an atomic written page is safe with the inmem_lock hold */
	if (atomic_written) {
		if (mode != MIGRATE_SYNC)
			return -EBUSY;
		if (!mutex_trylock(&fi->inmem_lock))
			return -EAGAIN;
	}

	/* one extra reference was held for atomic_write page */
	extra_count = atomic_written ? 1 : 0;
	rc = migrate_page_move_mapping(mapping, newpage,
				page, extra_count);
	if (rc != MIGRATEPAGE_SUCCESS) {
		if (atomic_written)
			mutex_unlock(&fi->inmem_lock);
		return rc;
	}

	if (atomic_written) {
		struct inmem_pages *cur;
		list_for_each_entry(cur, &fi->inmem_pages, list)
			if (cur->page == page) {
				cur->page = newpage;
				break;
			}
		mutex_unlock(&fi->inmem_lock);
		put_page(page);
		get_page(newpage);
	}

	if (PagePrivate(page)) {
		f2fs_set_page_private(newpage, page_private(page));
		f2fs_clear_page_private(page);
	}

	if (mode != MIGRATE_SYNC_NO_COPY)
		migrate_page_copy(newpage, page);
	else
		migrate_page_states(newpage, page);

	return MIGRATEPAGE_SUCCESS;
}
#endif

#ifdef CONFIG_SWAP
/* Copied from generic_swapfile_activate() to check any holes */
static int check_swap_activate(struct swap_info_struct *sis,
				struct file *swap_file, sector_t *span)
{
	struct address_space *mapping = swap_file->f_mapping;
	struct inode *inode = mapping->host;
	unsigned blocks_per_page;
	unsigned long page_no;
	unsigned blkbits;
	sector_t probe_block;
	sector_t last_block;
	sector_t lowest_block = -1;
	sector_t highest_block = 0;
	int nr_extents = 0;
	int ret;

	blkbits = inode->i_blkbits;
	blocks_per_page = PAGE_SIZE >> blkbits;

	/*
	 * Map all the blocks into the extent list.  This code doesn't try
	 * to be very smart.
	 */
	probe_block = 0;
	page_no = 0;
	last_block = i_size_read(inode) >> blkbits;
	while ((probe_block + blocks_per_page) <= last_block &&
			page_no < sis->max) {
		unsigned block_in_page;
		sector_t first_block;

		cond_resched();

		first_block = bmap(inode, probe_block);
		if (first_block == 0)
			goto bad_bmap;

		/*
		 * It must be PAGE_SIZE aligned on-disk
		 */
		if (first_block & (blocks_per_page - 1)) {
			probe_block++;
			goto reprobe;
		}

		for (block_in_page = 1; block_in_page < blocks_per_page;
					block_in_page++) {
			sector_t block;

			block = bmap(inode, probe_block + block_in_page);
			if (block == 0)
				goto bad_bmap;
			if (block != first_block + block_in_page) {
				/* Discontiguity */
				probe_block++;
				goto reprobe;
			}
		}

		first_block >>= (PAGE_SHIFT - blkbits);
		if (page_no) {	/* exclude the header page */
			if (first_block < lowest_block)
				lowest_block = first_block;
			if (first_block > highest_block)
				highest_block = first_block;
		}

		/*
		 * We found a PAGE_SIZE-length, PAGE_SIZE-aligned run of blocks
		 */
		ret = add_swap_extent(sis, page_no, 1, first_block);
		if (ret < 0)
			goto out;
		nr_extents += ret;
		page_no++;
		probe_block += blocks_per_page;
reprobe:
		continue;
	}
	ret = nr_extents;
	*span = 1 + highest_block - lowest_block;
	if (page_no == 0)
		page_no = 1;	/* force Empty message */
	sis->max = page_no;
	sis->pages = page_no - 1;
	sis->highest_bit = page_no - 1;
out:
	return ret;
bad_bmap:
	pr_err("swapon: swapfile has holes\n");
	return -EINVAL;
}

static int f2fs_swap_activate(struct swap_info_struct *sis, struct file *file,
				sector_t *span)
{
	struct inode *inode = file_inode(file);
	int ret;

	if (!S_ISREG(inode->i_mode))
		return -EINVAL;

	if (f2fs_readonly(F2FS_I_SB(inode)->sb))
		return -EROFS;

	ret = f2fs_convert_inline_inode(inode);
	if (ret)
		return ret;

<<<<<<< HEAD
=======
	if (f2fs_disable_compressed_file(inode))
		return -EINVAL;

>>>>>>> c24d7797
	ret = check_swap_activate(sis, file, span);
	if (ret < 0)
		return ret;

	set_inode_flag(inode, FI_PIN_FILE);
	f2fs_precache_extents(inode);
	f2fs_update_time(F2FS_I_SB(inode), REQ_TIME);
	return ret;
}

static void f2fs_swap_deactivate(struct file *file)
{
	struct inode *inode = file_inode(file);

	clear_inode_flag(inode, FI_PIN_FILE);
}
#else
static int f2fs_swap_activate(struct swap_info_struct *sis, struct file *file,
				sector_t *span)
{
	return -EOPNOTSUPP;
}

static void f2fs_swap_deactivate(struct file *file)
{
}
#endif

const struct address_space_operations f2fs_dblock_aops = {
	.readpage	= f2fs_read_data_page,
	.readpages	= f2fs_read_data_pages,
	.writepage	= f2fs_write_data_page,
	.writepages	= f2fs_write_data_pages,
	.write_begin	= f2fs_write_begin,
	.write_end	= f2fs_write_end,
	.set_page_dirty	= f2fs_set_data_page_dirty,
	.invalidatepage	= f2fs_invalidate_page,
	.releasepage	= f2fs_release_page,
	.direct_IO	= f2fs_direct_IO,
	.bmap		= f2fs_bmap,
	.swap_activate  = f2fs_swap_activate,
	.swap_deactivate = f2fs_swap_deactivate,
#ifdef CONFIG_MIGRATION
	.migratepage    = f2fs_migrate_page,
#endif
};

void f2fs_clear_page_cache_dirty_tag(struct page *page)
{
	struct address_space *mapping = page_mapping(page);
	unsigned long flags;

	xa_lock_irqsave(&mapping->i_pages, flags);
	__xa_clear_mark(&mapping->i_pages, page_index(page),
						PAGECACHE_TAG_DIRTY);
	xa_unlock_irqrestore(&mapping->i_pages, flags);
}

int __init f2fs_init_post_read_processing(void)
{
	bio_post_read_ctx_cache =
		kmem_cache_create("f2fs_bio_post_read_ctx",
				  sizeof(struct bio_post_read_ctx), 0, 0, NULL);
	if (!bio_post_read_ctx_cache)
		goto fail;
	bio_post_read_ctx_pool =
		mempool_create_slab_pool(NUM_PREALLOC_POST_READ_CTXS,
					 bio_post_read_ctx_cache);
	if (!bio_post_read_ctx_pool)
		goto fail_free_cache;
	return 0;

fail_free_cache:
	kmem_cache_destroy(bio_post_read_ctx_cache);
fail:
	return -ENOMEM;
}

void f2fs_destroy_post_read_processing(void)
{
	mempool_destroy(bio_post_read_ctx_pool);
	kmem_cache_destroy(bio_post_read_ctx_cache);
}

int f2fs_init_post_read_wq(struct f2fs_sb_info *sbi)
{
	if (!f2fs_sb_has_encrypt(sbi) &&
		!f2fs_sb_has_verity(sbi) &&
		!f2fs_sb_has_compression(sbi))
		return 0;

	sbi->post_read_wq = alloc_workqueue("f2fs_post_read_wq",
						 WQ_UNBOUND | WQ_HIGHPRI,
						 num_online_cpus());
	if (!sbi->post_read_wq)
		return -ENOMEM;
	return 0;
}

void f2fs_destroy_post_read_wq(struct f2fs_sb_info *sbi)
{
	if (sbi->post_read_wq)
		destroy_workqueue(sbi->post_read_wq);
}

int __init f2fs_init_bio_entry_cache(void)
{
	bio_entry_slab = f2fs_kmem_cache_create("bio_entry_slab",
			sizeof(struct bio_entry));
	if (!bio_entry_slab)
		return -ENOMEM;
	return 0;
}

void f2fs_destroy_bio_entry_cache(void)
{
	kmem_cache_destroy(bio_entry_slab);
}<|MERGE_RESOLUTION|>--- conflicted
+++ resolved
@@ -437,11 +437,7 @@
 	return bio;
 }
 
-<<<<<<< HEAD
-static int f2fs_set_bio_crypt_ctx(struct bio *bio, const struct inode *inode,
-=======
 static void f2fs_set_bio_crypt_ctx(struct bio *bio, const struct inode *inode,
->>>>>>> c24d7797
 				  pgoff_t first_idx,
 				  const struct f2fs_io_info *fio,
 				  gfp_t gfp_mask)
@@ -450,17 +446,10 @@
 	 * The f2fs garbage collector sets ->encrypted_page when it wants to
 	 * read/write raw data without encryption.
 	 */
-<<<<<<< HEAD
-	if (fio && fio->encrypted_page)
-		return 0;
-
-	return fscrypt_set_bio_crypt_ctx(bio, inode, first_idx, gfp_mask);
-=======
 	if (!fio || !fio->encrypted_page)
 		fscrypt_set_bio_crypt_ctx(bio, inode, first_idx, gfp_mask);
 	else if (fscrypt_inode_should_skip_dm_default_key(inode))
 		bio_set_skip_dm_default_key(bio);
->>>>>>> c24d7797
 }
 
 static bool f2fs_crypt_mergeable_bio(struct bio *bio, const struct inode *inode,
@@ -472,13 +461,9 @@
 	 * read/write raw data without encryption.
 	 */
 	if (fio && fio->encrypted_page)
-<<<<<<< HEAD
-		return !bio_has_crypt_ctx(bio);
-=======
 		return !bio_has_crypt_ctx(bio) &&
 			(bio_should_skip_dm_default_key(bio) ==
 			 fscrypt_inode_should_skip_dm_default_key(inode));
->>>>>>> c24d7797
 
 	return fscrypt_mergeable_bio(bio, inode, next_idx);
 }
@@ -667,7 +652,6 @@
 	struct bio *bio;
 	struct page *page = fio->encrypted_page ?
 			fio->encrypted_page : fio->page;
-	int err;
 
 	if (!f2fs_is_valid_blkaddr(fio->sbi, fio->new_blkaddr,
 			fio->is_por ? META_POR : (__is_meta_io(fio) ?
@@ -680,17 +664,8 @@
 	/* Allocate a new bio */
 	bio = __bio_alloc(fio, 1);
 
-<<<<<<< HEAD
-	err = f2fs_set_bio_crypt_ctx(bio, fio->page->mapping->host,
-				     fio->page->index, fio, GFP_NOIO);
-	if (err) {
-		bio_put(bio);
-		return err;
-	}
-=======
 	f2fs_set_bio_crypt_ctx(bio, fio->page->mapping->host,
 			       fio->page->index, fio, GFP_NOIO);
->>>>>>> c24d7797
 
 	if (bio_add_page(bio, page, PAGE_SIZE, 0) < PAGE_SIZE) {
 		bio_put(bio);
@@ -883,25 +858,14 @@
 	if (bio && (!page_is_mergeable(fio->sbi, bio, *fio->last_block,
 				       fio->new_blkaddr) ||
 		    !f2fs_crypt_mergeable_bio(bio, fio->page->mapping->host,
-<<<<<<< HEAD
-					      fio->page->index, fio))) {
-		__submit_bio(fio->sbi, bio, fio->type);
-		bio = NULL;
-	}
-=======
 					      fio->page->index, fio)))
 		f2fs_submit_merged_ipu_write(fio->sbi, &bio, NULL);
->>>>>>> c24d7797
 alloc_new:
 	if (!bio) {
 		bio = __bio_alloc(fio, BIO_MAX_PAGES);
 		f2fs_set_bio_crypt_ctx(bio, fio->page->mapping->host,
 				       fio->page->index, fio,
-<<<<<<< HEAD
-				       GFP_NOIO | __GFP_NOFAIL);
-=======
 				       GFP_NOIO);
->>>>>>> c24d7797
 		bio_set_op_attrs(bio, fio->op, fio->op_flags);
 
 		add_bio_entry(fio->sbi, bio, page, fio->temp);
@@ -976,11 +940,7 @@
 		io->bio = __bio_alloc(fio, BIO_MAX_PAGES);
 		f2fs_set_bio_crypt_ctx(io->bio, fio->page->mapping->host,
 				       fio->page->index, fio,
-<<<<<<< HEAD
-				       GFP_NOIO | __GFP_NOFAIL);
-=======
 				       GFP_NOIO);
->>>>>>> c24d7797
 		io->fio = *fio;
 	}
 
@@ -1020,21 +980,12 @@
 	struct bio *bio;
 	struct bio_post_read_ctx *ctx;
 	unsigned int post_read_steps = 0;
-	int err;
 
 	bio = f2fs_bio_alloc(sbi, min_t(int, nr_pages, BIO_MAX_PAGES), false);
 	if (!bio)
 		return ERR_PTR(-ENOMEM);
 
-<<<<<<< HEAD
-	err = f2fs_set_bio_crypt_ctx(bio, inode, first_idx, NULL, GFP_NOFS);
-	if (err) {
-		bio_put(bio);
-		return ERR_PTR(err);
-	}
-=======
 	f2fs_set_bio_crypt_ctx(bio, inode, first_idx, NULL, GFP_NOFS);
->>>>>>> c24d7797
 
 	f2fs_target_device(sbi, blkaddr, bio);
 	bio->bi_end_io = f2fs_read_end_io;
@@ -3889,12 +3840,9 @@
 	if (ret)
 		return ret;
 
-<<<<<<< HEAD
-=======
 	if (f2fs_disable_compressed_file(inode))
 		return -EINVAL;
 
->>>>>>> c24d7797
 	ret = check_swap_activate(sis, file, span);
 	if (ret < 0)
 		return ret;
