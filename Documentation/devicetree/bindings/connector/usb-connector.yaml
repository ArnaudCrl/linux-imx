# SPDX-License-Identifier: GPL-2.0-only
%YAML 1.2
---
$id: http://devicetree.org/schemas/connector/usb-connector.yaml#
$schema: http://devicetree.org/meta-schemas/core.yaml#

title: USB Connector

maintainers:
  - Rob Herring <robh@kernel.org>

description:
  A USB connector node represents a physical USB connector. It should be a child
  of a USB interface controller or a separate node when it is attached to both
  MUX and USB interface controller.

properties:
  compatible:
    oneOf:
      - enum:
          - usb-a-connector
          - usb-b-connector
          - usb-c-connector

      - items:
          - const: gpio-usb-b-connector
          - const: usb-b-connector

      - items:
          - const: samsung,usb-connector-11pin
          - const: usb-b-connector

  label:
    description: Symbolic name for the connector.

  type:
    description: Size of the connector, should be specified in case of
      non-fullsize 'usb-a-connector' or 'usb-b-connector' compatible
      connectors.
    $ref: /schemas/types.yaml#definitions/string

    enum:
      - mini
      - micro

  self-powered:
    description: Set this property if the USB device has its own power source.
    type: boolean

  # The following are optional properties for "usb-b-connector".
  id-gpios:
    description: An input gpio for USB ID pin.
    maxItems: 1

  vbus-gpios:
    description: An input gpio for USB VBus pin, used to detect presence of
      VBUS 5V.
    maxItems: 1

  vbus-supply:
    description: A phandle to the regulator for USB VBUS if needed when host
      mode or dual role mode is supported.
      Particularly, if use an output GPIO to control a VBUS regulator, should
      model it as a regulator. See bindings/regulator/fixed-regulator.yaml

  # The following are optional properties for "usb-c-connector".
  power-role:
    description: Determines the power role that the Type C connector will
      support. "dual" refers to Dual Role Port (DRP).
    $ref: /schemas/types.yaml#definitions/string

    enum:
      - source
      - sink
      - dual

  try-power-role:
    description: Preferred power role.
    $ref: /schemas/types.yaml#definitions/string

    enum:
      - source
      - sink
      - dual

  data-role:
    description: Data role if Type C connector supports USB data. "dual" refers
      Dual Role Device (DRD).
    $ref: /schemas/types.yaml#definitions/string

    enum:
      - host
      - device
      - dual

  # The following are optional properties for "usb-c-connector" with power
  # delivery support.
  source-pdos:
    description: An array of u32 with each entry providing supported power
      source data object(PDO), the detailed bit definitions of PDO can be found
      in "Universal Serial Bus Power Delivery Specification" chapter 6.4.1.2
      Source_Capabilities Message, the order of each entry(PDO) should follow
      the PD spec chapter 6.4.1. Required for power source and power dual role.
      User can specify the source PDO array via PDO_FIXED/BATT/VAR/PPS_APDO()
      defined in dt-bindings/usb/pd.h.
    minItems: 1
    maxItems: 7
    $ref: /schemas/types.yaml#/definitions/uint32-array

  sink-pdos:
    description: An array of u32 with each entry providing supported power sink
      data object(PDO), the detailed bit definitions of PDO can be found in
      "Universal Serial Bus Power Delivery Specification" chapter 6.4.1.3
      Sink Capabilities Message, the order of each entry(PDO) should follow the
      PD spec chapter 6.4.1. Required for power sink and power dual role. User
      can specify the sink PDO array via PDO_FIXED/BATT/VAR/PPS_APDO() defined
      in dt-bindings/usb/pd.h.
    minItems: 1
    maxItems: 7
    $ref: /schemas/types.yaml#/definitions/uint32-array

  sink-vdos:
    description: An array of u32 with each entry, a Vendor Defined Message Object (VDO),
      providing additional information corresponding to the product, the detailed bit
      definitions and the order of each VDO can be found in
      "USB Power Delivery Specification Revision 3.0, Version 2.0 + ECNs 2020-12-10"
      chapter 6.4.4.3.1 Discover Identity. User can specify the VDO array via
      VDO_IDH/_CERT/_PRODUCT/_UFP/_DFP/_PCABLE/_ACABLE(1/2)/_VPD() defined in
      dt-bindings/usb/pd.h.
    minItems: 3
    maxItems: 6
    $ref: /schemas/types.yaml#/definitions/uint32-array

<<<<<<< HEAD
=======
  sink-vdos-v1:
    description: An array of u32 with each entry, a Vendor Defined Message Object (VDO),
      providing additional information corresponding to the product, the detailed bit
      definitions and the order of each VDO can be found in
      "USB Power Delivery Specification Revision 2.0, Version 1.3" chapter 6.4.4.3.1 Discover
      Identity. User can specify the VDO array via VDO_IDH/_CERT/_PRODUCT/_CABLE/_AMA defined in
      dt-bindings/usb/pd.h.
    minItems: 3
    maxItems: 6
    $ref: /schemas/types.yaml#/definitions/uint32-array

>>>>>>> f4d6e832
  op-sink-microwatt:
    description: Sink required operating power in microwatt, if source can't
      offer the power, Capability Mismatch is set. Required for power sink and
      power dual role.

  ports:
    description: OF graph bindings (specified in bindings/graph.txt) that model
      any data bus to the connector unless the bus is between parent node and
      the connector. Since a single connector can have multiple data buses every
      bus has an assigned OF graph port number as described below.
    type: object
    properties:
      port@0:
        type: object
        description: High Speed (HS), present in all connectors.

      port@1:
        type: object
        description: Super Speed (SS), present in SS capable connectors.

      port@2:
        type: object
        description: Sideband Use (SBU), present in USB-C. This describes the
          alternate mode connection of which SBU is a part.

    required:
      - port@0

  new-source-frs-typec-current:
    description: Initial current capability of the new source when vSafe5V
      is applied during PD3.0 Fast Role Swap. "Table 6-14 Fixed Supply PDO - Sink"
      of "USB Power Delivery Specification Revision 3.0, Version 1.2" provides the
      different power levels and "6.4.1.3.1.6 Fast Role Swap USB Type-C Current"
      provides a detailed description of the field. The sink PDO from current source
      reflects the current source's(i.e. transmitter of the FRS signal) power
      requirement during fr swap. The current sink (i.e. receiver of the FRS signal),
      a.k.a new source, should check if it will be able to satisfy the current source's,
      new sink's, requirement during frswap before enabling the frs signal reception.
      This property refers to maximum current capability that the current sink can
      satisfy. During FRS, VBUS voltage is at 5V, as the partners are in implicit
      contract, hence, the power level is only a function of the current capability.
      "1" refers to default USB power level as described by "Table 6-14 Fixed Supply PDO - Sink".
      "2" refers to 1.5A@5V.
      "3" refers to 3.0A@5V.
    $ref: /schemas/types.yaml#/definitions/uint32
    enum: [1, 2, 3]

  slow-charger-loop:
    description: Allows PMIC charger loops which are slow(i.e. cannot meet the 15ms deadline) to
      still comply to pSnkStby i.e Maximum power that can be consumed by sink while in Sink Standby
      state as defined in 7.4.2 Sink Electrical Parameters of USB Power Delivery Specification
      Revision 3.0, Version 1.2. When the property is set, the port requests pSnkStby(2.5W -
      5V@500mA) upon entering SNK_DISCOVERY(instead of 3A or the 1.5A, Rp current advertised, during
      SNK_DISCOVERY) and the actual currrent limit after reception of PS_Ready for PD link or during
      SNK_READY for non-pd link.
    type: boolean

<<<<<<< HEAD
=======
dependencies:
  sink-vdos-v1: [ 'sink-vdos' ]
  sink-vdos: [ 'sink-vdos-v1' ]

>>>>>>> f4d6e832
required:
  - compatible

allOf:
  - if:
      properties:
        compatible:
          contains:
            const: gpio-usb-b-connector
    then:
      anyOf:
        - required:
            - vbus-gpios
        - required:
            - id-gpios

  - if:
      properties:
        compatible:
          contains:
            const: samsung,usb-connector-11pin
    then:
      properties:
        type:
          const: micro

additionalProperties: true

examples:
  # Micro-USB connector with HS lines routed via controller (MUIC).
  - |
    muic-max77843 {
      usb_con1: connector {
        compatible = "usb-b-connector";
        label = "micro-USB";
        type = "micro";
      };
    };

  # USB-C connector attached to CC controller (s2mm005), HS lines routed
  # to companion PMIC (max77865), SS lines to USB3 PHY and SBU to DisplayPort.
  # DisplayPort video lines are routed to the connector via SS mux in USB3 PHY.
  - |
    ccic: s2mm005 {
      usb_con2: connector {
        compatible = "usb-c-connector";
        label = "USB-C";

        ports {
          #address-cells = <1>;
          #size-cells = <0>;

          port@0 {
            reg = <0>;
            usb_con_hs: endpoint {
              remote-endpoint = <&max77865_usbc_hs>;
            };
          };
          port@1 {
            reg = <1>;
            usb_con_ss: endpoint {
              remote-endpoint = <&usbdrd_phy_ss>;
            };
          };
          port@2 {
            reg = <2>;
            usb_con_sbu: endpoint {
              remote-endpoint = <&dp_aux>;
            };
          };
        };
      };
    };

  # USB-C connector attached to a typec port controller(ptn5110), which has
  # power delivery support and enables drp.
  - |
    #include <dt-bindings/usb/pd.h>
    typec: ptn5110 {
      usb_con3: connector {
        compatible = "usb-c-connector";
        label = "USB-C";
        power-role = "dual";
        try-power-role = "sink";
        source-pdos = <PDO_FIXED(5000, 2000, PDO_FIXED_USB_COMM)>;
        sink-pdos = <PDO_FIXED(5000, 2000, PDO_FIXED_USB_COMM)
                     PDO_VAR(5000, 12000, 2000)>;
        op-sink-microwatt = <10000000>;
      };
    };

  # USB-C connector attached to SoC and USB3 typec port controller(hd3ss3220)
  # with SS 2:1 MUX. HS lines routed to SoC, SS lines routed to the MUX and
  # the output of MUX is connected to the SoC.
  - |
    connector {
        compatible = "usb-c-connector";
        label = "USB-C";
        data-role = "dual";

        ports {
                #address-cells = <1>;
                #size-cells = <0>;
                port@0 {
                        reg = <0>;
                        hs_ep: endpoint {
                                remote-endpoint = <&usb3_hs_ep>;
                        };
                };
                port@1 {
                        reg = <1>;
                        ss_ep: endpoint {
                                remote-endpoint = <&hd3ss3220_in_ep>;
                        };
                };
        };
    };

  # USB connector with GPIO control lines
  - |
    #include <dt-bindings/gpio/gpio.h>

    usb {
      connector {
        compatible = "gpio-usb-b-connector", "usb-b-connector";
        type = "micro";
        id-gpios = <&pio 12 GPIO_ACTIVE_HIGH>;
        vbus-supply = <&usb_p0_vbus>;
      };
    };

  # Micro-USB connector with HS lines routed via controller (MUIC) and MHL
  # lines connected to HDMI-MHL bridge (sii8620) on Samsung Exynos5433-based
  # mobile phone
  - |
    muic-max77843 {
      usb_con4: connector {
        compatible = "samsung,usb-connector-11pin", "usb-b-connector";
        label = "micro-USB";
        type = "micro";

        ports {
          #address-cells = <1>;
          #size-cells = <0>;

          port@0 {
            reg = <0>;
            muic_to_usb: endpoint {
              remote-endpoint = <&usb_to_muic>;
            };
          };
          port@3 {
            reg = <3>;
            usb_con_mhl: endpoint {
              remote-endpoint = <&sii8620_mhl>;
            };
          };
        };
      };
    };<|MERGE_RESOLUTION|>--- conflicted
+++ resolved
@@ -131,8 +131,6 @@
     maxItems: 6
     $ref: /schemas/types.yaml#/definitions/uint32-array
 
-<<<<<<< HEAD
-=======
   sink-vdos-v1:
     description: An array of u32 with each entry, a Vendor Defined Message Object (VDO),
       providing additional information corresponding to the product, the detailed bit
@@ -144,7 +142,6 @@
     maxItems: 6
     $ref: /schemas/types.yaml#/definitions/uint32-array
 
->>>>>>> f4d6e832
   op-sink-microwatt:
     description: Sink required operating power in microwatt, if source can't
       offer the power, Capability Mismatch is set. Required for power sink and
@@ -202,13 +199,10 @@
       SNK_READY for non-pd link.
     type: boolean
 
-<<<<<<< HEAD
-=======
 dependencies:
   sink-vdos-v1: [ 'sink-vdos' ]
   sink-vdos: [ 'sink-vdos-v1' ]
 
->>>>>>> f4d6e832
 required:
   - compatible
 
