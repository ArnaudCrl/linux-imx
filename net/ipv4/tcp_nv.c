--- conflicted
+++ resolved
@@ -146,11 +146,7 @@
 	 * within a datacenter, where we have reasonable estimates of
 	 * RTTs
 	 */
-<<<<<<< HEAD
-	base_rtt = tcp_call_bpf(sk, BPF_SOCK_OPS_BASE_RTT);
-=======
 	base_rtt = tcp_call_bpf(sk, BPF_SOCK_OPS_BASE_RTT, 0, NULL);
->>>>>>> 661e50bc
 	if (base_rtt > 0) {
 		ca->nv_base_rtt = base_rtt;
 		ca->nv_lower_bound_rtt = (base_rtt * 205) >> 8; /* 80% */
