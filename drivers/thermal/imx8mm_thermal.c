// SPDX-License-Identifier: GPL-2.0
/*
 * Copyright 2019 NXP.
 *
 */

#include <linux/clk.h>
#include <linux/delay.h>
#include <linux/device_cooling.h>
#include <linux/err.h>
#include <linux/io.h>
#include <linux/module.h>
#include <linux/of.h>
#include <linux/of_address.h>
#include <linux/of_device.h>
#include <linux/platform_device.h>
#include <linux/thermal.h>

#include "thermal_core.h"

#define TER			0x0	/* TMU enable */
#define	TPS			0x4
#define TRITSR			0x20	/* TMU immediate temp */

#define TER_EN			BIT(31)
#define TRITSR_VAL_MASK		0xff

#define PROBE_SEL_ALL		GENMASK(31, 30)

#define PROBE0_STATUS_OFFSET	30
#define PROBE0_VAL_OFFSET	16
#define SIGN_BIT		BIT(7)
#define TEMP_VAL_MASK		0x7f

#define TEMP_LOW_LIMIT		10
#define IMX_TEMP_PASSIVE_COOL_DELTA 10000

#define FLAGS_TMU_VER1		0x1
#define FLAGS_TMU_VER2		0x2

struct imx8mm_tmu;

struct thermal_soc_data {
	u32 num_sensors;
	u32 flags;
};

struct tmu_sensor {
	struct imx8mm_tmu *priv;
	u32 hw_id;
	int temp_passive;
	int temp_critical;
	struct thermal_zone_device *tzd;
	struct thermal_cooling_device *cdev;
};

struct imx8mm_tmu {
	void __iomem *base;
	struct clk *clk;
	const struct thermal_soc_data *socdata;
	struct tmu_sensor sensors[0];
};

/* The driver support 1 passive trip point and 1 critical trip point */
enum imx_thermal_trip {
	IMX_TRIP_PASSIVE,
	IMX_TRIP_CRITICAL,
	IMX_TRIP_NUM,
};


static int tmu_get_temp(void *data, int *temp)
{
	struct tmu_sensor *sensor = data;
	struct imx8mm_tmu *tmu = sensor->priv;
	bool ready;
	u32 val;

	/* the temp sensor need about 1ms to finish the measurement */
	usleep_range(1000, 2000);

	if (tmu->socdata->flags == FLAGS_TMU_VER1) {
		val = readl_relaxed(tmu->base + TRITSR) & TRITSR_VAL_MASK;
		if (val < TEMP_LOW_LIMIT)
			return -EAGAIN;
	} else {
		val = readl_relaxed(tmu->base + TRITSR);
		ready = val & (sensor->hw_id + PROBE0_STATUS_OFFSET);
		val = (val >> sensor->hw_id * PROBE0_VAL_OFFSET) & TRITSR_VAL_MASK;
		if (val & SIGN_BIT) /* negative */
			val = (~(val & TEMP_VAL_MASK) + 1);

		*temp = val;
		if (!ready || *temp < -40 || *temp > 125)
			return -EAGAIN;
	}

	*temp = val * 1000;

	return 0;
}

static int tmu_get_trend(void *p, int trip, enum thermal_trend *trend)
{
	int trip_temp;
	struct tmu_sensor *sensor = p;

	if (!sensor->tzd)
		return 0;

	trip_temp = (trip == IMX_TRIP_PASSIVE) ? sensor->temp_passive : sensor->temp_critical;

	if (sensor->tzd->temperature >= (trip_temp - IMX_TEMP_PASSIVE_COOL_DELTA))
		*trend = THERMAL_TREND_RAISE_FULL;
	else
		*trend = THERMAL_TREND_DROP_FULL;

	return 0;
}

static int tmu_set_trip_temp(void *p, int trip, int temp)
{
	struct tmu_sensor *sensor = p;

	if (trip == IMX_TRIP_CRITICAL)
		sensor->temp_critical = temp;

	if (trip == IMX_TRIP_PASSIVE)
		sensor->temp_passive = temp;

	return 0;
}

static struct thermal_zone_of_device_ops tmu_tz_ops = {
	.get_temp = tmu_get_temp,
	.get_trend = tmu_get_trend,
	.set_trip_temp = tmu_set_trip_temp,
};

static int imx8mm_tmu_probe(struct platform_device *pdev)
{
	const struct thermal_trip *trips;
	struct imx8mm_tmu *tmu;
	const struct thermal_soc_data *data;
	u32 val, num_sensors;
	int ret, i;

	data = of_device_get_match_data(&pdev->dev);
	num_sensors = data->num_sensors;

	tmu = devm_kzalloc(&pdev->dev, struct_size(tmu, sensors, num_sensors), GFP_KERNEL);
	if (!tmu)
		return -ENOMEM;

	platform_set_drvdata(pdev, tmu);
	tmu->socdata = data;

	tmu->base = devm_platform_ioremap_resource(pdev, 0);
	if (IS_ERR(tmu->base))
		return PTR_ERR(tmu->base);

	tmu->clk = devm_clk_get(&pdev->dev, NULL);
	if (IS_ERR(tmu->clk)) {
		ret = PTR_ERR(tmu->clk);
		if (ret != -EPROBE_DEFER)
			dev_err(&pdev->dev,
				"failed to get tmu clock: %d\n", ret);
		return ret;
	}

	ret = clk_prepare_enable(tmu->clk);
	if (ret) {
		dev_err(&pdev->dev, "failed to enable tmu clock: %d\n", ret);
		return ret;
	}

	for (i = 0; i < num_sensors; i++) {
		tmu->sensors[i].priv = tmu;
		tmu->sensors[i].tzd = devm_thermal_zone_of_sensor_register(&pdev->dev, i,
							&tmu->sensors[i], &tmu_tz_ops);
		if (IS_ERR(tmu->sensors[i].tzd)) {
			dev_err(&pdev->dev,
				"failed to register thermal zone sensor[%d]: %d\n", i, ret);
			return PTR_ERR(tmu->sensors[i].tzd);
		}

		tmu->sensors[i].hw_id = i;

		trips = of_thermal_get_trip_points(tmu->sensors[i].tzd);

		/* get the thermal trip temp */
		tmu->sensors[i].temp_passive = trips[0].temperature;
		tmu->sensors[i].temp_critical = trips[1].temperature;

		tmu->sensors[i].cdev = devfreq_cooling_register();
		if (IS_ERR(tmu->sensors[i].cdev)) {
			ret = PTR_ERR(tmu->sensors[i].cdev);
			if (ret != -EPROBE_DEFER)
				dev_err(&pdev->dev, "failed to register devfreq cooling device %d\n", ret);
			return ret;
		}

		ret = thermal_zone_bind_cooling_device(tmu->sensors[i].tzd,
			IMX_TRIP_PASSIVE,
			tmu->sensors[i].cdev,
			THERMAL_NO_LIMIT,
			THERMAL_NO_LIMIT,
			THERMAL_WEIGHT_DEFAULT);
		if (ret) {
			dev_err(&pdev->dev,
				"binding zone %s with cdev %s failed:%d\n",
				tmu->sensors[i].tzd->type, tmu->sensors[i].cdev->type, ret);
			devfreq_cooling_unregister(tmu->sensors[i].cdev);
			return ret;
		}
	}

<<<<<<< HEAD
	/* disable the monitor for config */
	val = readl_relaxed(tmu->base + TER);
	val &= ~TER_EN;
	writel_relaxed(val, tmu->base + TER);
=======
	platform_set_drvdata(pdev, tmu);

	tmu->cdev = devfreq_cooling_register(NULL, 1);
	if (IS_ERR(tmu->cdev)) {
		ret = PTR_ERR(tmu->cdev);
		if (ret != -EPROBE_DEFER)
			dev_err(&pdev->dev, "failed to register devfreq cooling device %d\n", ret);
		return ret;
	}
>>>>>>> 614e3f52

	/* enable all the probes for V2 TMU */
	if (tmu->socdata->flags == FLAGS_TMU_VER2) {
		val = readl_relaxed(tmu->base + TPS);
		val |= PROBE_SEL_ALL;
		writel_relaxed(val, tmu->base + TPS);
	}

	/* enable the monitor */
	val = readl_relaxed(tmu->base + TER);
	val |= TER_EN;
	writel_relaxed(val, tmu->base + TER);

	return 0;
}

static int imx8mm_tmu_remove(struct platform_device *pdev)
{
	struct imx8mm_tmu *tmu = platform_get_drvdata(pdev);
	u32 val;

	/* disable TMU */
	val = readl_relaxed(tmu->base + TER);
	val &= ~TER_EN;
	writel_relaxed(val, tmu->base + TER);

	clk_disable_unprepare(tmu->clk);
	platform_set_drvdata(pdev, NULL);

	return 0;
}

struct thermal_soc_data imx8mm_tmu_data = {
	.num_sensors = 1,
	.flags = FLAGS_TMU_VER1,
};

struct thermal_soc_data imx8mp_tmu_data = {
	.num_sensors = 2,
	.flags = FLAGS_TMU_VER2,
};

static const struct of_device_id imx8mm_tmu_table[] = {
	{ .compatible = "fsl,imx8mm-tmu", .data = &imx8mm_tmu_data, },
	{ .compatible = "fsl,imx8mp-tmu", .data = &imx8mp_tmu_data, },
	{ },
};

static struct platform_driver imx8mm_tmu = {
	.driver = {
		.name	= "i.mx8mm_thermal",
		.of_match_table = imx8mm_tmu_table,
	},
	.probe = imx8mm_tmu_probe,
	.remove = imx8mm_tmu_remove,
};
module_platform_driver(imx8mm_tmu);

MODULE_AUTHOR("Anson Huang <Anson.Huang@nxp.com>");
MODULE_DESCRIPTION("i.MX8MM Thermal Monitor Unit driver");
MODULE_LICENSE("GPL v2");<|MERGE_RESOLUTION|>--- conflicted
+++ resolved
@@ -192,7 +192,7 @@
 		tmu->sensors[i].temp_passive = trips[0].temperature;
 		tmu->sensors[i].temp_critical = trips[1].temperature;
 
-		tmu->sensors[i].cdev = devfreq_cooling_register();
+		tmu->sensors[i].cdev = devfreq_cooling_register(NULL, 1);
 		if (IS_ERR(tmu->sensors[i].cdev)) {
 			ret = PTR_ERR(tmu->sensors[i].cdev);
 			if (ret != -EPROBE_DEFER)
@@ -215,22 +215,10 @@
 		}
 	}
 
-<<<<<<< HEAD
 	/* disable the monitor for config */
 	val = readl_relaxed(tmu->base + TER);
 	val &= ~TER_EN;
 	writel_relaxed(val, tmu->base + TER);
-=======
-	platform_set_drvdata(pdev, tmu);
-
-	tmu->cdev = devfreq_cooling_register(NULL, 1);
-	if (IS_ERR(tmu->cdev)) {
-		ret = PTR_ERR(tmu->cdev);
-		if (ret != -EPROBE_DEFER)
-			dev_err(&pdev->dev, "failed to register devfreq cooling device %d\n", ret);
-		return ret;
-	}
->>>>>>> 614e3f52
 
 	/* enable all the probes for V2 TMU */
 	if (tmu->socdata->flags == FLAGS_TMU_VER2) {
