// SPDX-License-Identifier: GPL-2.0
/*
 * Copyright (C) 2019 MediaTek Inc.
 * Authors:
 *	Stanley Chu <stanley.chu@mediatek.com>
 *	Peter Wang <peter.wang@mediatek.com>
 */

#include <linux/arm-smccc.h>
#include <linux/bitfield.h>
#include <linux/of.h>
#include <linux/of_address.h>
#include <linux/phy/phy.h>
#include <linux/platform_device.h>
<<<<<<< HEAD
=======
#include <linux/regulator/consumer.h>
>>>>>>> de198b0f
#include <linux/soc/mediatek/mtk_sip_svc.h>

#include "ufshcd.h"
#include "ufshcd-crypto.h"
#include "ufshcd-pltfrm.h"
#include "ufs_quirks.h"
#include "unipro.h"
#include "ufs-mediatek.h"

#define ufs_mtk_smc(cmd, val, res) \
	arm_smccc_smc(MTK_SIP_UFS_CONTROL, \
		      cmd, val, 0, 0, 0, 0, 0, &(res))

<<<<<<< HEAD
=======
#define ufs_mtk_crypto_ctrl(res, enable) \
	ufs_mtk_smc(UFS_MTK_SIP_CRYPTO_CTRL, enable, res)

>>>>>>> de198b0f
#define ufs_mtk_ref_clk_notify(on, res) \
	ufs_mtk_smc(UFS_MTK_SIP_REF_CLK_NOTIFICATION, on, res)

#define ufs_mtk_device_reset_ctrl(high, res) \
	ufs_mtk_smc(UFS_MTK_SIP_DEVICE_RESET, high, res)

<<<<<<< HEAD
#define ufs_mtk_unipro_powerdown(hba, powerdown) \
	ufshcd_dme_set(hba, \
		       UIC_ARG_MIB_SEL(VS_UNIPROPOWERDOWNCONTROL, 0), \
		       powerdown)
=======
static struct ufs_dev_fix ufs_mtk_dev_fixups[] = {
	UFS_FIX(UFS_VENDOR_MICRON, UFS_ANY_MODEL,
		UFS_DEVICE_QUIRK_DELAY_AFTER_LPM),
	UFS_FIX(UFS_VENDOR_SKHYNIX, "H9HQ21AFAMZDAR",
		UFS_DEVICE_QUIRK_SUPPORT_EXTENDED_FEATURES),
	END_FIX
};
>>>>>>> de198b0f

static void ufs_mtk_cfg_unipro_cg(struct ufs_hba *hba, bool enable)
{
	u32 tmp;

	if (enable) {
		ufshcd_dme_get(hba,
			       UIC_ARG_MIB(VS_SAVEPOWERCONTROL), &tmp);
		tmp = tmp |
		      (1 << RX_SYMBOL_CLK_GATE_EN) |
		      (1 << SYS_CLK_GATE_EN) |
		      (1 << TX_CLK_GATE_EN);
		ufshcd_dme_set(hba,
			       UIC_ARG_MIB(VS_SAVEPOWERCONTROL), tmp);

		ufshcd_dme_get(hba,
			       UIC_ARG_MIB(VS_DEBUGCLOCKENABLE), &tmp);
		tmp = tmp & ~(1 << TX_SYMBOL_CLK_REQ_FORCE);
		ufshcd_dme_set(hba,
			       UIC_ARG_MIB(VS_DEBUGCLOCKENABLE), tmp);
	} else {
		ufshcd_dme_get(hba,
			       UIC_ARG_MIB(VS_SAVEPOWERCONTROL), &tmp);
		tmp = tmp & ~((1 << RX_SYMBOL_CLK_GATE_EN) |
			      (1 << SYS_CLK_GATE_EN) |
			      (1 << TX_CLK_GATE_EN));
		ufshcd_dme_set(hba,
			       UIC_ARG_MIB(VS_SAVEPOWERCONTROL), tmp);

		ufshcd_dme_get(hba,
			       UIC_ARG_MIB(VS_DEBUGCLOCKENABLE), &tmp);
		tmp = tmp | (1 << TX_SYMBOL_CLK_REQ_FORCE);
		ufshcd_dme_set(hba,
			       UIC_ARG_MIB(VS_DEBUGCLOCKENABLE), tmp);
	}
}

static void ufs_mtk_crypto_enable(struct ufs_hba *hba)
{
	struct arm_smccc_res res;

	ufs_mtk_crypto_ctrl(res, 1);
	if (res.a0) {
		dev_info(hba->dev, "%s: crypto enable failed, err: %lu\n",
			 __func__, res.a0);
		hba->caps &= ~UFSHCD_CAP_CRYPTO;
	}
}

static int ufs_mtk_hce_enable_notify(struct ufs_hba *hba,
				     enum ufs_notify_change_status status)
{
	struct ufs_mtk_host *host = ufshcd_get_variant(hba);

	if (status == PRE_CHANGE) {
		if (host->unipro_lpm)
			hba->vps->hba_enable_delay_us = 0;
		else
			hba->vps->hba_enable_delay_us = 600;

		if (ufshcd_hba_is_crypto_supported(hba))
			ufs_mtk_crypto_enable(hba);
	}

	return 0;
}

static int ufs_mtk_bind_mphy(struct ufs_hba *hba)
{
	struct ufs_mtk_host *host = ufshcd_get_variant(hba);
	struct device *dev = hba->dev;
	struct device_node *np = dev->of_node;
	int err = 0;

	host->mphy = devm_of_phy_get_by_index(dev, np, 0);

	if (host->mphy == ERR_PTR(-EPROBE_DEFER)) {
		/*
		 * UFS driver might be probed before the phy driver does.
		 * In that case we would like to return EPROBE_DEFER code.
		 */
		err = -EPROBE_DEFER;
		dev_info(dev,
			 "%s: required phy hasn't probed yet. err = %d\n",
			__func__, err);
	} else if (IS_ERR(host->mphy)) {
		err = PTR_ERR(host->mphy);
		dev_info(dev, "%s: PHY get failed %d\n", __func__, err);
	}

	if (err)
		host->mphy = NULL;
	/*
	 * Allow unbound mphy because not every platform needs specific
	 * mphy control.
	 */
	if (err == -ENODEV)
		err = 0;

	return err;
}

<<<<<<< HEAD
static void ufs_mtk_udelay(unsigned long us)
{
	if (!us)
		return;

	if (us < 10)
		udelay(us);
	else
		usleep_range(us, us + 10);
}

=======
>>>>>>> de198b0f
static int ufs_mtk_setup_ref_clk(struct ufs_hba *hba, bool on)
{
	struct ufs_mtk_host *host = ufshcd_get_variant(hba);
	struct arm_smccc_res res;
<<<<<<< HEAD
	unsigned long timeout;
=======
	ktime_t timeout, time_checked;
>>>>>>> de198b0f
	u32 value;

	if (host->ref_clk_enabled == on)
		return 0;

	if (on) {
		ufs_mtk_ref_clk_notify(on, res);
<<<<<<< HEAD
		ufs_mtk_udelay(host->ref_clk_ungating_wait_us);
=======
		ufshcd_delay_us(host->ref_clk_ungating_wait_us, 10);
>>>>>>> de198b0f
		ufshcd_writel(hba, REFCLK_REQUEST, REG_UFS_REFCLK_CTRL);
	} else {
		ufshcd_writel(hba, REFCLK_RELEASE, REG_UFS_REFCLK_CTRL);
	}

	/* Wait for ack */
<<<<<<< HEAD
	timeout = jiffies + msecs_to_jiffies(REFCLK_REQ_TIMEOUT_MS);
	do {
=======
	timeout = ktime_add_us(ktime_get(), REFCLK_REQ_TIMEOUT_US);
	do {
		time_checked = ktime_get();
>>>>>>> de198b0f
		value = ufshcd_readl(hba, REG_UFS_REFCLK_CTRL);

		/* Wait until ack bit equals to req bit */
		if (((value & REFCLK_ACK) >> 1) == (value & REFCLK_REQUEST))
			goto out;

		usleep_range(100, 200);
<<<<<<< HEAD
	} while (time_before(jiffies, timeout));
=======
	} while (ktime_before(time_checked, timeout));
>>>>>>> de198b0f

	dev_err(hba->dev, "missing ack of refclk req, reg: 0x%x\n", value);

	ufs_mtk_ref_clk_notify(host->ref_clk_enabled, res);

	return -ETIMEDOUT;

out:
	host->ref_clk_enabled = on;
	if (!on) {
<<<<<<< HEAD
		ufs_mtk_udelay(host->ref_clk_gating_wait_us);
=======
		ufshcd_delay_us(host->ref_clk_gating_wait_us, 10);
>>>>>>> de198b0f
		ufs_mtk_ref_clk_notify(on, res);
	}

	return 0;
}

static void ufs_mtk_setup_ref_clk_wait_us(struct ufs_hba *hba,
					  u16 gating_us, u16 ungating_us)
{
	struct ufs_mtk_host *host = ufshcd_get_variant(hba);

	if (hba->dev_info.clk_gating_wait_us) {
		host->ref_clk_gating_wait_us =
			hba->dev_info.clk_gating_wait_us;
	} else {
		host->ref_clk_gating_wait_us = gating_us;
	}

	host->ref_clk_ungating_wait_us = ungating_us;
}

<<<<<<< HEAD
static u32 ufs_mtk_link_get_state(struct ufs_hba *hba)
{
	u32 val;

	ufshcd_writel(hba, 0x20, REG_UFS_DEBUG_SEL);
	val = ufshcd_readl(hba, REG_UFS_PROBE);
	val = val >> 28;

	return val;
=======
int ufs_mtk_wait_link_state(struct ufs_hba *hba, u32 state,
			    unsigned long max_wait_ms)
{
	ktime_t timeout, time_checked;
	u32 val;

	timeout = ktime_add_ms(ktime_get(), max_wait_ms);
	do {
		time_checked = ktime_get();
		ufshcd_writel(hba, 0x20, REG_UFS_DEBUG_SEL);
		val = ufshcd_readl(hba, REG_UFS_PROBE);
		val = val >> 28;

		if (val == state)
			return 0;

		/* Sleep for max. 200us */
		usleep_range(100, 200);
	} while (ktime_before(time_checked, timeout));

	if (val == state)
		return 0;

	return -ETIMEDOUT;
}

static void ufs_mtk_mphy_power_on(struct ufs_hba *hba, bool on)
{
	struct ufs_mtk_host *host = ufshcd_get_variant(hba);
	struct phy *mphy = host->mphy;

	if (!mphy)
		return;

	if (on && !host->mphy_powered_on)
		phy_power_on(mphy);
	else if (!on && host->mphy_powered_on)
		phy_power_off(mphy);
	else
		return;
	host->mphy_powered_on = on;
>>>>>>> de198b0f
}

/**
 * ufs_mtk_setup_clocks - enables/disable clocks
 * @hba: host controller instance
 * @on: If true, enable clocks else disable them.
 * @status: PRE_CHANGE or POST_CHANGE notify
 *
 * Returns 0 on success, non-zero on failure.
 */
static int ufs_mtk_setup_clocks(struct ufs_hba *hba, bool on,
				enum ufs_notify_change_status status)
{
	struct ufs_mtk_host *host = ufshcd_get_variant(hba);
	int ret = 0;
<<<<<<< HEAD
=======
	bool clk_pwr_off = false;
>>>>>>> de198b0f

	/*
	 * In case ufs_mtk_init() is not yet done, simply ignore.
	 * This ufs_mtk_setup_clocks() shall be called from
	 * ufs_mtk_init() after init is done.
	 */
	if (!host)
		return 0;

	if (!on && status == PRE_CHANGE) {
<<<<<<< HEAD
		if (!ufshcd_is_link_active(hba)) {
			ufs_mtk_setup_ref_clk(hba, on);
			ret = phy_power_off(host->mphy);
		} else {
			/*
			 * Gate ref-clk if link state is in Hibern8
			 * triggered by Auto-Hibern8.
			 */
			if (!ufshcd_can_hibern8_during_gating(hba) &&
			    ufshcd_is_auto_hibern8_enabled(hba) &&
			    ufs_mtk_link_get_state(hba) ==
			    VS_LINK_HIBERN8)
				ufs_mtk_setup_ref_clk(hba, on);
		}
	} else if (on && status == POST_CHANGE) {
		ret = phy_power_on(host->mphy);
=======
		if (ufshcd_is_link_off(hba)) {
			clk_pwr_off = true;
		} else if (ufshcd_is_link_hibern8(hba) ||
			 (!ufshcd_can_hibern8_during_gating(hba) &&
			 ufshcd_is_auto_hibern8_enabled(hba))) {
			/*
			 * Gate ref-clk and poweroff mphy if link state is in
			 * OFF or Hibern8 by either Auto-Hibern8 or
			 * ufshcd_link_state_transition().
			 */
			ret = ufs_mtk_wait_link_state(hba,
						      VS_LINK_HIBERN8,
						      15);
			if (!ret)
				clk_pwr_off = true;
		}

		if (clk_pwr_off) {
			ufs_mtk_setup_ref_clk(hba, on);
			ufs_mtk_mphy_power_on(hba, on);
		}
	} else if (on && status == POST_CHANGE) {
		ufs_mtk_mphy_power_on(hba, on);
>>>>>>> de198b0f
		ufs_mtk_setup_ref_clk(hba, on);
	}

	return ret;
}

/**
 * ufs_mtk_init - find other essential mmio bases
 * @hba: host controller instance
 *
 * Binds PHY with controller and powers up PHY enabling clocks
 * and regulators.
 *
 * Returns -EPROBE_DEFER if binding fails, returns negative error
 * on phy power up failure and returns zero on success.
 */
static int ufs_mtk_init(struct ufs_hba *hba)
{
	struct ufs_mtk_host *host;
	struct device *dev = hba->dev;
	int err = 0;

	host = devm_kzalloc(dev, sizeof(*host), GFP_KERNEL);
	if (!host) {
		err = -ENOMEM;
		dev_info(dev, "%s: no memory for mtk ufs host\n", __func__);
		goto out;
	}

	host->hba = hba;
	ufshcd_set_variant(hba, host);

	err = ufs_mtk_bind_mphy(hba);
	if (err)
		goto out_variant_clear;

	/* Enable runtime autosuspend */
	hba->caps |= UFSHCD_CAP_RPM_AUTOSUSPEND;

	/* Enable clock-gating */
	hba->caps |= UFSHCD_CAP_CLK_GATING;

<<<<<<< HEAD
=======
	/* Enable inline encryption */
	hba->caps |= UFSHCD_CAP_CRYPTO;

	/* Enable WriteBooster */
	hba->caps |= UFSHCD_CAP_WB_EN;
	hba->vps->wb_flush_threshold = UFS_WB_BUF_REMAIN_PERCENT(80);

>>>>>>> de198b0f
	/*
	 * ufshcd_vops_init() is invoked after
	 * ufshcd_setup_clock(true) in ufshcd_hba_init() thus
	 * phy clock setup is skipped.
	 *
	 * Enable phy clocks specifically here.
	 */
	ufs_mtk_setup_clocks(hba, true, POST_CHANGE);

	goto out;

out_variant_clear:
	ufshcd_set_variant(hba, NULL);
out:
	return err;
}

static int ufs_mtk_pre_pwr_change(struct ufs_hba *hba,
				  struct ufs_pa_layer_attr *dev_max_params,
				  struct ufs_pa_layer_attr *dev_req_params)
{
	struct ufs_dev_params host_cap;
	int ret;

	host_cap.tx_lanes = UFS_MTK_LIMIT_NUM_LANES_TX;
	host_cap.rx_lanes = UFS_MTK_LIMIT_NUM_LANES_RX;
	host_cap.hs_rx_gear = UFS_MTK_LIMIT_HSGEAR_RX;
	host_cap.hs_tx_gear = UFS_MTK_LIMIT_HSGEAR_TX;
	host_cap.pwm_rx_gear = UFS_MTK_LIMIT_PWMGEAR_RX;
	host_cap.pwm_tx_gear = UFS_MTK_LIMIT_PWMGEAR_TX;
	host_cap.rx_pwr_pwm = UFS_MTK_LIMIT_RX_PWR_PWM;
	host_cap.tx_pwr_pwm = UFS_MTK_LIMIT_TX_PWR_PWM;
	host_cap.rx_pwr_hs = UFS_MTK_LIMIT_RX_PWR_HS;
	host_cap.tx_pwr_hs = UFS_MTK_LIMIT_TX_PWR_HS;
	host_cap.hs_rate = UFS_MTK_LIMIT_HS_RATE;
	host_cap.desired_working_mode =
				UFS_MTK_LIMIT_DESIRED_MODE;

	ret = ufshcd_get_pwr_dev_param(&host_cap,
				       dev_max_params,
				       dev_req_params);
	if (ret) {
		pr_info("%s: failed to determine capabilities\n",
			__func__);
	}

	return ret;
}

static int ufs_mtk_pwr_change_notify(struct ufs_hba *hba,
				     enum ufs_notify_change_status stage,
				     struct ufs_pa_layer_attr *dev_max_params,
				     struct ufs_pa_layer_attr *dev_req_params)
{
	int ret = 0;

	switch (stage) {
	case PRE_CHANGE:
		ret = ufs_mtk_pre_pwr_change(hba, dev_max_params,
					     dev_req_params);
		break;
	case POST_CHANGE:
		break;
	default:
		ret = -EINVAL;
		break;
	}

	return ret;
}

static int ufs_mtk_unipro_set_pm(struct ufs_hba *hba, u32 lpm)
{
	int ret;
	struct ufs_mtk_host *host = ufshcd_get_variant(hba);

	ret = ufshcd_dme_set(hba,
			     UIC_ARG_MIB_SEL(VS_UNIPROPOWERDOWNCONTROL, 0),
			     lpm);
	if (!ret)
		host->unipro_lpm = lpm;

	return ret;
}

static int ufs_mtk_pre_link(struct ufs_hba *hba)
{
	int ret;
	u32 tmp;

<<<<<<< HEAD
	ufs_mtk_unipro_powerdown(hba, 0);
=======
	ufs_mtk_unipro_set_pm(hba, 0);
>>>>>>> de198b0f

	/*
	 * Setting PA_Local_TX_LCC_Enable to 0 before link startup
	 * to make sure that both host and device TX LCC are disabled
	 * once link startup is completed.
	 */
	ret = ufshcd_disable_host_tx_lcc(hba);
	if (ret)
		return ret;

	/* disable deep stall */
	ret = ufshcd_dme_get(hba, UIC_ARG_MIB(VS_SAVEPOWERCONTROL), &tmp);
	if (ret)
		return ret;

	tmp &= ~(1 << 6);

	ret = ufshcd_dme_set(hba, UIC_ARG_MIB(VS_SAVEPOWERCONTROL), tmp);

	return ret;
}

static void ufs_mtk_setup_clk_gating(struct ufs_hba *hba)
{
	unsigned long flags;
	u32 ah_ms;

	if (ufshcd_is_clkgating_allowed(hba)) {
		if (ufshcd_is_auto_hibern8_supported(hba) && hba->ahit)
			ah_ms = FIELD_GET(UFSHCI_AHIBERN8_TIMER_MASK,
					  hba->ahit);
		else
			ah_ms = 10;
		spin_lock_irqsave(hba->host->host_lock, flags);
		hba->clk_gating.delay_ms = ah_ms + 5;
		spin_unlock_irqrestore(hba->host->host_lock, flags);
	}
}

static int ufs_mtk_post_link(struct ufs_hba *hba)
{
	/* enable unipro clock gating feature */
	ufs_mtk_cfg_unipro_cg(hba, true);

	/* configure auto-hibern8 timer to 10ms */
	if (ufshcd_is_auto_hibern8_supported(hba)) {
		ufshcd_auto_hibern8_update(hba,
			FIELD_PREP(UFSHCI_AHIBERN8_TIMER_MASK, 10) |
			FIELD_PREP(UFSHCI_AHIBERN8_SCALE_MASK, 3));
	}

	ufs_mtk_setup_clk_gating(hba);

	return 0;
}

static int ufs_mtk_link_startup_notify(struct ufs_hba *hba,
				       enum ufs_notify_change_status stage)
{
	int ret = 0;

	switch (stage) {
	case PRE_CHANGE:
		ret = ufs_mtk_pre_link(hba);
		break;
	case POST_CHANGE:
		ret = ufs_mtk_post_link(hba);
		break;
	default:
		ret = -EINVAL;
		break;
	}

	return ret;
}

static void ufs_mtk_device_reset(struct ufs_hba *hba)
{
	struct arm_smccc_res res;

	ufs_mtk_device_reset_ctrl(0, res);

	/*
	 * The reset signal is active low. UFS devices shall detect
	 * more than or equal to 1us of positive or negative RST_n
	 * pulse width.
	 *
	 * To be on safe side, keep the reset low for at least 10us.
	 */
	usleep_range(10, 15);

	ufs_mtk_device_reset_ctrl(1, res);

	/* Some devices may need time to respond to rst_n */
	usleep_range(10000, 15000);

	dev_info(hba->dev, "device reset done\n");
}

static int ufs_mtk_link_set_hpm(struct ufs_hba *hba)
{
	int err;

	err = ufshcd_hba_enable(hba);
	if (err)
		return err;

<<<<<<< HEAD
	err = ufs_mtk_unipro_powerdown(hba, 0);
=======
	err = ufs_mtk_unipro_set_pm(hba, 0);
>>>>>>> de198b0f
	if (err)
		return err;

	err = ufshcd_uic_hibern8_exit(hba);
	if (!err)
		ufshcd_set_link_active(hba);
	else
		return err;

	err = ufshcd_make_hba_operational(hba);
	if (err)
		return err;

	return 0;
}

static int ufs_mtk_link_set_lpm(struct ufs_hba *hba)
{
	int err;

<<<<<<< HEAD
	err = ufs_mtk_unipro_powerdown(hba, 1);
	if (err) {
		/* Resume UniPro state for following error recovery */
		ufs_mtk_unipro_powerdown(hba, 0);
=======
	err = ufs_mtk_unipro_set_pm(hba, 1);
	if (err) {
		/* Resume UniPro state for following error recovery */
		ufs_mtk_unipro_set_pm(hba, 0);
>>>>>>> de198b0f
		return err;
	}

	return 0;
}

<<<<<<< HEAD
static int ufs_mtk_suspend(struct ufs_hba *hba, enum ufs_pm_op pm_op)
{
	int err;
	struct ufs_mtk_host *host = ufshcd_get_variant(hba);

	if (ufshcd_is_link_hibern8(hba)) {
		err = ufs_mtk_link_set_lpm(hba);
		if (err)
			return -EAGAIN;
	}

	if (!ufshcd_is_link_active(hba))
		phy_power_off(host->mphy);
=======
static void ufs_mtk_vreg_set_lpm(struct ufs_hba *hba, bool lpm)
{
	if (!hba->vreg_info.vccq2 || !hba->vreg_info.vcc)
		return;

	if (lpm & !hba->vreg_info.vcc->enabled)
		regulator_set_mode(hba->vreg_info.vccq2->reg,
				   REGULATOR_MODE_IDLE);
	else if (!lpm)
		regulator_set_mode(hba->vreg_info.vccq2->reg,
				   REGULATOR_MODE_NORMAL);
}

static int ufs_mtk_suspend(struct ufs_hba *hba, enum ufs_pm_op pm_op)
{
	int err;

	if (ufshcd_is_link_hibern8(hba)) {
		err = ufs_mtk_link_set_lpm(hba);
		if (err) {
			/*
			 * Set link as off state enforcedly to trigger
			 * ufshcd_host_reset_and_restore() in ufshcd_suspend()
			 * for completed host reset.
			 */
			ufshcd_set_link_off(hba);
			return -EAGAIN;
		}
		/*
		 * Make sure no error will be returned to prevent
		 * ufshcd_suspend() re-enabling regulators while vreg is still
		 * in low-power mode.
		 */
		ufs_mtk_vreg_set_lpm(hba, true);
	}
>>>>>>> de198b0f

	return 0;
}

static int ufs_mtk_resume(struct ufs_hba *hba, enum ufs_pm_op pm_op)
{
<<<<<<< HEAD
	struct ufs_mtk_host *host = ufshcd_get_variant(hba);
	int err;

	if (!ufshcd_is_link_active(hba))
		phy_power_on(host->mphy);
=======
	int err;

	if (ufshcd_is_link_hibern8(hba)) {
		ufs_mtk_vreg_set_lpm(hba, false);
		err = ufs_mtk_link_set_hpm(hba);
		if (err) {
			err = ufshcd_link_recovery(hba);
			return err;
		}
	}
>>>>>>> de198b0f

	if (ufshcd_is_link_hibern8(hba)) {
		err = ufs_mtk_link_set_hpm(hba);
		if (err)
			return err;
	}

	return 0;
}

static void ufs_mtk_dbg_register_dump(struct ufs_hba *hba)
<<<<<<< HEAD
{
	ufshcd_dump_regs(hba, REG_UFS_REFCLK_CTRL, 0x4, "Ref-Clk Ctrl ");

	ufshcd_dump_regs(hba, REG_UFS_EXTREG, 0x4, "Ext Reg ");

	ufshcd_dump_regs(hba, REG_UFS_MPHYCTRL,
			 REG_UFS_REJECT_MON - REG_UFS_MPHYCTRL + 4,
			 "MPHY Ctrl ");

	/* Direct debugging information to REG_MTK_PROBE */
	ufshcd_writel(hba, 0x20, REG_UFS_DEBUG_SEL);
	ufshcd_dump_regs(hba, REG_UFS_PROBE, 0x4, "Debug Probe ");
}

static int ufs_mtk_apply_dev_quirks(struct ufs_hba *hba)
{
=======
{
	ufshcd_dump_regs(hba, REG_UFS_REFCLK_CTRL, 0x4, "Ref-Clk Ctrl ");

	ufshcd_dump_regs(hba, REG_UFS_EXTREG, 0x4, "Ext Reg ");

	ufshcd_dump_regs(hba, REG_UFS_MPHYCTRL,
			 REG_UFS_REJECT_MON - REG_UFS_MPHYCTRL + 4,
			 "MPHY Ctrl ");

	/* Direct debugging information to REG_MTK_PROBE */
	ufshcd_writel(hba, 0x20, REG_UFS_DEBUG_SEL);
	ufshcd_dump_regs(hba, REG_UFS_PROBE, 0x4, "Debug Probe ");
}

static int ufs_mtk_apply_dev_quirks(struct ufs_hba *hba)
{
>>>>>>> de198b0f
	struct ufs_dev_info *dev_info = &hba->dev_info;
	u16 mid = dev_info->wmanufacturerid;

	if (mid == UFS_VENDOR_SAMSUNG)
		ufshcd_dme_set(hba, UIC_ARG_MIB(PA_TACTIVATE), 6);

	/*
	 * Decide waiting time before gating reference clock and
	 * after ungating reference clock according to vendors'
	 * requirements.
	 */
	if (mid == UFS_VENDOR_SAMSUNG)
		ufs_mtk_setup_ref_clk_wait_us(hba, 1, 1);
	else if (mid == UFS_VENDOR_SKHYNIX)
		ufs_mtk_setup_ref_clk_wait_us(hba, 30, 30);
	else if (mid == UFS_VENDOR_TOSHIBA)
		ufs_mtk_setup_ref_clk_wait_us(hba, 100, 32);

	return 0;
}

static void ufs_mtk_fixup_dev_quirks(struct ufs_hba *hba)
{
	struct ufs_dev_info *dev_info = &hba->dev_info;
	u16 mid = dev_info->wmanufacturerid;

	ufshcd_fixup_dev_quirks(hba, ufs_mtk_dev_fixups);

	if (mid == UFS_VENDOR_SAMSUNG)
		hba->dev_quirks &= ~UFS_DEVICE_QUIRK_HOST_PA_TACTIVATE;
}

/**
 * struct ufs_hba_mtk_vops - UFS MTK specific variant operations
 *
 * The variant operations configure the necessary controller and PHY
 * handshake during initialization.
 */
static struct ufs_hba_variant_ops ufs_hba_mtk_vops = {
	.name                = "mediatek.ufshci",
	.init                = ufs_mtk_init,
	.setup_clocks        = ufs_mtk_setup_clocks,
	.hce_enable_notify   = ufs_mtk_hce_enable_notify,
	.link_startup_notify = ufs_mtk_link_startup_notify,
	.pwr_change_notify   = ufs_mtk_pwr_change_notify,
	.apply_dev_quirks    = ufs_mtk_apply_dev_quirks,
	.fixup_dev_quirks    = ufs_mtk_fixup_dev_quirks,
	.suspend             = ufs_mtk_suspend,
	.resume              = ufs_mtk_resume,
	.dbg_register_dump   = ufs_mtk_dbg_register_dump,
	.device_reset        = ufs_mtk_device_reset,
};

/**
 * ufs_mtk_probe - probe routine of the driver
 * @pdev: pointer to Platform device handle
 *
 * Return zero for success and non-zero for failure
 */
static int ufs_mtk_probe(struct platform_device *pdev)
{
	int err;
	struct device *dev = &pdev->dev;

	/* perform generic probe */
	err = ufshcd_pltfrm_init(pdev, &ufs_hba_mtk_vops);
	if (err)
		dev_info(dev, "probe failed %d\n", err);

	return err;
}

/**
 * ufs_mtk_remove - set driver_data of the device to NULL
 * @pdev: pointer to platform device handle
 *
 * Always return 0
 */
static int ufs_mtk_remove(struct platform_device *pdev)
{
	struct ufs_hba *hba =  platform_get_drvdata(pdev);

	pm_runtime_get_sync(&(pdev)->dev);
	ufshcd_remove(hba);
	return 0;
}

static const struct of_device_id ufs_mtk_of_match[] = {
	{ .compatible = "mediatek,mt8183-ufshci"},
	{},
};

static const struct dev_pm_ops ufs_mtk_pm_ops = {
	.suspend         = ufshcd_pltfrm_suspend,
	.resume          = ufshcd_pltfrm_resume,
	.runtime_suspend = ufshcd_pltfrm_runtime_suspend,
	.runtime_resume  = ufshcd_pltfrm_runtime_resume,
	.runtime_idle    = ufshcd_pltfrm_runtime_idle,
};

static struct platform_driver ufs_mtk_pltform = {
	.probe      = ufs_mtk_probe,
	.remove     = ufs_mtk_remove,
	.shutdown   = ufshcd_pltfrm_shutdown,
	.driver = {
		.name   = "ufshcd-mtk",
		.pm     = &ufs_mtk_pm_ops,
		.of_match_table = ufs_mtk_of_match,
	},
};

MODULE_AUTHOR("Stanley Chu <stanley.chu@mediatek.com>");
MODULE_AUTHOR("Peter Wang <peter.wang@mediatek.com>");
MODULE_DESCRIPTION("MediaTek UFS Host Driver");
MODULE_LICENSE("GPL v2");

module_platform_driver(ufs_mtk_pltform);<|MERGE_RESOLUTION|>--- conflicted
+++ resolved
@@ -12,10 +12,7 @@
 #include <linux/of_address.h>
 #include <linux/phy/phy.h>
 #include <linux/platform_device.h>
-<<<<<<< HEAD
-=======
 #include <linux/regulator/consumer.h>
->>>>>>> de198b0f
 #include <linux/soc/mediatek/mtk_sip_svc.h>
 
 #include "ufshcd.h"
@@ -29,24 +26,15 @@
 	arm_smccc_smc(MTK_SIP_UFS_CONTROL, \
 		      cmd, val, 0, 0, 0, 0, 0, &(res))
 
-<<<<<<< HEAD
-=======
 #define ufs_mtk_crypto_ctrl(res, enable) \
 	ufs_mtk_smc(UFS_MTK_SIP_CRYPTO_CTRL, enable, res)
 
->>>>>>> de198b0f
 #define ufs_mtk_ref_clk_notify(on, res) \
 	ufs_mtk_smc(UFS_MTK_SIP_REF_CLK_NOTIFICATION, on, res)
 
 #define ufs_mtk_device_reset_ctrl(high, res) \
 	ufs_mtk_smc(UFS_MTK_SIP_DEVICE_RESET, high, res)
 
-<<<<<<< HEAD
-#define ufs_mtk_unipro_powerdown(hba, powerdown) \
-	ufshcd_dme_set(hba, \
-		       UIC_ARG_MIB_SEL(VS_UNIPROPOWERDOWNCONTROL, 0), \
-		       powerdown)
-=======
 static struct ufs_dev_fix ufs_mtk_dev_fixups[] = {
 	UFS_FIX(UFS_VENDOR_MICRON, UFS_ANY_MODEL,
 		UFS_DEVICE_QUIRK_DELAY_AFTER_LPM),
@@ -54,7 +42,6 @@
 		UFS_DEVICE_QUIRK_SUPPORT_EXTENDED_FEATURES),
 	END_FIX
 };
->>>>>>> de198b0f
 
 static void ufs_mtk_cfg_unipro_cg(struct ufs_hba *hba, bool enable)
 {
@@ -157,29 +144,11 @@
 	return err;
 }
 
-<<<<<<< HEAD
-static void ufs_mtk_udelay(unsigned long us)
-{
-	if (!us)
-		return;
-
-	if (us < 10)
-		udelay(us);
-	else
-		usleep_range(us, us + 10);
-}
-
-=======
->>>>>>> de198b0f
 static int ufs_mtk_setup_ref_clk(struct ufs_hba *hba, bool on)
 {
 	struct ufs_mtk_host *host = ufshcd_get_variant(hba);
 	struct arm_smccc_res res;
-<<<<<<< HEAD
-	unsigned long timeout;
-=======
 	ktime_t timeout, time_checked;
->>>>>>> de198b0f
 	u32 value;
 
 	if (host->ref_clk_enabled == on)
@@ -187,25 +156,16 @@
 
 	if (on) {
 		ufs_mtk_ref_clk_notify(on, res);
-<<<<<<< HEAD
-		ufs_mtk_udelay(host->ref_clk_ungating_wait_us);
-=======
 		ufshcd_delay_us(host->ref_clk_ungating_wait_us, 10);
->>>>>>> de198b0f
 		ufshcd_writel(hba, REFCLK_REQUEST, REG_UFS_REFCLK_CTRL);
 	} else {
 		ufshcd_writel(hba, REFCLK_RELEASE, REG_UFS_REFCLK_CTRL);
 	}
 
 	/* Wait for ack */
-<<<<<<< HEAD
-	timeout = jiffies + msecs_to_jiffies(REFCLK_REQ_TIMEOUT_MS);
-	do {
-=======
 	timeout = ktime_add_us(ktime_get(), REFCLK_REQ_TIMEOUT_US);
 	do {
 		time_checked = ktime_get();
->>>>>>> de198b0f
 		value = ufshcd_readl(hba, REG_UFS_REFCLK_CTRL);
 
 		/* Wait until ack bit equals to req bit */
@@ -213,11 +173,7 @@
 			goto out;
 
 		usleep_range(100, 200);
-<<<<<<< HEAD
-	} while (time_before(jiffies, timeout));
-=======
 	} while (ktime_before(time_checked, timeout));
->>>>>>> de198b0f
 
 	dev_err(hba->dev, "missing ack of refclk req, reg: 0x%x\n", value);
 
@@ -228,11 +184,7 @@
 out:
 	host->ref_clk_enabled = on;
 	if (!on) {
-<<<<<<< HEAD
-		ufs_mtk_udelay(host->ref_clk_gating_wait_us);
-=======
 		ufshcd_delay_us(host->ref_clk_gating_wait_us, 10);
->>>>>>> de198b0f
 		ufs_mtk_ref_clk_notify(on, res);
 	}
 
@@ -254,17 +206,6 @@
 	host->ref_clk_ungating_wait_us = ungating_us;
 }
 
-<<<<<<< HEAD
-static u32 ufs_mtk_link_get_state(struct ufs_hba *hba)
-{
-	u32 val;
-
-	ufshcd_writel(hba, 0x20, REG_UFS_DEBUG_SEL);
-	val = ufshcd_readl(hba, REG_UFS_PROBE);
-	val = val >> 28;
-
-	return val;
-=======
 int ufs_mtk_wait_link_state(struct ufs_hba *hba, u32 state,
 			    unsigned long max_wait_ms)
 {
@@ -306,7 +247,6 @@
 	else
 		return;
 	host->mphy_powered_on = on;
->>>>>>> de198b0f
 }
 
 /**
@@ -322,10 +262,7 @@
 {
 	struct ufs_mtk_host *host = ufshcd_get_variant(hba);
 	int ret = 0;
-<<<<<<< HEAD
-=======
 	bool clk_pwr_off = false;
->>>>>>> de198b0f
 
 	/*
 	 * In case ufs_mtk_init() is not yet done, simply ignore.
@@ -336,24 +273,6 @@
 		return 0;
 
 	if (!on && status == PRE_CHANGE) {
-<<<<<<< HEAD
-		if (!ufshcd_is_link_active(hba)) {
-			ufs_mtk_setup_ref_clk(hba, on);
-			ret = phy_power_off(host->mphy);
-		} else {
-			/*
-			 * Gate ref-clk if link state is in Hibern8
-			 * triggered by Auto-Hibern8.
-			 */
-			if (!ufshcd_can_hibern8_during_gating(hba) &&
-			    ufshcd_is_auto_hibern8_enabled(hba) &&
-			    ufs_mtk_link_get_state(hba) ==
-			    VS_LINK_HIBERN8)
-				ufs_mtk_setup_ref_clk(hba, on);
-		}
-	} else if (on && status == POST_CHANGE) {
-		ret = phy_power_on(host->mphy);
-=======
 		if (ufshcd_is_link_off(hba)) {
 			clk_pwr_off = true;
 		} else if (ufshcd_is_link_hibern8(hba) ||
@@ -377,7 +296,6 @@
 		}
 	} else if (on && status == POST_CHANGE) {
 		ufs_mtk_mphy_power_on(hba, on);
->>>>>>> de198b0f
 		ufs_mtk_setup_ref_clk(hba, on);
 	}
 
@@ -420,8 +338,6 @@
 	/* Enable clock-gating */
 	hba->caps |= UFSHCD_CAP_CLK_GATING;
 
-<<<<<<< HEAD
-=======
 	/* Enable inline encryption */
 	hba->caps |= UFSHCD_CAP_CRYPTO;
 
@@ -429,7 +345,6 @@
 	hba->caps |= UFSHCD_CAP_WB_EN;
 	hba->vps->wb_flush_threshold = UFS_WB_BUF_REMAIN_PERCENT(80);
 
->>>>>>> de198b0f
 	/*
 	 * ufshcd_vops_init() is invoked after
 	 * ufshcd_setup_clock(true) in ufshcd_hba_init() thus
@@ -520,11 +435,7 @@
 	int ret;
 	u32 tmp;
 
-<<<<<<< HEAD
-	ufs_mtk_unipro_powerdown(hba, 0);
-=======
 	ufs_mtk_unipro_set_pm(hba, 0);
->>>>>>> de198b0f
 
 	/*
 	 * Setting PA_Local_TX_LCC_Enable to 0 before link startup
@@ -632,11 +543,7 @@
 	if (err)
 		return err;
 
-<<<<<<< HEAD
-	err = ufs_mtk_unipro_powerdown(hba, 0);
-=======
 	err = ufs_mtk_unipro_set_pm(hba, 0);
->>>>>>> de198b0f
 	if (err)
 		return err;
 
@@ -657,38 +564,16 @@
 {
 	int err;
 
-<<<<<<< HEAD
-	err = ufs_mtk_unipro_powerdown(hba, 1);
-	if (err) {
-		/* Resume UniPro state for following error recovery */
-		ufs_mtk_unipro_powerdown(hba, 0);
-=======
 	err = ufs_mtk_unipro_set_pm(hba, 1);
 	if (err) {
 		/* Resume UniPro state for following error recovery */
 		ufs_mtk_unipro_set_pm(hba, 0);
->>>>>>> de198b0f
 		return err;
 	}
 
 	return 0;
 }
 
-<<<<<<< HEAD
-static int ufs_mtk_suspend(struct ufs_hba *hba, enum ufs_pm_op pm_op)
-{
-	int err;
-	struct ufs_mtk_host *host = ufshcd_get_variant(hba);
-
-	if (ufshcd_is_link_hibern8(hba)) {
-		err = ufs_mtk_link_set_lpm(hba);
-		if (err)
-			return -EAGAIN;
-	}
-
-	if (!ufshcd_is_link_active(hba))
-		phy_power_off(host->mphy);
-=======
 static void ufs_mtk_vreg_set_lpm(struct ufs_hba *hba, bool lpm)
 {
 	if (!hba->vreg_info.vccq2 || !hba->vreg_info.vcc)
@@ -724,20 +609,12 @@
 		 */
 		ufs_mtk_vreg_set_lpm(hba, true);
 	}
->>>>>>> de198b0f
 
 	return 0;
 }
 
 static int ufs_mtk_resume(struct ufs_hba *hba, enum ufs_pm_op pm_op)
 {
-<<<<<<< HEAD
-	struct ufs_mtk_host *host = ufshcd_get_variant(hba);
-	int err;
-
-	if (!ufshcd_is_link_active(hba))
-		phy_power_on(host->mphy);
-=======
 	int err;
 
 	if (ufshcd_is_link_hibern8(hba)) {
@@ -748,19 +625,11 @@
 			return err;
 		}
 	}
->>>>>>> de198b0f
-
-	if (ufshcd_is_link_hibern8(hba)) {
-		err = ufs_mtk_link_set_hpm(hba);
-		if (err)
-			return err;
-	}
 
 	return 0;
 }
 
 static void ufs_mtk_dbg_register_dump(struct ufs_hba *hba)
-<<<<<<< HEAD
 {
 	ufshcd_dump_regs(hba, REG_UFS_REFCLK_CTRL, 0x4, "Ref-Clk Ctrl ");
 
@@ -777,24 +646,6 @@
 
 static int ufs_mtk_apply_dev_quirks(struct ufs_hba *hba)
 {
-=======
-{
-	ufshcd_dump_regs(hba, REG_UFS_REFCLK_CTRL, 0x4, "Ref-Clk Ctrl ");
-
-	ufshcd_dump_regs(hba, REG_UFS_EXTREG, 0x4, "Ext Reg ");
-
-	ufshcd_dump_regs(hba, REG_UFS_MPHYCTRL,
-			 REG_UFS_REJECT_MON - REG_UFS_MPHYCTRL + 4,
-			 "MPHY Ctrl ");
-
-	/* Direct debugging information to REG_MTK_PROBE */
-	ufshcd_writel(hba, 0x20, REG_UFS_DEBUG_SEL);
-	ufshcd_dump_regs(hba, REG_UFS_PROBE, 0x4, "Debug Probe ");
-}
-
-static int ufs_mtk_apply_dev_quirks(struct ufs_hba *hba)
-{
->>>>>>> de198b0f
 	struct ufs_dev_info *dev_info = &hba->dev_info;
 	u16 mid = dev_info->wmanufacturerid;
 
