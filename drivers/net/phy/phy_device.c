--- conflicted
+++ resolved
@@ -324,10 +324,6 @@
 
 static SIMPLE_DEV_PM_OPS(mdio_bus_phy_pm_ops, mdio_bus_phy_suspend,
 			 mdio_bus_phy_resume);
-<<<<<<< HEAD
-#endif /* CONFIG_PM */
-=======
->>>>>>> 2bf9d1b4
 
 /**
  * phy_register_fixup - creates a new phy_fixup and adds it to the list
