--- conflicted
+++ resolved
@@ -70,10 +70,7 @@
 #define NFP_FL_FEATS_GENEVE		BIT(0)
 #define NFP_FL_NBI_MTU_SETTING		BIT(1)
 #define NFP_FL_FEATS_GENEVE_OPT		BIT(2)
-<<<<<<< HEAD
-=======
 #define NFP_FL_FEATS_VLAN_PCP		BIT(3)
->>>>>>> f9885ef8
 #define NFP_FL_FEATS_LAG		BIT(31)
 
 struct nfp_fl_mask_id {
