/****************************************************************************/

/*
 *	fec.h  --  Fast Ethernet Controller for Motorola ColdFire SoC
 *		   processors.
 *
 *	(C) Copyright 2000-2005, Greg Ungerer (gerg@snapgear.com)
 *	(C) Copyright 2000-2001, Lineo (www.lineo.com)
 */

/****************************************************************************/
#ifndef FEC_H
#define	FEC_H
/****************************************************************************/

#include <linux/clocksource.h>
#include <linux/net_tstamp.h>
#include <linux/ptp_clock_kernel.h>

#if defined(CONFIG_M523x) || defined(CONFIG_M527x) || defined(CONFIG_M528x) || \
    defined(CONFIG_M520x) || defined(CONFIG_M532x) || \
    defined(CONFIG_ARCH_MXC) || defined(CONFIG_SOC_IMX28)
/*
 *	Just figures, Motorola would have to change the offsets for
 *	registers in the same peripheral device on different models
 *	of the ColdFire!
 */
#define FEC_IEVENT		0x004 /* Interrupt event reg */
#define FEC_IMASK		0x008 /* Interrupt mask reg */
#define FEC_R_DES_ACTIVE	0x010 /* Receive descriptor reg */
#define FEC_X_DES_ACTIVE	0x014 /* Transmit descriptor reg */
#define FEC_ECNTRL		0x024 /* Ethernet control reg */
#define FEC_MII_DATA		0x040 /* MII manage frame reg */
#define FEC_MII_SPEED		0x044 /* MII speed control reg */
#define FEC_MIB_CTRLSTAT	0x064 /* MIB control/status reg */
#define FEC_R_CNTRL		0x084 /* Receive control reg */
#define FEC_X_CNTRL		0x0c4 /* Transmit Control reg */
#define FEC_ADDR_LOW		0x0e4 /* Low 32bits MAC address */
#define FEC_ADDR_HIGH		0x0e8 /* High 16bits MAC address */
#define FEC_OPD			0x0ec /* Opcode + Pause duration */
#define FEC_HASH_TABLE_HIGH	0x118 /* High 32bits hash table */
#define FEC_HASH_TABLE_LOW	0x11c /* Low 32bits hash table */
#define FEC_GRP_HASH_TABLE_HIGH	0x120 /* High 32bits hash table */
#define FEC_GRP_HASH_TABLE_LOW	0x124 /* Low 32bits hash table */
#define FEC_X_WMRK		0x144 /* FIFO transmit water mark */
#define FEC_R_BOUND		0x14c /* FIFO receive bound reg */
#define FEC_R_FSTART		0x150 /* FIFO receive start reg */
#define FEC_R_DES_START		0x180 /* Receive descriptor ring */
#define FEC_X_DES_START		0x184 /* Transmit descriptor ring */
#define FEC_R_BUFF_SIZE		0x188 /* Maximum receive buff size */
#define FEC_R_FIFO_RSFL		0x190 /* Receive FIFO section full threshold */
#define FEC_R_FIFO_RSEM		0x194 /* Receive FIFO section empty threshold */
#define FEC_R_FIFO_RAEM		0x198 /* Receive FIFO almost empty threshold */
#define FEC_R_FIFO_RAFL		0x19c /* Receive FIFO almost full threshold */
#define FEC_MIIGSK_CFGR		0x300 /* MIIGSK Configuration reg */
#define FEC_MIIGSK_ENR		0x308 /* MIIGSK Enable reg */

#define BM_MIIGSK_CFGR_MII		0x00
#define BM_MIIGSK_CFGR_RMII		0x01
#define BM_MIIGSK_CFGR_FRCONT_10M	0x40

#else

#define FEC_ECNTRL		0x000 /* Ethernet control reg */
#define FEC_IEVENT		0x004 /* Interrupt even reg */
#define FEC_IMASK		0x008 /* Interrupt mask reg */
#define FEC_IVEC		0x00c /* Interrupt vec status reg */
#define FEC_R_DES_ACTIVE	0x010 /* Receive descriptor reg */
#define FEC_X_DES_ACTIVE	0x014 /* Transmit descriptor reg */
#define FEC_MII_DATA		0x040 /* MII manage frame reg */
#define FEC_MII_SPEED		0x044 /* MII speed control reg */
#define FEC_R_BOUND		0x08c /* FIFO receive bound reg */
#define FEC_R_FSTART		0x090 /* FIFO receive start reg */
#define FEC_X_WMRK		0x0a4 /* FIFO transmit water mark */
#define FEC_X_FSTART		0x0ac /* FIFO transmit start reg */
#define FEC_R_CNTRL		0x104 /* Receive control reg */
#define FEC_MAX_FRM_LEN		0x108 /* Maximum frame length reg */
#define FEC_X_CNTRL		0x144 /* Transmit Control reg */
#define FEC_ADDR_LOW		0x3c0 /* Low 32bits MAC address */
#define FEC_ADDR_HIGH		0x3c4 /* High 16bits MAC address */
#define FEC_GRP_HASH_TABLE_HIGH	0x3c8 /* High 32bits hash table */
#define FEC_GRP_HASH_TABLE_LOW	0x3cc /* Low 32bits hash table */
#define FEC_R_DES_START		0x3d0 /* Receive descriptor ring */
#define FEC_X_DES_START		0x3d4 /* Transmit descriptor ring */
#define FEC_R_BUFF_SIZE		0x3d8 /* Maximum receive buff size */
#define FEC_FIFO_RAM		0x400 /* FIFO RAM buffer */

#endif /* CONFIG_M5272 */


/*
 *	Define the buffer descriptor structure.
 */
#if defined(CONFIG_ARCH_MXC) || defined(CONFIG_SOC_IMX28)
struct bufdesc {
	unsigned short cbd_datlen;	/* Data length */
	unsigned short cbd_sc;	/* Control and status info */
	unsigned long cbd_bufaddr;	/* Buffer address */
<<<<<<< HEAD
};

struct bufdesc_ex {
	struct bufdesc desc;
	unsigned long cbd_esc;
	unsigned long cbd_prot;
	unsigned long cbd_bdu;
	unsigned long ts;
	unsigned short res0[4];
=======
>>>>>>> 9437a248
};

#else
struct bufdesc {
	unsigned short	cbd_sc;			/* Control and status info */
	unsigned short	cbd_datlen;		/* Data length */
	unsigned long	cbd_bufaddr;		/* Buffer address */
};
#endif

struct bufdesc_ex {
	struct bufdesc desc;
	unsigned long cbd_esc;
	unsigned long cbd_prot;
	unsigned long cbd_bdu;
	unsigned long ts;
	unsigned short res0[4];
};

/*
 *	The following definitions courtesy of commproc.h, which where
 *	Copyright (c) 1997 Dan Malek (dmalek@jlc.net).
 */
#define BD_SC_EMPTY     ((ushort)0x8000)        /* Receive is empty */
#define BD_SC_READY     ((ushort)0x8000)        /* Transmit is ready */
#define BD_SC_WRAP      ((ushort)0x2000)        /* Last buffer descriptor */
#define BD_SC_INTRPT    ((ushort)0x1000)        /* Interrupt on change */
#define BD_SC_CM        ((ushort)0x0200)        /* Continuous mode */
#define BD_SC_ID        ((ushort)0x0100)        /* Rec'd too many idles */
#define BD_SC_P         ((ushort)0x0100)        /* xmt preamble */
#define BD_SC_BR        ((ushort)0x0020)        /* Break received */
#define BD_SC_FR        ((ushort)0x0010)        /* Framing error */
#define BD_SC_PR        ((ushort)0x0008)        /* Parity error */
#define BD_SC_OV        ((ushort)0x0002)        /* Overrun */
#define BD_SC_CD        ((ushort)0x0001)        /* ?? */

/* Buffer descriptor control/status used by Ethernet receive.
*/
#define BD_ENET_RX_EMPTY        ((ushort)0x8000)
#define BD_ENET_RX_WRAP         ((ushort)0x2000)
#define BD_ENET_RX_INTR         ((ushort)0x1000)
#define BD_ENET_RX_LAST         ((ushort)0x0800)
#define BD_ENET_RX_FIRST        ((ushort)0x0400)
#define BD_ENET_RX_MISS         ((ushort)0x0100)
#define BD_ENET_RX_LG           ((ushort)0x0020)
#define BD_ENET_RX_NO           ((ushort)0x0010)
#define BD_ENET_RX_SH           ((ushort)0x0008)
#define BD_ENET_RX_CR           ((ushort)0x0004)
#define BD_ENET_RX_OV           ((ushort)0x0002)
#define BD_ENET_RX_CL           ((ushort)0x0001)
#define BD_ENET_RX_STATS        ((ushort)0x013f)        /* All status bits */

/* Buffer descriptor control/status used by Ethernet transmit.
*/
#define BD_ENET_TX_READY        ((ushort)0x8000)
#define BD_ENET_TX_PAD          ((ushort)0x4000)
#define BD_ENET_TX_WRAP         ((ushort)0x2000)
#define BD_ENET_TX_INTR         ((ushort)0x1000)
#define BD_ENET_TX_LAST         ((ushort)0x0800)
#define BD_ENET_TX_TC           ((ushort)0x0400)
#define BD_ENET_TX_DEF          ((ushort)0x0200)
#define BD_ENET_TX_HB           ((ushort)0x0100)
#define BD_ENET_TX_LC           ((ushort)0x0080)
#define BD_ENET_TX_RL           ((ushort)0x0040)
#define BD_ENET_TX_RCMASK       ((ushort)0x003c)
#define BD_ENET_TX_UN           ((ushort)0x0002)
#define BD_ENET_TX_CSL          ((ushort)0x0001)
#define BD_ENET_TX_STATS        ((ushort)0x03ff)        /* All status bits */

/*enhanced buffer desciptor control/status used by Ethernet transmit*/
#define BD_ENET_TX_INT          0x40000000
#define BD_ENET_TX_TS           0x20000000


/* This device has up to three irqs on some platforms */
#define FEC_IRQ_NUM		3

/* The number of Tx and Rx buffers.  These are allocated from the page
 * pool.  The code may assume these are power of two, so it it best
 * to keep them that size.
 * We don't need to allocate pages for the transmitter.  We just use
 * the skbuffer directly.
 */

#define FEC_ENET_RX_PAGES	8
#define FEC_ENET_RX_FRSIZE	2048
#define FEC_ENET_RX_FRPPG	(PAGE_SIZE / FEC_ENET_RX_FRSIZE)
#define RX_RING_SIZE		(FEC_ENET_RX_FRPPG * FEC_ENET_RX_PAGES)
#define FEC_ENET_TX_FRSIZE	2048
#define FEC_ENET_TX_FRPPG	(PAGE_SIZE / FEC_ENET_TX_FRSIZE)
#define TX_RING_SIZE		16	/* Must be power of two */
#define TX_RING_MOD_MASK	15	/*   for this to work */

#define BD_ENET_RX_INT          0x00800000
#define BD_ENET_RX_PTP          ((ushort)0x0400)

/* The FEC buffer descriptors track the ring buffers.  The rx_bd_base and
 * tx_bd_base always point to the base of the buffer descriptors.  The
 * cur_rx and cur_tx point to the currently available buffer.
 * The dirty_tx tracks the current buffer that is being sent by the
 * controller.  The cur_tx and dirty_tx are equal under both completely
 * empty and completely full conditions.  The empty/ready indicator in
 * the buffer descriptor determines the actual condition.
 */
struct fec_enet_private {
	/* Hardware registers of the FEC device */
	void __iomem *hwp;

	struct net_device *netdev;

	struct clk *clk_ipg;
	struct clk *clk_ahb;
	struct clk *clk_ptp;

	/* The saved address of a sent-in-place packet/buffer, for skfree(). */
	unsigned char *tx_bounce[TX_RING_SIZE];
	struct	sk_buff *tx_skbuff[TX_RING_SIZE];
	struct	sk_buff *rx_skbuff[RX_RING_SIZE];

	/* CPM dual port RAM relative addresses */
	dma_addr_t	bd_dma;
	/* Address of Rx and Tx buffers */
	struct bufdesc	*rx_bd_base;
	struct bufdesc	*tx_bd_base;
	/* The next free ring entry */
	struct bufdesc	*cur_rx, *cur_tx;
	/* The ring entries to be free()ed */
	struct bufdesc	*dirty_tx;

	/* hold while accessing the HW like ringbuffer for tx/rx but not MAC */
	spinlock_t hw_lock;

	struct	platform_device *pdev;

	int	opened;
	int	dev_id;

	/* Phylib and MDIO interface */
	struct	mii_bus *mii_bus;
	struct	phy_device *phy_dev;
	int	mii_timeout;
	uint	phy_speed;
	phy_interface_t	phy_interface;
	int	link;
	int	full_duplex;
	struct	completion mdio_done;
	int	irq[FEC_IRQ_NUM];
	int	bufdesc_ex;
	int	pause_flag;

	struct	napi_struct napi;

	struct ptp_clock *ptp_clock;
	struct ptp_clock_info ptp_caps;
	unsigned long last_overflow_check;
	spinlock_t tmreg_lock;
	struct cyclecounter cc;
	struct timecounter tc;
	int rx_hwtstamp_filter;
	u32 base_incval;
	u32 cycle_speed;
	int hwts_rx_en;
	int hwts_tx_en;
	struct timer_list time_keep;

};

void fec_ptp_init(struct net_device *ndev, struct platform_device *pdev);
void fec_ptp_start_cyclecounter(struct net_device *ndev);
int fec_ptp_ioctl(struct net_device *ndev, struct ifreq *ifr, int cmd);

/****************************************************************************/
#endif /* FEC_H */<|MERGE_RESOLUTION|>--- conflicted
+++ resolved
@@ -96,20 +96,7 @@
 	unsigned short cbd_datlen;	/* Data length */
 	unsigned short cbd_sc;	/* Control and status info */
 	unsigned long cbd_bufaddr;	/* Buffer address */
-<<<<<<< HEAD
-};
-
-struct bufdesc_ex {
-	struct bufdesc desc;
-	unsigned long cbd_esc;
-	unsigned long cbd_prot;
-	unsigned long cbd_bdu;
-	unsigned long ts;
-	unsigned short res0[4];
-=======
->>>>>>> 9437a248
-};
-
+};
 #else
 struct bufdesc {
 	unsigned short	cbd_sc;			/* Control and status info */
