/*
 * Copyright (c) 2014,2017 Qualcomm Atheros, Inc.
 *
 * Permission to use, copy, modify, and/or distribute this software for any
 * purpose with or without fee is hereby granted, provided that the above
 * copyright notice and this permission notice appear in all copies.
 *
 * THE SOFTWARE IS PROVIDED "AS IS" AND THE AUTHOR DISCLAIMS ALL WARRANTIES
 * WITH REGARD TO THIS SOFTWARE INCLUDING ALL IMPLIED WARRANTIES OF
 * MERCHANTABILITY AND FITNESS. IN NO EVENT SHALL THE AUTHOR BE LIABLE FOR
 * ANY SPECIAL, DIRECT, INDIRECT, OR CONSEQUENTIAL DAMAGES OR ANY DAMAGES
 * WHATSOEVER RESULTING FROM LOSS OF USE, DATA OR PROFITS, WHETHER IN AN
 * ACTION OF CONTRACT, NEGLIGENCE OR OTHER TORTIOUS ACTION, ARISING OUT OF
 * OR IN CONNECTION WITH THE USE OR PERFORMANCE OF THIS SOFTWARE.
 */

#include "wil6210.h"
#include <linux/jiffies.h>

int wil_can_suspend(struct wil6210_priv *wil, bool is_runtime)
{
	int rc = 0;
	struct wireless_dev *wdev = wil->wdev;
	struct net_device *ndev = wil_to_ndev(wil);

	wil_dbg_pm(wil, "can_suspend: %s\n", is_runtime ? "runtime" : "system");

	if (!(ndev->flags & IFF_UP)) {
		/* can always sleep when down */
		wil_dbg_pm(wil, "Interface is down\n");
		goto out;
	}
	if (test_bit(wil_status_resetting, wil->status)) {
		wil_dbg_pm(wil, "Delay suspend when resetting\n");
		rc = -EBUSY;
		goto out;
	}
	if (wil->recovery_state != fw_recovery_idle) {
		wil_dbg_pm(wil, "Delay suspend during recovery\n");
		rc = -EBUSY;
		goto out;
	}

	/* interface is running */
	switch (wdev->iftype) {
	case NL80211_IFTYPE_MONITOR:
	case NL80211_IFTYPE_STATION:
	case NL80211_IFTYPE_P2P_CLIENT:
		if (test_bit(wil_status_fwconnecting, wil->status)) {
			wil_dbg_pm(wil, "Delay suspend when connecting\n");
			rc = -EBUSY;
			goto out;
		}
		break;
	/* AP-like interface - can't suspend */
	default:
		wil_dbg_pm(wil, "AP-like interface\n");
		rc = -EBUSY;
		break;
	}

out:
	wil_dbg_pm(wil, "can_suspend: %s => %s (%d)\n",
		   is_runtime ? "runtime" : "system", rc ? "No" : "Yes", rc);

	if (rc)
		wil->suspend_stats.rejected_by_host++;

	return rc;
}

static int wil_resume_keep_radio_on(struct wil6210_priv *wil)
{
	int rc = 0;

	/* wil_status_resuming will be cleared when getting
	 * WMI_TRAFFIC_RESUME_EVENTID
	 */
	set_bit(wil_status_resuming, wil->status);
	clear_bit(wil_status_suspended, wil->status);
	wil_c(wil, RGF_USER_CLKS_CTL_0, BIT_USER_CLKS_RST_PWGD);
	wil_unmask_irq(wil);

	wil6210_bus_request(wil, wil->bus_request_kbps_pre_suspend);

	/* Send WMI resume request to the device */
	rc = wmi_resume(wil);
	if (rc) {
<<<<<<< HEAD
		wil_err(wil, "device failed to resume (%d), resetting\n", rc);
=======
		wil_err(wil, "device failed to resume (%d)\n", rc);
		if (no_fw_recovery)
			goto out;
>>>>>>> bb176f67
		rc = wil_down(wil);
		if (rc) {
			wil_err(wil, "wil_down failed (%d)\n", rc);
			goto out;
		}
		rc = wil_up(wil);
		if (rc) {
			wil_err(wil, "wil_up failed (%d)\n", rc);
			goto out;
		}
<<<<<<< HEAD
	}

	/* Wake all queues */
	if (test_bit(wil_status_fwconnected, wil->status))
		wil_update_net_queues_bh(wil, NULL, false);

out:
	if (rc)
		set_bit(wil_status_suspended, wil->status);
	return rc;
}

static int wil_suspend_keep_radio_on(struct wil6210_priv *wil)
{
	int rc = 0;
	unsigned long start, data_comp_to;

	wil_dbg_pm(wil, "suspend keep radio on\n");

	/* Prevent handling of new tx and wmi commands */
	set_bit(wil_status_suspending, wil->status);
	wil_update_net_queues_bh(wil, NULL, true);

	if (!wil_is_tx_idle(wil)) {
		wil_dbg_pm(wil, "Pending TX data, reject suspend\n");
		wil->suspend_stats.rejected_by_host++;
		goto reject_suspend;
	}

	if (!wil_is_rx_idle(wil)) {
		wil_dbg_pm(wil, "Pending RX data, reject suspend\n");
		wil->suspend_stats.rejected_by_host++;
		goto reject_suspend;
	}

	if (!wil_is_wmi_idle(wil)) {
		wil_dbg_pm(wil, "Pending WMI events, reject suspend\n");
		wil->suspend_stats.rejected_by_host++;
		goto reject_suspend;
	}

	/* Send WMI suspend request to the device */
	rc = wmi_suspend(wil);
	if (rc) {
		wil_dbg_pm(wil, "wmi_suspend failed, reject suspend (%d)\n",
			   rc);
		goto reject_suspend;
	}

	/* Wait for completion of the pending RX packets */
	start = jiffies;
	data_comp_to = jiffies + msecs_to_jiffies(WIL_DATA_COMPLETION_TO_MS);
	if (test_bit(wil_status_napi_en, wil->status)) {
		while (!wil_is_rx_idle(wil)) {
			if (time_after(jiffies, data_comp_to)) {
				if (wil_is_rx_idle(wil))
					break;
				wil_err(wil,
					"TO waiting for idle RX, suspend failed\n");
				wil->suspend_stats.failed_suspends++;
				goto resume_after_fail;
			}
			wil_dbg_ratelimited(wil, "rx vring is not empty -> NAPI\n");
			napi_synchronize(&wil->napi_rx);
			msleep(20);
		}
	}

	/* In case of pending WMI events, reject the suspend
	 * and resume the device.
	 * This can happen if the device sent the WMI events before
	 * approving the suspend.
	 */
	if (!wil_is_wmi_idle(wil)) {
		wil_err(wil, "suspend failed due to pending WMI events\n");
		wil->suspend_stats.failed_suspends++;
		goto resume_after_fail;
	}

	wil_mask_irq(wil);

	/* Disable device reset on PERST */
	wil_s(wil, RGF_USER_CLKS_CTL_0, BIT_USER_CLKS_RST_PWGD);

	if (wil->platform_ops.suspend) {
		rc = wil->platform_ops.suspend(wil->platform_handle, true);
		if (rc) {
			wil_err(wil, "platform device failed to suspend (%d)\n",
				rc);
			wil->suspend_stats.failed_suspends++;
			wil_c(wil, RGF_USER_CLKS_CTL_0, BIT_USER_CLKS_RST_PWGD);
			wil_unmask_irq(wil);
			goto resume_after_fail;
		}
	}

	/* Save the current bus request to return to the same in resume */
	wil->bus_request_kbps_pre_suspend = wil->bus_request_kbps;
	wil6210_bus_request(wil, 0);

	set_bit(wil_status_suspended, wil->status);
	clear_bit(wil_status_suspending, wil->status);

	return rc;

resume_after_fail:
	set_bit(wil_status_resuming, wil->status);
	clear_bit(wil_status_suspending, wil->status);
	rc = wmi_resume(wil);
	/* if resume succeeded, reject the suspend */
	if (!rc) {
		rc = -EBUSY;
		if (test_bit(wil_status_fwconnected, wil->status))
			wil_update_net_queues_bh(wil, NULL, false);
=======
>>>>>>> bb176f67
	}
	return rc;

reject_suspend:
	clear_bit(wil_status_suspending, wil->status);
	if (test_bit(wil_status_fwconnected, wil->status))
		wil_update_net_queues_bh(wil, NULL, false);
	return -EBUSY;
}

static int wil_suspend_radio_off(struct wil6210_priv *wil)
{
	int rc = 0;
	struct net_device *ndev = wil_to_ndev(wil);

	wil_dbg_pm(wil, "suspend radio off\n");

	/* Wake all queues */
	if (test_bit(wil_status_fwconnected, wil->status))
		wil_update_net_queues_bh(wil, NULL, false);

out:
	if (rc)
		set_bit(wil_status_suspended, wil->status);
	return rc;
}

static int wil_suspend_keep_radio_on(struct wil6210_priv *wil)
{
	int rc = 0;
	unsigned long start, data_comp_to;

	wil_dbg_pm(wil, "suspend keep radio on\n");

	/* Prevent handling of new tx and wmi commands */
	set_bit(wil_status_suspending, wil->status);
	wil_update_net_queues_bh(wil, NULL, true);

	if (!wil_is_tx_idle(wil)) {
		wil_dbg_pm(wil, "Pending TX data, reject suspend\n");
		wil->suspend_stats.rejected_by_host++;
		goto reject_suspend;
	}

	if (!wil_is_rx_idle(wil)) {
		wil_dbg_pm(wil, "Pending RX data, reject suspend\n");
		wil->suspend_stats.rejected_by_host++;
		goto reject_suspend;
	}

	if (!wil_is_wmi_idle(wil)) {
		wil_dbg_pm(wil, "Pending WMI events, reject suspend\n");
		wil->suspend_stats.rejected_by_host++;
		goto reject_suspend;
	}

	/* Send WMI suspend request to the device */
	rc = wmi_suspend(wil);
	if (rc) {
		wil_dbg_pm(wil, "wmi_suspend failed, reject suspend (%d)\n",
			   rc);
		goto reject_suspend;
	}

	/* Wait for completion of the pending RX packets */
	start = jiffies;
	data_comp_to = jiffies + msecs_to_jiffies(WIL_DATA_COMPLETION_TO_MS);
	if (test_bit(wil_status_napi_en, wil->status)) {
		while (!wil_is_rx_idle(wil)) {
			if (time_after(jiffies, data_comp_to)) {
				if (wil_is_rx_idle(wil))
					break;
				wil_err(wil,
					"TO waiting for idle RX, suspend failed\n");
				wil->suspend_stats.failed_suspends++;
				goto resume_after_fail;
			}
			wil_dbg_ratelimited(wil, "rx vring is not empty -> NAPI\n");
			napi_synchronize(&wil->napi_rx);
			msleep(20);
		}
	}

	/* In case of pending WMI events, reject the suspend
	 * and resume the device.
	 * This can happen if the device sent the WMI events before
	 * approving the suspend.
	 */
	if (!wil_is_wmi_idle(wil)) {
		wil_err(wil, "suspend failed due to pending WMI events\n");
		wil->suspend_stats.failed_suspends++;
		goto resume_after_fail;
	}

	wil_mask_irq(wil);

	/* Disable device reset on PERST */
	wil_s(wil, RGF_USER_CLKS_CTL_0, BIT_USER_CLKS_RST_PWGD);

	if (wil->platform_ops.suspend) {
		rc = wil->platform_ops.suspend(wil->platform_handle, true);
		if (rc) {
			wil_err(wil, "platform device failed to suspend (%d)\n",
				rc);
			wil->suspend_stats.failed_suspends++;
			wil_c(wil, RGF_USER_CLKS_CTL_0, BIT_USER_CLKS_RST_PWGD);
			wil_unmask_irq(wil);
			goto resume_after_fail;
		}
	}

	/* Save the current bus request to return to the same in resume */
	wil->bus_request_kbps_pre_suspend = wil->bus_request_kbps;
	wil6210_bus_request(wil, 0);

	set_bit(wil_status_suspended, wil->status);
	clear_bit(wil_status_suspending, wil->status);

	return rc;

resume_after_fail:
	set_bit(wil_status_resuming, wil->status);
	clear_bit(wil_status_suspending, wil->status);
	rc = wmi_resume(wil);
	/* if resume succeeded, reject the suspend */
	if (!rc) {
		rc = -EBUSY;
		if (test_bit(wil_status_fwconnected, wil->status))
			wil_update_net_queues_bh(wil, NULL, false);
	}
	return rc;

reject_suspend:
	clear_bit(wil_status_suspending, wil->status);
	if (test_bit(wil_status_fwconnected, wil->status))
		wil_update_net_queues_bh(wil, NULL, false);
	return -EBUSY;
}

static int wil_suspend_radio_off(struct wil6210_priv *wil)
{
	int rc = 0;
	struct net_device *ndev = wil_to_ndev(wil);

	wil_dbg_pm(wil, "suspend radio off\n");

	/* if netif up, hardware is alive, shut it down */
	if (ndev->flags & IFF_UP) {
		rc = wil_down(wil);
		if (rc) {
			wil_err(wil, "wil_down : %d\n", rc);
			goto out;
		}
	}

	/* Disable PCIe IRQ to prevent sporadic IRQs when PCIe is suspending */
	wil_dbg_pm(wil, "Disabling PCIe IRQ before suspending\n");
	wil_disable_irq(wil);

	if (wil->platform_ops.suspend) {
		rc = wil->platform_ops.suspend(wil->platform_handle, false);
		if (rc) {
			wil_enable_irq(wil);
			goto out;
		}
	}

	set_bit(wil_status_suspended, wil->status);

out:
	wil_dbg_pm(wil, "suspend radio off: %d\n", rc);

	return rc;
}

static int wil_resume_radio_off(struct wil6210_priv *wil)
{
	int rc = 0;
	struct net_device *ndev = wil_to_ndev(wil);

	wil_dbg_pm(wil, "Enabling PCIe IRQ\n");
	wil_enable_irq(wil);
	/* if netif up, bring hardware up
	 * During open(), IFF_UP set after actual device method
	 * invocation. This prevent recursive call to wil_up()
	 * wil_status_suspended will be cleared in wil_reset
	 */
	if (ndev->flags & IFF_UP)
		rc = wil_up(wil);
	else
		clear_bit(wil_status_suspended, wil->status);

	return rc;
}

int wil_suspend(struct wil6210_priv *wil, bool is_runtime)
{
	int rc = 0;
	struct net_device *ndev = wil_to_ndev(wil);
	bool keep_radio_on = ndev->flags & IFF_UP &&
			     wil->keep_radio_on_during_sleep;

	wil_dbg_pm(wil, "suspend: %s\n", is_runtime ? "runtime" : "system");

	if (test_bit(wil_status_suspended, wil->status)) {
		wil_dbg_pm(wil, "trying to suspend while suspended\n");
		return 0;
	}

	if (!keep_radio_on)
		rc = wil_suspend_radio_off(wil);
	else
		rc = wil_suspend_keep_radio_on(wil);

	wil_dbg_pm(wil, "suspend: %s => %d\n",
		   is_runtime ? "runtime" : "system", rc);

	if (!rc)
		wil->suspend_stats.suspend_start_time = ktime_get();

	return rc;
}

int wil_resume(struct wil6210_priv *wil, bool is_runtime)
{
	int rc = 0;
	struct net_device *ndev = wil_to_ndev(wil);
	bool keep_radio_on = ndev->flags & IFF_UP &&
			     wil->keep_radio_on_during_sleep;
<<<<<<< HEAD
=======
	unsigned long long suspend_time_usec = 0;
>>>>>>> bb176f67

	wil_dbg_pm(wil, "resume: %s\n", is_runtime ? "runtime" : "system");

	if (wil->platform_ops.resume) {
		rc = wil->platform_ops.resume(wil->platform_handle,
					      keep_radio_on);
		if (rc) {
			wil_err(wil, "platform_ops.resume : %d\n", rc);
			goto out;
		}
	}

	if (keep_radio_on)
		rc = wil_resume_keep_radio_on(wil);
	else
		rc = wil_resume_radio_off(wil);
<<<<<<< HEAD
=======

	if (rc)
		goto out;

	suspend_time_usec =
		ktime_to_us(ktime_sub(ktime_get(),
				      wil->suspend_stats.suspend_start_time));
	wil->suspend_stats.total_suspend_time += suspend_time_usec;
	if (suspend_time_usec < wil->suspend_stats.min_suspend_time)
		wil->suspend_stats.min_suspend_time = suspend_time_usec;
	if (suspend_time_usec > wil->suspend_stats.max_suspend_time)
		wil->suspend_stats.max_suspend_time = suspend_time_usec;
>>>>>>> bb176f67

out:
	wil_dbg_pm(wil, "resume: %s => %d, suspend time %lld usec\n",
		   is_runtime ? "runtime" : "system", rc, suspend_time_usec);
	return rc;
}<|MERGE_RESOLUTION|>--- conflicted
+++ resolved
@@ -86,13 +86,9 @@
 	/* Send WMI resume request to the device */
 	rc = wmi_resume(wil);
 	if (rc) {
-<<<<<<< HEAD
-		wil_err(wil, "device failed to resume (%d), resetting\n", rc);
-=======
 		wil_err(wil, "device failed to resume (%d)\n", rc);
 		if (no_fw_recovery)
 			goto out;
->>>>>>> bb176f67
 		rc = wil_down(wil);
 		if (rc) {
 			wil_err(wil, "wil_down failed (%d)\n", rc);
@@ -103,7 +99,6 @@
 			wil_err(wil, "wil_up failed (%d)\n", rc);
 			goto out;
 		}
-<<<<<<< HEAD
 	}
 
 	/* Wake all queues */
@@ -218,137 +213,6 @@
 		rc = -EBUSY;
 		if (test_bit(wil_status_fwconnected, wil->status))
 			wil_update_net_queues_bh(wil, NULL, false);
-=======
->>>>>>> bb176f67
-	}
-	return rc;
-
-reject_suspend:
-	clear_bit(wil_status_suspending, wil->status);
-	if (test_bit(wil_status_fwconnected, wil->status))
-		wil_update_net_queues_bh(wil, NULL, false);
-	return -EBUSY;
-}
-
-static int wil_suspend_radio_off(struct wil6210_priv *wil)
-{
-	int rc = 0;
-	struct net_device *ndev = wil_to_ndev(wil);
-
-	wil_dbg_pm(wil, "suspend radio off\n");
-
-	/* Wake all queues */
-	if (test_bit(wil_status_fwconnected, wil->status))
-		wil_update_net_queues_bh(wil, NULL, false);
-
-out:
-	if (rc)
-		set_bit(wil_status_suspended, wil->status);
-	return rc;
-}
-
-static int wil_suspend_keep_radio_on(struct wil6210_priv *wil)
-{
-	int rc = 0;
-	unsigned long start, data_comp_to;
-
-	wil_dbg_pm(wil, "suspend keep radio on\n");
-
-	/* Prevent handling of new tx and wmi commands */
-	set_bit(wil_status_suspending, wil->status);
-	wil_update_net_queues_bh(wil, NULL, true);
-
-	if (!wil_is_tx_idle(wil)) {
-		wil_dbg_pm(wil, "Pending TX data, reject suspend\n");
-		wil->suspend_stats.rejected_by_host++;
-		goto reject_suspend;
-	}
-
-	if (!wil_is_rx_idle(wil)) {
-		wil_dbg_pm(wil, "Pending RX data, reject suspend\n");
-		wil->suspend_stats.rejected_by_host++;
-		goto reject_suspend;
-	}
-
-	if (!wil_is_wmi_idle(wil)) {
-		wil_dbg_pm(wil, "Pending WMI events, reject suspend\n");
-		wil->suspend_stats.rejected_by_host++;
-		goto reject_suspend;
-	}
-
-	/* Send WMI suspend request to the device */
-	rc = wmi_suspend(wil);
-	if (rc) {
-		wil_dbg_pm(wil, "wmi_suspend failed, reject suspend (%d)\n",
-			   rc);
-		goto reject_suspend;
-	}
-
-	/* Wait for completion of the pending RX packets */
-	start = jiffies;
-	data_comp_to = jiffies + msecs_to_jiffies(WIL_DATA_COMPLETION_TO_MS);
-	if (test_bit(wil_status_napi_en, wil->status)) {
-		while (!wil_is_rx_idle(wil)) {
-			if (time_after(jiffies, data_comp_to)) {
-				if (wil_is_rx_idle(wil))
-					break;
-				wil_err(wil,
-					"TO waiting for idle RX, suspend failed\n");
-				wil->suspend_stats.failed_suspends++;
-				goto resume_after_fail;
-			}
-			wil_dbg_ratelimited(wil, "rx vring is not empty -> NAPI\n");
-			napi_synchronize(&wil->napi_rx);
-			msleep(20);
-		}
-	}
-
-	/* In case of pending WMI events, reject the suspend
-	 * and resume the device.
-	 * This can happen if the device sent the WMI events before
-	 * approving the suspend.
-	 */
-	if (!wil_is_wmi_idle(wil)) {
-		wil_err(wil, "suspend failed due to pending WMI events\n");
-		wil->suspend_stats.failed_suspends++;
-		goto resume_after_fail;
-	}
-
-	wil_mask_irq(wil);
-
-	/* Disable device reset on PERST */
-	wil_s(wil, RGF_USER_CLKS_CTL_0, BIT_USER_CLKS_RST_PWGD);
-
-	if (wil->platform_ops.suspend) {
-		rc = wil->platform_ops.suspend(wil->platform_handle, true);
-		if (rc) {
-			wil_err(wil, "platform device failed to suspend (%d)\n",
-				rc);
-			wil->suspend_stats.failed_suspends++;
-			wil_c(wil, RGF_USER_CLKS_CTL_0, BIT_USER_CLKS_RST_PWGD);
-			wil_unmask_irq(wil);
-			goto resume_after_fail;
-		}
-	}
-
-	/* Save the current bus request to return to the same in resume */
-	wil->bus_request_kbps_pre_suspend = wil->bus_request_kbps;
-	wil6210_bus_request(wil, 0);
-
-	set_bit(wil_status_suspended, wil->status);
-	clear_bit(wil_status_suspending, wil->status);
-
-	return rc;
-
-resume_after_fail:
-	set_bit(wil_status_resuming, wil->status);
-	clear_bit(wil_status_suspending, wil->status);
-	rc = wmi_resume(wil);
-	/* if resume succeeded, reject the suspend */
-	if (!rc) {
-		rc = -EBUSY;
-		if (test_bit(wil_status_fwconnected, wil->status))
-			wil_update_net_queues_bh(wil, NULL, false);
 	}
 	return rc;
 
@@ -449,10 +313,7 @@
 	struct net_device *ndev = wil_to_ndev(wil);
 	bool keep_radio_on = ndev->flags & IFF_UP &&
 			     wil->keep_radio_on_during_sleep;
-<<<<<<< HEAD
-=======
 	unsigned long long suspend_time_usec = 0;
->>>>>>> bb176f67
 
 	wil_dbg_pm(wil, "resume: %s\n", is_runtime ? "runtime" : "system");
 
@@ -469,8 +330,6 @@
 		rc = wil_resume_keep_radio_on(wil);
 	else
 		rc = wil_resume_radio_off(wil);
-<<<<<<< HEAD
-=======
 
 	if (rc)
 		goto out;
@@ -483,7 +342,6 @@
 		wil->suspend_stats.min_suspend_time = suspend_time_usec;
 	if (suspend_time_usec > wil->suspend_stats.max_suspend_time)
 		wil->suspend_stats.max_suspend_time = suspend_time_usec;
->>>>>>> bb176f67
 
 out:
 	wil_dbg_pm(wil, "resume: %s => %d, suspend time %lld usec\n",
