// SPDX-License-Identifier: GPL-2.0
/* Copyright (c) 2018 The Linux Foundation. All rights reserved. */

#include "a2xx_gpu.h"
#include "msm_gem.h"
#include "msm_mmu.h"

extern bool hang_debug;

static void a2xx_dump(struct msm_gpu *gpu);
static bool a2xx_idle(struct msm_gpu *gpu);

static bool a2xx_me_init(struct msm_gpu *gpu)
{
	struct msm_ringbuffer *ring = gpu->rb[0];

	OUT_PKT3(ring, CP_ME_INIT, 18);

	/* All fields present (bits 9:0) */
	OUT_RING(ring, 0x000003ff);
	/* Disable/Enable Real-Time Stream processing (present but ignored) */
	OUT_RING(ring, 0x00000000);
	/* Enable (2D <-> 3D) implicit synchronization (present but ignored) */
	OUT_RING(ring, 0x00000000);

	OUT_RING(ring, REG_A2XX_RB_SURFACE_INFO - 0x2000);
	OUT_RING(ring, REG_A2XX_PA_SC_WINDOW_OFFSET - 0x2000);
	OUT_RING(ring, REG_A2XX_VGT_MAX_VTX_INDX - 0x2000);
	OUT_RING(ring, REG_A2XX_SQ_PROGRAM_CNTL - 0x2000);
	OUT_RING(ring, REG_A2XX_RB_DEPTHCONTROL - 0x2000);
	OUT_RING(ring, REG_A2XX_PA_SU_POINT_SIZE - 0x2000);
	OUT_RING(ring, REG_A2XX_PA_SC_LINE_CNTL - 0x2000);
	OUT_RING(ring, REG_A2XX_PA_SU_POLY_OFFSET_FRONT_SCALE - 0x2000);

	/* Vertex and Pixel Shader Start Addresses in instructions
	 * (3 DWORDS per instruction) */
	OUT_RING(ring, 0x80000180);
	/* Maximum Contexts */
	OUT_RING(ring, 0x00000001);
	/* Write Confirm Interval and The CP will wait the
	 * wait_interval * 16 clocks between polling  */
	OUT_RING(ring, 0x00000000);
	/* NQ and External Memory Swap */
	OUT_RING(ring, 0x00000000);
	/* protected mode error checking (0x1f2 is REG_AXXX_CP_INT_CNTL) */
	OUT_RING(ring, 0x200001f2);
	/* Disable header dumping and Header dump address */
	OUT_RING(ring, 0x00000000);
	/* Header dump size */
	OUT_RING(ring, 0x00000000);

	/* enable protected mode */
	OUT_PKT3(ring, CP_SET_PROTECTED_MODE, 1);
	OUT_RING(ring, 1);

	gpu->funcs->flush(gpu, ring);
	return a2xx_idle(gpu);
}

static int a2xx_hw_init(struct msm_gpu *gpu)
{
	struct adreno_gpu *adreno_gpu = to_adreno_gpu(gpu);
	dma_addr_t pt_base, tran_error;
	uint32_t *ptr, len;
	int i, ret;

	msm_gpummu_params(gpu->aspace->mmu, &pt_base, &tran_error);

	DBG("%s", gpu->name);

	/* halt ME to avoid ucode upload issues on a20x */
	gpu_write(gpu, REG_AXXX_CP_ME_CNTL, AXXX_CP_ME_CNTL_HALT);

	gpu_write(gpu, REG_A2XX_RBBM_PM_OVERRIDE1, 0xfffffffe);
	gpu_write(gpu, REG_A2XX_RBBM_PM_OVERRIDE2, 0xffffffff);

	/* note: kgsl uses 0x00000001 after first reset on a22x */
	gpu_write(gpu, REG_A2XX_RBBM_SOFT_RESET, 0xffffffff);
	msleep(30);
	gpu_write(gpu, REG_A2XX_RBBM_SOFT_RESET, 0x00000000);

	if (adreno_is_a225(adreno_gpu))
		gpu_write(gpu, REG_A2XX_SQ_FLOW_CONTROL, 0x18000000);

	/* note: kgsl uses 0x0000ffff for a20x */
	gpu_write(gpu, REG_A2XX_RBBM_CNTL, 0x00004442);

	/* MPU: physical range */
	gpu_write(gpu, REG_A2XX_MH_MMU_MPU_BASE, 0x00000000);
	gpu_write(gpu, REG_A2XX_MH_MMU_MPU_END, 0xfffff000);

	gpu_write(gpu, REG_A2XX_MH_MMU_CONFIG, A2XX_MH_MMU_CONFIG_MMU_ENABLE |
		A2XX_MH_MMU_CONFIG_RB_W_CLNT_BEHAVIOR(BEH_TRAN_RNG) |
		A2XX_MH_MMU_CONFIG_CP_W_CLNT_BEHAVIOR(BEH_TRAN_RNG) |
		A2XX_MH_MMU_CONFIG_CP_R0_CLNT_BEHAVIOR(BEH_TRAN_RNG) |
		A2XX_MH_MMU_CONFIG_CP_R1_CLNT_BEHAVIOR(BEH_TRAN_RNG) |
		A2XX_MH_MMU_CONFIG_CP_R2_CLNT_BEHAVIOR(BEH_TRAN_RNG) |
		A2XX_MH_MMU_CONFIG_CP_R3_CLNT_BEHAVIOR(BEH_TRAN_RNG) |
		A2XX_MH_MMU_CONFIG_CP_R4_CLNT_BEHAVIOR(BEH_TRAN_RNG) |
		A2XX_MH_MMU_CONFIG_VGT_R0_CLNT_BEHAVIOR(BEH_TRAN_RNG) |
		A2XX_MH_MMU_CONFIG_VGT_R1_CLNT_BEHAVIOR(BEH_TRAN_RNG) |
		A2XX_MH_MMU_CONFIG_TC_R_CLNT_BEHAVIOR(BEH_TRAN_RNG) |
		A2XX_MH_MMU_CONFIG_PA_W_CLNT_BEHAVIOR(BEH_TRAN_RNG));

	/* same as parameters in adreno_gpu */
	gpu_write(gpu, REG_A2XX_MH_MMU_VA_RANGE, SZ_16M |
		A2XX_MH_MMU_VA_RANGE_NUM_64KB_REGIONS(0xfff));

	gpu_write(gpu, REG_A2XX_MH_MMU_PT_BASE, pt_base);
	gpu_write(gpu, REG_A2XX_MH_MMU_TRAN_ERROR, tran_error);

	gpu_write(gpu, REG_A2XX_MH_MMU_INVALIDATE,
		A2XX_MH_MMU_INVALIDATE_INVALIDATE_ALL |
		A2XX_MH_MMU_INVALIDATE_INVALIDATE_TC);

	gpu_write(gpu, REG_A2XX_MH_ARBITER_CONFIG,
		A2XX_MH_ARBITER_CONFIG_SAME_PAGE_LIMIT(16) |
		A2XX_MH_ARBITER_CONFIG_L1_ARB_ENABLE |
		A2XX_MH_ARBITER_CONFIG_L1_ARB_HOLD_ENABLE |
		A2XX_MH_ARBITER_CONFIG_PAGE_SIZE(1) |
		A2XX_MH_ARBITER_CONFIG_TC_REORDER_ENABLE |
		A2XX_MH_ARBITER_CONFIG_TC_ARB_HOLD_ENABLE |
		A2XX_MH_ARBITER_CONFIG_IN_FLIGHT_LIMIT_ENABLE |
		A2XX_MH_ARBITER_CONFIG_IN_FLIGHT_LIMIT(8) |
		A2XX_MH_ARBITER_CONFIG_CP_CLNT_ENABLE |
		A2XX_MH_ARBITER_CONFIG_VGT_CLNT_ENABLE |
		A2XX_MH_ARBITER_CONFIG_TC_CLNT_ENABLE |
		A2XX_MH_ARBITER_CONFIG_RB_CLNT_ENABLE |
		A2XX_MH_ARBITER_CONFIG_PA_CLNT_ENABLE);
	if (!adreno_is_a20x(adreno_gpu))
		gpu_write(gpu, REG_A2XX_MH_CLNT_INTF_CTRL_CONFIG1, 0x00032f07);

	gpu_write(gpu, REG_A2XX_SQ_VS_PROGRAM, 0x00000000);
	gpu_write(gpu, REG_A2XX_SQ_PS_PROGRAM, 0x00000000);

	gpu_write(gpu, REG_A2XX_RBBM_PM_OVERRIDE1, 0); /* 0x200 for msm8960? */
	gpu_write(gpu, REG_A2XX_RBBM_PM_OVERRIDE2, 0); /* 0x80/0x1a0 for a22x? */

	/* note: gsl doesn't set this */
	gpu_write(gpu, REG_A2XX_RBBM_DEBUG, 0x00080000);

	gpu_write(gpu, REG_A2XX_RBBM_INT_CNTL,
		A2XX_RBBM_INT_CNTL_RDERR_INT_MASK);
	gpu_write(gpu, REG_AXXX_CP_INT_CNTL,
		AXXX_CP_INT_CNTL_T0_PACKET_IN_IB_MASK |
		AXXX_CP_INT_CNTL_OPCODE_ERROR_MASK |
		AXXX_CP_INT_CNTL_PROTECTED_MODE_ERROR_MASK |
		AXXX_CP_INT_CNTL_RESERVED_BIT_ERROR_MASK |
		AXXX_CP_INT_CNTL_IB_ERROR_MASK |
		AXXX_CP_INT_CNTL_IB1_INT_MASK |
		AXXX_CP_INT_CNTL_RB_INT_MASK);
	gpu_write(gpu, REG_A2XX_SQ_INT_CNTL, 0);
	gpu_write(gpu, REG_A2XX_MH_INTERRUPT_MASK,
		A2XX_MH_INTERRUPT_MASK_AXI_READ_ERROR |
		A2XX_MH_INTERRUPT_MASK_AXI_WRITE_ERROR |
		A2XX_MH_INTERRUPT_MASK_MMU_PAGE_FAULT);

	for (i = 3; i <= 5; i++)
		if ((SZ_16K << i) == adreno_gpu->gmem)
			break;
	gpu_write(gpu, REG_A2XX_RB_EDRAM_INFO, i);

	ret = adreno_hw_init(gpu);
	if (ret)
		return ret;

	/* NOTE: PM4/micro-engine firmware registers look to be the same
	 * for a2xx and a3xx.. we could possibly push that part down to
	 * adreno_gpu base class.  Or push both PM4 and PFP but
	 * parameterize the pfp ucode addr/data registers..
	 */

	/* Load PM4: */
	ptr = (uint32_t *)(adreno_gpu->fw[ADRENO_FW_PM4]->data);
	len = adreno_gpu->fw[ADRENO_FW_PM4]->size / 4;
	DBG("loading PM4 ucode version: %x", ptr[1]);

	gpu_write(gpu, REG_AXXX_CP_DEBUG,
			AXXX_CP_DEBUG_MIU_128BIT_WRITE_ENABLE);
	gpu_write(gpu, REG_AXXX_CP_ME_RAM_WADDR, 0);
	for (i = 1; i < len; i++)
		gpu_write(gpu, REG_AXXX_CP_ME_RAM_DATA, ptr[i]);

	/* Load PFP: */
	ptr = (uint32_t *)(adreno_gpu->fw[ADRENO_FW_PFP]->data);
	len = adreno_gpu->fw[ADRENO_FW_PFP]->size / 4;
	DBG("loading PFP ucode version: %x", ptr[5]);

	gpu_write(gpu, REG_A2XX_CP_PFP_UCODE_ADDR, 0);
	for (i = 1; i < len; i++)
		gpu_write(gpu, REG_A2XX_CP_PFP_UCODE_DATA, ptr[i]);

	gpu_write(gpu, REG_AXXX_CP_QUEUE_THRESHOLDS, 0x000C0804);

	/* clear ME_HALT to start micro engine */
	gpu_write(gpu, REG_AXXX_CP_ME_CNTL, 0);

	return a2xx_me_init(gpu) ? 0 : -EINVAL;
}

static void a2xx_recover(struct msm_gpu *gpu)
{
	int i;

	adreno_dump_info(gpu);

	for (i = 0; i < 8; i++) {
		printk("CP_SCRATCH_REG%d: %u\n", i,
			gpu_read(gpu, REG_AXXX_CP_SCRATCH_REG0 + i));
	}

	/* dump registers before resetting gpu, if enabled: */
	if (hang_debug)
		a2xx_dump(gpu);

	gpu_write(gpu, REG_A2XX_RBBM_SOFT_RESET, 1);
	gpu_read(gpu, REG_A2XX_RBBM_SOFT_RESET);
	gpu_write(gpu, REG_A2XX_RBBM_SOFT_RESET, 0);
	adreno_recover(gpu);
}

static void a2xx_destroy(struct msm_gpu *gpu)
{
	struct adreno_gpu *adreno_gpu = to_adreno_gpu(gpu);
	struct a2xx_gpu *a2xx_gpu = to_a2xx_gpu(adreno_gpu);

	DBG("%s", gpu->name);

	adreno_gpu_cleanup(adreno_gpu);

	kfree(a2xx_gpu);
}

static bool a2xx_idle(struct msm_gpu *gpu)
{
	/* wait for ringbuffer to drain: */
	if (!adreno_idle(gpu, gpu->rb[0]))
		return false;

	/* then wait for GPU to finish: */
	if (spin_until(!(gpu_read(gpu, REG_A2XX_RBBM_STATUS) &
			A2XX_RBBM_STATUS_GUI_ACTIVE))) {
		DRM_ERROR("%s: timeout waiting for GPU to idle!\n", gpu->name);

		/* TODO maybe we need to reset GPU here to recover from hang? */
		return false;
	}

	return true;
}

static irqreturn_t a2xx_irq(struct msm_gpu *gpu)
{
	uint32_t mstatus, status;

	mstatus = gpu_read(gpu, REG_A2XX_MASTER_INT_SIGNAL);

	if (mstatus & A2XX_MASTER_INT_SIGNAL_MH_INT_STAT) {
		status = gpu_read(gpu, REG_A2XX_MH_INTERRUPT_STATUS);

		dev_warn(gpu->dev->dev, "MH_INT: %08X\n", status);
		dev_warn(gpu->dev->dev, "MMU_PAGE_FAULT: %08X\n",
			gpu_read(gpu, REG_A2XX_MH_MMU_PAGE_FAULT));

		gpu_write(gpu, REG_A2XX_MH_INTERRUPT_CLEAR, status);
	}

	if (mstatus & A2XX_MASTER_INT_SIGNAL_CP_INT_STAT) {
		status = gpu_read(gpu, REG_AXXX_CP_INT_STATUS);

		/* only RB_INT is expected */
		if (status & ~AXXX_CP_INT_CNTL_RB_INT_MASK)
			dev_warn(gpu->dev->dev, "CP_INT: %08X\n", status);

		gpu_write(gpu, REG_AXXX_CP_INT_ACK, status);
	}

	if (mstatus & A2XX_MASTER_INT_SIGNAL_RBBM_INT_STAT) {
		status = gpu_read(gpu, REG_A2XX_RBBM_INT_STATUS);

		dev_warn(gpu->dev->dev, "RBBM_INT: %08X\n", status);

		gpu_write(gpu, REG_A2XX_RBBM_INT_ACK, status);
	}

	msm_gpu_retire(gpu);

	return IRQ_HANDLED;
}

static const unsigned int a200_registers[] = {
	0x0000, 0x0002, 0x0004, 0x000B, 0x003B, 0x003D, 0x0040, 0x0044,
	0x0046, 0x0047, 0x01C0, 0x01C1, 0x01C3, 0x01C8, 0x01D5, 0x01D9,
	0x01DC, 0x01DD, 0x01EA, 0x01EA, 0x01EE, 0x01F3, 0x01F6, 0x01F7,
	0x01FC, 0x01FF, 0x0391, 0x0392, 0x039B, 0x039E, 0x03B2, 0x03B5,
	0x03B7, 0x03B7, 0x03F8, 0x03FB, 0x0440, 0x0440, 0x0443, 0x0444,
	0x044B, 0x044B, 0x044D, 0x044F, 0x0452, 0x0452, 0x0454, 0x045B,
	0x047F, 0x047F, 0x0578, 0x0587, 0x05C9, 0x05C9, 0x05D0, 0x05D0,
	0x0601, 0x0604, 0x0606, 0x0609, 0x060B, 0x060E, 0x0613, 0x0614,
	0x0A29, 0x0A2B, 0x0A2F, 0x0A31, 0x0A40, 0x0A43, 0x0A45, 0x0A45,
	0x0A4E, 0x0A4F, 0x0C2C, 0x0C2C, 0x0C30, 0x0C30, 0x0C38, 0x0C3C,
	0x0C40, 0x0C40, 0x0C44, 0x0C44, 0x0C80, 0x0C86, 0x0C88, 0x0C94,
	0x0C99, 0x0C9A, 0x0CA4, 0x0CA5, 0x0D00, 0x0D03, 0x0D06, 0x0D06,
	0x0D08, 0x0D0B, 0x0D34, 0x0D35, 0x0DAE, 0x0DC1, 0x0DC8, 0x0DD4,
	0x0DD8, 0x0DD9, 0x0E00, 0x0E00, 0x0E02, 0x0E04, 0x0E17, 0x0E1E,
	0x0EC0, 0x0EC9, 0x0ECB, 0x0ECC, 0x0ED0, 0x0ED0, 0x0ED4, 0x0ED7,
	0x0EE0, 0x0EE2, 0x0F01, 0x0F02, 0x0F0C, 0x0F0C, 0x0F0E, 0x0F12,
	0x0F26, 0x0F2A, 0x0F2C, 0x0F2C, 0x2000, 0x2002, 0x2006, 0x200F,
	0x2080, 0x2082, 0x2100, 0x2109, 0x210C, 0x2114, 0x2180, 0x2184,
	0x21F5, 0x21F7, 0x2200, 0x2208, 0x2280, 0x2283, 0x2293, 0x2294,
	0x2300, 0x2308, 0x2312, 0x2312, 0x2316, 0x231D, 0x2324, 0x2326,
	0x2380, 0x2383, 0x2400, 0x2402, 0x2406, 0x240F, 0x2480, 0x2482,
	0x2500, 0x2509, 0x250C, 0x2514, 0x2580, 0x2584, 0x25F5, 0x25F7,
	0x2600, 0x2608, 0x2680, 0x2683, 0x2693, 0x2694, 0x2700, 0x2708,
	0x2712, 0x2712, 0x2716, 0x271D, 0x2724, 0x2726, 0x2780, 0x2783,
	0x4000, 0x4003, 0x4800, 0x4805, 0x4900, 0x4900, 0x4908, 0x4908,
	~0   /* sentinel */
};

static const unsigned int a220_registers[] = {
	0x0000, 0x0002, 0x0004, 0x000B, 0x003B, 0x003D, 0x0040, 0x0044,
	0x0046, 0x0047, 0x01C0, 0x01C1, 0x01C3, 0x01C8, 0x01D5, 0x01D9,
	0x01DC, 0x01DD, 0x01EA, 0x01EA, 0x01EE, 0x01F3, 0x01F6, 0x01F7,
	0x01FC, 0x01FF, 0x0391, 0x0392, 0x039B, 0x039E, 0x03B2, 0x03B5,
	0x03B7, 0x03B7, 0x03F8, 0x03FB, 0x0440, 0x0440, 0x0443, 0x0444,
	0x044B, 0x044B, 0x044D, 0x044F, 0x0452, 0x0452, 0x0454, 0x045B,
	0x047F, 0x047F, 0x0578, 0x0587, 0x05C9, 0x05C9, 0x05D0, 0x05D0,
	0x0601, 0x0604, 0x0606, 0x0609, 0x060B, 0x060E, 0x0613, 0x0614,
	0x0A29, 0x0A2B, 0x0A2F, 0x0A31, 0x0A40, 0x0A40, 0x0A42, 0x0A43,
	0x0A45, 0x0A45, 0x0A4E, 0x0A4F, 0x0C30, 0x0C30, 0x0C38, 0x0C39,
	0x0C3C, 0x0C3C, 0x0C80, 0x0C81, 0x0C88, 0x0C93, 0x0D00, 0x0D03,
	0x0D05, 0x0D06, 0x0D08, 0x0D0B, 0x0D34, 0x0D35, 0x0DAE, 0x0DC1,
	0x0DC8, 0x0DD4, 0x0DD8, 0x0DD9, 0x0E00, 0x0E00, 0x0E02, 0x0E04,
	0x0E17, 0x0E1E, 0x0EC0, 0x0EC9, 0x0ECB, 0x0ECC, 0x0ED0, 0x0ED0,
	0x0ED4, 0x0ED7, 0x0EE0, 0x0EE2, 0x0F01, 0x0F02, 0x2000, 0x2002,
	0x2006, 0x200F, 0x2080, 0x2082, 0x2100, 0x2102, 0x2104, 0x2109,
	0x210C, 0x2114, 0x2180, 0x2184, 0x21F5, 0x21F7, 0x2200, 0x2202,
	0x2204, 0x2204, 0x2208, 0x2208, 0x2280, 0x2282, 0x2294, 0x2294,
	0x2300, 0x2308, 0x2309, 0x230A, 0x2312, 0x2312, 0x2316, 0x2316,
	0x2318, 0x231D, 0x2324, 0x2326, 0x2380, 0x2383, 0x2400, 0x2402,
	0x2406, 0x240F, 0x2480, 0x2482, 0x2500, 0x2502, 0x2504, 0x2509,
	0x250C, 0x2514, 0x2580, 0x2584, 0x25F5, 0x25F7, 0x2600, 0x2602,
	0x2604, 0x2606, 0x2608, 0x2608, 0x2680, 0x2682, 0x2694, 0x2694,
	0x2700, 0x2708, 0x2712, 0x2712, 0x2716, 0x2716, 0x2718, 0x271D,
	0x2724, 0x2726, 0x2780, 0x2783, 0x4000, 0x4003, 0x4800, 0x4805,
	0x4900, 0x4900, 0x4908, 0x4908,
	~0   /* sentinel */
};

static const unsigned int a225_registers[] = {
	0x0000, 0x0002, 0x0004, 0x000B, 0x003B, 0x003D, 0x0040, 0x0044,
	0x0046, 0x0047, 0x013C, 0x013C, 0x0140, 0x014F, 0x01C0, 0x01C1,
	0x01C3, 0x01C8, 0x01D5, 0x01D9, 0x01DC, 0x01DD, 0x01EA, 0x01EA,
	0x01EE, 0x01F3, 0x01F6, 0x01F7, 0x01FC, 0x01FF, 0x0391, 0x0392,
	0x039B, 0x039E, 0x03B2, 0x03B5, 0x03B7, 0x03B7, 0x03F8, 0x03FB,
	0x0440, 0x0440, 0x0443, 0x0444, 0x044B, 0x044B, 0x044D, 0x044F,
	0x0452, 0x0452, 0x0454, 0x045B, 0x047F, 0x047F, 0x0578, 0x0587,
	0x05C9, 0x05C9, 0x05D0, 0x05D0, 0x0601, 0x0604, 0x0606, 0x0609,
	0x060B, 0x060E, 0x0613, 0x0614, 0x0A29, 0x0A2B, 0x0A2F, 0x0A31,
	0x0A40, 0x0A40, 0x0A42, 0x0A43, 0x0A45, 0x0A45, 0x0A4E, 0x0A4F,
	0x0C01, 0x0C1D, 0x0C30, 0x0C30, 0x0C38, 0x0C39, 0x0C3C, 0x0C3C,
	0x0C80, 0x0C81, 0x0C88, 0x0C93, 0x0D00, 0x0D03, 0x0D05, 0x0D06,
	0x0D08, 0x0D0B, 0x0D34, 0x0D35, 0x0DAE, 0x0DC1, 0x0DC8, 0x0DD4,
	0x0DD8, 0x0DD9, 0x0E00, 0x0E00, 0x0E02, 0x0E04, 0x0E17, 0x0E1E,
	0x0EC0, 0x0EC9, 0x0ECB, 0x0ECC, 0x0ED0, 0x0ED0, 0x0ED4, 0x0ED7,
	0x0EE0, 0x0EE2, 0x0F01, 0x0F02, 0x2000, 0x200F, 0x2080, 0x2082,
	0x2100, 0x2109, 0x210C, 0x2114, 0x2180, 0x2184, 0x21F5, 0x21F7,
	0x2200, 0x2202, 0x2204, 0x2206, 0x2208, 0x2210, 0x2220, 0x2222,
	0x2280, 0x2282, 0x2294, 0x2294, 0x2297, 0x2297, 0x2300, 0x230A,
	0x2312, 0x2312, 0x2315, 0x2316, 0x2318, 0x231D, 0x2324, 0x2326,
	0x2340, 0x2357, 0x2360, 0x2360, 0x2380, 0x2383, 0x2400, 0x240F,
	0x2480, 0x2482, 0x2500, 0x2509, 0x250C, 0x2514, 0x2580, 0x2584,
	0x25F5, 0x25F7, 0x2600, 0x2602, 0x2604, 0x2606, 0x2608, 0x2610,
	0x2620, 0x2622, 0x2680, 0x2682, 0x2694, 0x2694, 0x2697, 0x2697,
	0x2700, 0x270A, 0x2712, 0x2712, 0x2715, 0x2716, 0x2718, 0x271D,
	0x2724, 0x2726, 0x2740, 0x2757, 0x2760, 0x2760, 0x2780, 0x2783,
	0x4000, 0x4003, 0x4800, 0x4806, 0x4808, 0x4808, 0x4900, 0x4900,
	0x4908, 0x4908,
	~0   /* sentinel */
};

/* would be nice to not have to duplicate the _show() stuff with printk(): */
static void a2xx_dump(struct msm_gpu *gpu)
{
	printk("status:   %08x\n",
			gpu_read(gpu, REG_A2XX_RBBM_STATUS));
	adreno_dump(gpu);
}

static struct msm_gpu_state *a2xx_gpu_state_get(struct msm_gpu *gpu)
{
	struct msm_gpu_state *state = kzalloc(sizeof(*state), GFP_KERNEL);

	if (!state)
		return ERR_PTR(-ENOMEM);

	adreno_gpu_state_get(gpu, state);

	state->rbbm_status = gpu_read(gpu, REG_A2XX_RBBM_STATUS);

	return state;
}

static struct msm_gem_address_space *
a2xx_create_address_space(struct msm_gpu *gpu, struct platform_device *pdev)
{
	struct msm_mmu *mmu = msm_gpummu_new(&pdev->dev, gpu);
	struct msm_gem_address_space *aspace;

	aspace = msm_gem_address_space_create(mmu, "gpu", SZ_16M,
<<<<<<< HEAD
		SZ_16M + 0xfff * SZ_64K);
=======
		0xfff * SZ_64K);
>>>>>>> 84569f32

	if (IS_ERR(aspace) && !IS_ERR(mmu))
		mmu->funcs->destroy(mmu);

	return aspace;
}

/* Register offset defines for A2XX - copy of A3XX */
static const unsigned int a2xx_register_offsets[REG_ADRENO_REGISTER_MAX] = {
	REG_ADRENO_DEFINE(REG_ADRENO_CP_RB_BASE, REG_AXXX_CP_RB_BASE),
	REG_ADRENO_SKIP(REG_ADRENO_CP_RB_BASE_HI),
	REG_ADRENO_DEFINE(REG_ADRENO_CP_RB_RPTR_ADDR, REG_AXXX_CP_RB_RPTR_ADDR),
	REG_ADRENO_SKIP(REG_ADRENO_CP_RB_RPTR_ADDR_HI),
	REG_ADRENO_DEFINE(REG_ADRENO_CP_RB_RPTR, REG_AXXX_CP_RB_RPTR),
	REG_ADRENO_DEFINE(REG_ADRENO_CP_RB_WPTR, REG_AXXX_CP_RB_WPTR),
	REG_ADRENO_DEFINE(REG_ADRENO_CP_RB_CNTL, REG_AXXX_CP_RB_CNTL),
};

static const struct adreno_gpu_funcs funcs = {
	.base = {
		.get_param = adreno_get_param,
		.hw_init = a2xx_hw_init,
		.pm_suspend = msm_gpu_pm_suspend,
		.pm_resume = msm_gpu_pm_resume,
		.recover = a2xx_recover,
		.submit = adreno_submit,
		.flush = adreno_flush,
		.active_ring = adreno_active_ring,
		.irq = a2xx_irq,
		.destroy = a2xx_destroy,
#if defined(CONFIG_DEBUG_FS) || defined(CONFIG_DEV_COREDUMP)
		.show = adreno_show,
#endif
		.gpu_state_get = a2xx_gpu_state_get,
		.gpu_state_put = adreno_gpu_state_put,
		.create_address_space = a2xx_create_address_space,
	},
};

static const struct msm_gpu_perfcntr perfcntrs[] = {
/* TODO */
};

struct msm_gpu *a2xx_gpu_init(struct drm_device *dev)
{
	struct a2xx_gpu *a2xx_gpu = NULL;
	struct adreno_gpu *adreno_gpu;
	struct msm_gpu *gpu;
	struct msm_drm_private *priv = dev->dev_private;
	struct platform_device *pdev = priv->gpu_pdev;
	int ret;

	if (!pdev) {
		dev_err(dev->dev, "no a2xx device\n");
		ret = -ENXIO;
		goto fail;
	}

	a2xx_gpu = kzalloc(sizeof(*a2xx_gpu), GFP_KERNEL);
	if (!a2xx_gpu) {
		ret = -ENOMEM;
		goto fail;
	}

	adreno_gpu = &a2xx_gpu->base;
	gpu = &adreno_gpu->base;

	gpu->perfcntrs = perfcntrs;
	gpu->num_perfcntrs = ARRAY_SIZE(perfcntrs);

	if (adreno_is_a20x(adreno_gpu))
		adreno_gpu->registers = a200_registers;
	else if (adreno_is_a225(adreno_gpu))
		adreno_gpu->registers = a225_registers;
	else
		adreno_gpu->registers = a220_registers;

	adreno_gpu->reg_offsets = a2xx_register_offsets;

	ret = adreno_gpu_init(dev, pdev, adreno_gpu, &funcs, 1);
	if (ret)
		goto fail;

	if (!gpu->aspace) {
		dev_err(dev->dev, "No memory protection without MMU\n");
		ret = -ENXIO;
		goto fail;
	}

	return gpu;

fail:
	if (a2xx_gpu)
		a2xx_destroy(&a2xx_gpu->base.base);

	return ERR_PTR(ret);
}<|MERGE_RESOLUTION|>--- conflicted
+++ resolved
@@ -408,11 +408,7 @@
 	struct msm_gem_address_space *aspace;
 
 	aspace = msm_gem_address_space_create(mmu, "gpu", SZ_16M,
-<<<<<<< HEAD
-		SZ_16M + 0xfff * SZ_64K);
-=======
 		0xfff * SZ_64K);
->>>>>>> 84569f32
 
 	if (IS_ERR(aspace) && !IS_ERR(mmu))
 		mmu->funcs->destroy(mmu);
