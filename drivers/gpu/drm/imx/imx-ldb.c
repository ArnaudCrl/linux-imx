// SPDX-License-Identifier: GPL-2.0+
/*
 * i.MX drm driver - LVDS display bridge
 *
 * Copyright (C) 2012 Sascha Hauer, Pengutronix
 */

#include <linux/clk.h>
#include <linux/component.h>
#include <linux/mfd/syscon/imx6q-iomuxc-gpr.h>
#include <linux/module.h>
#include <linux/of_device.h>
#include <linux/of_graph.h>
#include <linux/regmap.h>
#include <linux/videodev2.h>

#include <video/of_display_timing.h>
#include <video/of_videomode.h>

#include <drm/bridge/fsl_imx_ldb.h>
#include <drm/drm_atomic.h>
#include <drm/drm_atomic_helper.h>
#include <drm/drm_fb_helper.h>
#include <drm/drm_of.h>
#include <drm/drm_probe_helper.h>

#include "imx-drm.h"

#define DRIVER_NAME "imx-ldb"

#define LDB_CH0_MODE_EN_TO_DI0		(1 << 0)
#define LDB_CH0_MODE_EN_TO_DI1		(3 << 0)
#define LDB_CH0_MODE_EN_MASK		(3 << 0)
#define LDB_CH1_MODE_EN_TO_DI0		(1 << 2)
#define LDB_CH1_MODE_EN_TO_DI1		(3 << 2)
#define LDB_CH1_MODE_EN_MASK		(3 << 2)
#define LDB_BGREF_RMODE_INT		(1 << 15)

struct imx_ldb;

struct imx_ldb_channel {
	struct ldb_channel base;
	struct imx_ldb *imx_ldb;

	struct drm_connector connector;
	struct drm_encoder encoder;

	struct i2c_adapter *ddc;
	void *edid;
	int edid_len;
	struct drm_display_mode mode;
	int mode_valid;
	u32 bus_flags;
};

static inline struct imx_ldb_channel *con_to_imx_ldb_ch(struct drm_connector *c)
{
	return container_of(c, struct imx_ldb_channel, connector);
}

static inline struct imx_ldb_channel *enc_to_imx_ldb_ch(struct drm_encoder *e)
{
	return container_of(e, struct imx_ldb_channel, encoder);
}

struct bus_mux {
	int reg;
	int shift;
	int mask;
};

struct imx_ldb {
	struct ldb base;
	struct imx_ldb_channel channel[2];
	struct clk *clk[2]; /* our own clock */
	struct clk *clk_sel[4]; /* parent of display clock */
	struct clk *clk_parent[4]; /* original parent of clk_sel */
	struct clk *clk_pll[2]; /* upstream clock we can adjust */
	const struct bus_mux *lvds_mux;
};

static int imx_ldb_connector_get_modes(struct drm_connector *connector)
{
	struct imx_ldb_channel *imx_ldb_ch = con_to_imx_ldb_ch(connector);
	int num_modes = 0;

	if (!imx_ldb_ch->edid && imx_ldb_ch->ddc)
		imx_ldb_ch->edid = drm_get_edid(connector, imx_ldb_ch->ddc);

	if (imx_ldb_ch->edid) {
		drm_connector_update_edid_property(connector,
							imx_ldb_ch->edid);
		num_modes = drm_add_edid_modes(connector, imx_ldb_ch->edid);
	}

	if (imx_ldb_ch->mode_valid) {
		struct drm_display_mode *mode;

		mode = drm_mode_create(connector->dev);
		if (!mode)
			return -EINVAL;
		drm_mode_copy(mode, &imx_ldb_ch->mode);
		mode->type |= DRM_MODE_TYPE_DRIVER | DRM_MODE_TYPE_PREFERRED;
		drm_mode_probed_add(connector, mode);
		num_modes++;
	}

	return num_modes;
}

static struct drm_encoder *imx_ldb_connector_best_encoder(
		struct drm_connector *connector)
{
	struct imx_ldb_channel *imx_ldb_ch = con_to_imx_ldb_ch(connector);

	return &imx_ldb_ch->encoder;
}

static void imx_ldb_set_clock(struct imx_ldb *imx_ldb, int mux, int chno,
		unsigned long serial_clk, unsigned long di_clk)
{
	struct ldb *ldb = &imx_ldb->base;
	int ret;

	dev_dbg(ldb->dev, "%s: now: %ld want: %ld\n", __func__,
			clk_get_rate(imx_ldb->clk_pll[chno]), serial_clk);
	clk_set_rate(imx_ldb->clk_pll[chno], serial_clk);

	dev_dbg(ldb->dev, "%s after: %ld\n", __func__,
			clk_get_rate(imx_ldb->clk_pll[chno]));

	dev_dbg(ldb->dev, "%s: now: %ld want: %ld\n", __func__,
			clk_get_rate(imx_ldb->clk[chno]),
			(long int)di_clk);
	clk_set_rate(imx_ldb->clk[chno], di_clk);

	dev_dbg(ldb->dev, "%s after: %ld\n", __func__,
			clk_get_rate(imx_ldb->clk[chno]));

	/* set display clock mux to LDB input clock */
	ret = clk_set_parent(imx_ldb->clk_sel[mux], imx_ldb->clk[chno]);
	if (ret)
		dev_err(ldb->dev,
			"unable to set di%d parent clock to ldb_di%d\n", mux,
			chno);
}

static void imx_ldb_encoder_enable(struct drm_encoder *encoder)
{
	struct imx_ldb_channel *imx_ldb_ch = enc_to_imx_ldb_ch(encoder);
	struct imx_ldb *imx_ldb = imx_ldb_ch->imx_ldb;
	struct ldb_channel *ldb_ch = &imx_ldb_ch->base;
	struct ldb *ldb = &imx_ldb->base;
	int mux = drm_of_encoder_active_port_id(ldb_ch->child, encoder);

	if (ldb->dual) {
		clk_set_parent(imx_ldb->clk_sel[mux], imx_ldb->clk[0]);
		clk_set_parent(imx_ldb->clk_sel[mux], imx_ldb->clk[1]);

		clk_prepare_enable(imx_ldb->clk[0]);
		clk_prepare_enable(imx_ldb->clk[1]);
	} else {
		clk_set_parent(imx_ldb->clk_sel[mux],
			       imx_ldb->clk[ldb_ch->chno]);
	}

	if (imx_ldb_ch == &imx_ldb->channel[0] || ldb->dual) {
		ldb->ldb_ctrl &= ~LDB_CH0_MODE_EN_MASK;
		if (mux == 0 || imx_ldb->lvds_mux)
			ldb->ldb_ctrl |= LDB_CH0_MODE_EN_TO_DI0;
		else if (mux == 1)
			ldb->ldb_ctrl |= LDB_CH0_MODE_EN_TO_DI1;
	}
	if (imx_ldb_ch == &imx_ldb->channel[1] || ldb->dual) {
		ldb->ldb_ctrl &= ~LDB_CH1_MODE_EN_MASK;
		if (mux == 1 || imx_ldb->lvds_mux)
			ldb->ldb_ctrl |= LDB_CH1_MODE_EN_TO_DI1;
		else if (mux == 0)
			ldb->ldb_ctrl |= LDB_CH1_MODE_EN_TO_DI0;
	}

	if (imx_ldb->lvds_mux) {
		const struct bus_mux *lvds_mux = NULL;

		if (imx_ldb_ch == &imx_ldb->channel[0])
			lvds_mux = &imx_ldb->lvds_mux[0];
		else if (imx_ldb_ch == &imx_ldb->channel[1])
			lvds_mux = &imx_ldb->lvds_mux[1];

		regmap_update_bits(ldb->regmap, lvds_mux->reg, lvds_mux->mask,
				   mux << lvds_mux->shift);
	}
}

static void
imx_ldb_encoder_atomic_mode_set(struct drm_encoder *encoder,
				struct drm_crtc_state *crtc_state,
				struct drm_connector_state *connector_state)
{
	struct imx_ldb_channel *imx_ldb_ch = enc_to_imx_ldb_ch(encoder);
	struct imx_ldb *imx_ldb = imx_ldb_ch->imx_ldb;
	struct ldb_channel *ldb_ch = &imx_ldb_ch->base;
	struct ldb *ldb = &imx_ldb->base;
	struct drm_display_mode *mode = &crtc_state->adjusted_mode;
	unsigned long serial_clk;
	unsigned long di_clk = mode->clock * 1000;
	int mux = drm_of_encoder_active_port_id(ldb_ch->child, encoder);

	if (mode->clock > 170000) {
		dev_warn(ldb->dev,
			 "%s: mode exceeds 170 MHz pixel clock\n", __func__);
	}
	if (mode->clock > 85000 && !ldb->dual) {
		dev_warn(ldb->dev,
			 "%s: mode exceeds 85 MHz pixel clock\n", __func__);
	}

	if (ldb->dual) {
		serial_clk = 3500UL * mode->clock;
		imx_ldb_set_clock(imx_ldb, mux, 0, serial_clk, di_clk);
		imx_ldb_set_clock(imx_ldb, mux, 1, serial_clk, di_clk);
	} else {
		serial_clk = 7000UL * mode->clock;
		imx_ldb_set_clock(imx_ldb, mux, ldb_ch->chno, serial_clk,
				  di_clk);
	}

	if (!ldb_ch->bus_format) {
		struct drm_connector *connector = connector_state->connector;
		struct drm_display_info *di = &connector->display_info;

		if (di->num_bus_formats)
			ldb_ch->bus_format = di->bus_formats[0];
	}
}

static void imx_ldb_encoder_disable(struct drm_encoder *encoder)
{
	struct imx_ldb_channel *imx_ldb_ch = enc_to_imx_ldb_ch(encoder);
<<<<<<< HEAD
	struct imx_ldb *imx_ldb = imx_ldb_ch->imx_ldb;
	struct ldb *ldb = &imx_ldb->base;
	int mux, ret;

	if (ldb->dual) {
		clk_disable_unprepare(imx_ldb->clk[0]);
		clk_disable_unprepare(imx_ldb->clk[1]);
=======
	struct imx_ldb *ldb = imx_ldb_ch->ldb;
	int dual = ldb->ldb_ctrl & LDB_SPLIT_MODE_EN;
	int mux, ret;

	drm_panel_disable(imx_ldb_ch->panel);

	if (imx_ldb_ch == &ldb->channel[0] || dual)
		ldb->ldb_ctrl &= ~LDB_CH0_MODE_EN_MASK;
	if (imx_ldb_ch == &ldb->channel[1] || dual)
		ldb->ldb_ctrl &= ~LDB_CH1_MODE_EN_MASK;

	regmap_write(ldb->regmap, IOMUXC_GPR2, ldb->ldb_ctrl);

	if (dual) {
		clk_disable_unprepare(ldb->clk[0]);
		clk_disable_unprepare(ldb->clk[1]);
>>>>>>> 77fcb489
	}

	if (imx_ldb->lvds_mux) {
		const struct bus_mux *lvds_mux = NULL;

		if (imx_ldb_ch == &imx_ldb->channel[0])
			lvds_mux = &imx_ldb->lvds_mux[0];
		else if (imx_ldb_ch == &imx_ldb->channel[1])
			lvds_mux = &imx_ldb->lvds_mux[1];

		regmap_read(ldb->regmap, lvds_mux->reg, &mux);
		mux &= lvds_mux->mask;
		mux >>= lvds_mux->shift;
	} else {
		mux = (imx_ldb_ch == &imx_ldb->channel[0]) ? 0 : 1;
	}

	/* set display clock mux back to original input clock */
	ret = clk_set_parent(imx_ldb->clk_sel[mux], imx_ldb->clk_parent[mux]);
	if (ret)
		dev_err(ldb->dev,
			"unable to set di%d parent clock to original parent\n",
			mux);
}

static int imx_ldb_encoder_atomic_check(struct drm_encoder *encoder,
					struct drm_crtc_state *crtc_state,
					struct drm_connector_state *conn_state)
{
	struct imx_crtc_state *imx_crtc_state = to_imx_crtc_state(crtc_state);
	struct imx_ldb_channel *imx_ldb_ch = enc_to_imx_ldb_ch(encoder);
	struct ldb_channel *ldb_ch = &imx_ldb_ch->base;
	struct drm_display_info *di = &conn_state->connector->display_info;
	u32 bus_format = ldb_ch->bus_format;

	/* Bus format description in DT overrides connector display info. */
	if (!bus_format && di->num_bus_formats) {
		bus_format = di->bus_formats[0];
		imx_crtc_state->bus_flags = di->bus_flags;
	} else {
		bus_format = ldb_ch->bus_format;
		imx_crtc_state->bus_flags = imx_ldb_ch->bus_flags;
	}
	switch (bus_format) {
	case MEDIA_BUS_FMT_RGB666_1X7X3_SPWG:
		imx_crtc_state->bus_format = MEDIA_BUS_FMT_RGB666_1X18;
		break;
	case MEDIA_BUS_FMT_RGB888_1X7X4_SPWG:
	case MEDIA_BUS_FMT_RGB888_1X7X4_JEIDA:
		imx_crtc_state->bus_format = MEDIA_BUS_FMT_RGB888_1X24;
		break;
	default:
		return -EINVAL;
	}

	imx_crtc_state->di_hsync_pin = 2;
	imx_crtc_state->di_vsync_pin = 3;

	return 0;
}

static const struct drm_connector_funcs imx_ldb_connector_funcs = {
	.fill_modes = drm_helper_probe_single_connector_modes,
	.destroy = imx_drm_connector_destroy,
	.reset = drm_atomic_helper_connector_reset,
	.atomic_duplicate_state = drm_atomic_helper_connector_duplicate_state,
	.atomic_destroy_state = drm_atomic_helper_connector_destroy_state,
};

static const struct drm_connector_helper_funcs imx_ldb_connector_helper_funcs = {
	.get_modes = imx_ldb_connector_get_modes,
	.best_encoder = imx_ldb_connector_best_encoder,
};

static const struct drm_encoder_funcs imx_ldb_encoder_funcs = {
	.destroy = imx_drm_encoder_destroy,
};

static const struct drm_encoder_helper_funcs imx_ldb_encoder_helper_funcs = {
	.atomic_mode_set = imx_ldb_encoder_atomic_mode_set,
	.enable = imx_ldb_encoder_enable,
	.disable = imx_ldb_encoder_disable,
	.atomic_check = imx_ldb_encoder_atomic_check,
};

static int imx_ldb_get_clk(struct imx_ldb *imx_ldb, int chno)
{
	struct ldb *ldb = &imx_ldb->base;
	struct device *dev = ldb->dev;
	char clkname[16];

	snprintf(clkname, sizeof(clkname), "di%d", chno);
	imx_ldb->clk[chno] = devm_clk_get(dev, clkname);
	if (IS_ERR(imx_ldb->clk[chno]))
		return PTR_ERR(imx_ldb->clk[chno]);

	snprintf(clkname, sizeof(clkname), "di%d_pll", chno);
	imx_ldb->clk_pll[chno] = devm_clk_get(dev, clkname);

	return PTR_ERR_OR_ZERO(imx_ldb->clk_pll[chno]);
}

static struct bus_mux imx6q_lvds_mux[2] = {
	{
		.reg = IOMUXC_GPR3,
		.shift = 6,
		.mask = IMX6Q_GPR3_LVDS0_MUX_CTL_MASK,
	}, {
		.reg = IOMUXC_GPR3,
		.shift = 8,
		.mask = IMX6Q_GPR3_LVDS1_MUX_CTL_MASK,
	}
};

/*
 * For a device declaring compatible = "fsl,imx6q-ldb",  "fsl,imx53-ldb",
 * of_match_device will walk through this  list and take the first entry
 * matching any of its compatible values. Therefore, the more generic
 * entries (in this case fsl,imx53-ldb) need to be ordered last.
 */
static const struct of_device_id imx_ldb_dt_ids[] = {
	{ .compatible = "fsl,imx6q-ldb", .data = imx6q_lvds_mux, },
	{ .compatible = "fsl,imx53-ldb", .data = NULL, },
	{ }
};
MODULE_DEVICE_TABLE(of, imx_ldb_dt_ids);

static int imx_ldb_panel_ddc(struct device *dev,
		struct imx_ldb_channel *imx_ldb_ch, struct device_node *child)
{
	struct ldb_channel *ldb_ch = &imx_ldb_ch->base;
	struct device_node *ddc_node;
	const u8 *edidp;
	int ret;

	ddc_node = of_parse_phandle(child, "ddc-i2c-bus", 0);
	if (ddc_node) {
		imx_ldb_ch->ddc = of_find_i2c_adapter_by_node(ddc_node);
		of_node_put(ddc_node);
		if (!imx_ldb_ch->ddc) {
			dev_warn(dev, "failed to get ddc i2c adapter\n");
			return -EPROBE_DEFER;
		}
	}

	if (!imx_ldb_ch->ddc) {
		/* if no DDC available, fallback to hardcoded EDID */
		dev_dbg(dev, "no ddc available\n");

		edidp = of_get_property(child, "edid",
					&imx_ldb_ch->edid_len);
		if (edidp) {
			imx_ldb_ch->edid = kmemdup(edidp,
						imx_ldb_ch->edid_len,
						GFP_KERNEL);
		} else if (!ldb_ch->panel) {
			/* fallback to display-timings node */
			ret = of_get_drm_display_mode(child,
						      &imx_ldb_ch->mode,
						      &imx_ldb_ch->bus_flags,
						      OF_USE_NATIVE_MODE);
			if (!ret)
				imx_ldb_ch->mode_valid = 1;
		}
	}
	return 0;
}

static int imx_ldb_register(struct drm_device *drm,
	struct imx_ldb_channel *imx_ldb_ch)
{
	struct imx_ldb *imx_ldb = imx_ldb_ch->imx_ldb;
	struct ldb *ldb = &imx_ldb->base;
	struct ldb_channel *ldb_ch = &imx_ldb_ch->base;
	struct drm_encoder *encoder = &imx_ldb_ch->encoder;
	int ret;

	ret = imx_drm_encoder_parse_of(drm, encoder, ldb_ch->child);
	if (ret)
		return ret;

	ret = imx_ldb_get_clk(imx_ldb, ldb_ch->chno);
	if (ret)
		return ret;

	if (ldb->dual) {
		ret = imx_ldb_get_clk(imx_ldb, 1);
		if (ret)
			return ret;
	}

	if (!ldb_ch->next_bridge) {
		/* panel ddc only if there is no bridge */
		ret = imx_ldb_panel_ddc(ldb->dev, imx_ldb_ch, ldb_ch->child);
		if (ret)
			return ret;

		/*
		 * We want to add the connector whenever there is no bridge
		 * that brings its own, not only when there is a panel. For
		 * historical reasons, the ldb driver can also work without
		 * a panel.
		 */
		drm_connector_helper_add(&imx_ldb_ch->connector,
				&imx_ldb_connector_helper_funcs);
		drm_connector_init(drm, &imx_ldb_ch->connector,
				&imx_ldb_connector_funcs,
				DRM_MODE_CONNECTOR_LVDS);
		drm_connector_attach_encoder(&imx_ldb_ch->connector, encoder);
	}

	return 0;
}

static int imx_ldb_bind(struct device *dev, struct device *master, void *data)
{
	struct drm_device *drm = data;
	const struct of_device_id *of_id =
			of_match_device(imx_ldb_dt_ids, dev);
	struct imx_ldb *imx_ldb = dev_get_drvdata(dev);
	struct ldb *ldb;
	struct ldb_channel *ldb_ch;
	struct drm_encoder *encoder[LDB_CH_NUM];
	int ret;
	int i;

	imx_ldb->lvds_mux = of_id ? of_id->data : NULL;

	ldb = &imx_ldb->base;
	ldb->dev = dev;
	ldb->ctrl_reg = IOMUXC_GPR2;
	/*
	 * The output port is port@4 with an external 4-port mux or
	 * port@2 with the internal 2-port mux or port@1 without mux.
	 */
	ldb->output_port = imx_ldb->lvds_mux ? 4 : 2;

	for (i = 0; i < LDB_CH_NUM; i++) {
		imx_ldb->channel[i].imx_ldb = imx_ldb;
		ldb->channel[i] = &imx_ldb->channel[i].base;
	}

	/*
	 * There are three different possible clock mux configurations:
	 * i.MX53:  ipu1_di0_sel, ipu1_di1_sel
	 * i.MX6q:  ipu1_di0_sel, ipu1_di1_sel, ipu2_di0_sel,
	 *          ipu2_di1_sel
	 * i.MX6dl: ipu1_di0_sel, ipu1_di1_sel, lcdif_sel
	 * Map them all to di0_sel...di3_sel.
	 */
	for (i = 0; i < 4; i++) {
		char clkname[16];

		sprintf(clkname, "di%d_sel", i);
		imx_ldb->clk_sel[i] = devm_clk_get(dev, clkname);
		if (IS_ERR(imx_ldb->clk_sel[i])) {
			ret = PTR_ERR(imx_ldb->clk_sel[i]);
			imx_ldb->clk_sel[i] = NULL;
			break;
		}

		imx_ldb->clk_parent[i] =
				clk_get_parent(imx_ldb->clk_sel[i]);
	}
	if (i == 0)
		return ret;

	for (i = 0; i < LDB_CH_NUM; i++) {
		encoder[i] = &imx_ldb->channel[i].encoder;

		drm_encoder_helper_add(encoder[i],
				      &imx_ldb_encoder_helper_funcs);
		drm_encoder_init(drm, encoder[i], &imx_ldb_encoder_funcs,
				 DRM_MODE_ENCODER_LVDS, NULL);
	}

	ret = ldb_bind(ldb, encoder);
	if (ret)
		return ret;

	for (i = 0; i < LDB_CH_NUM; i++) {
		ldb_ch = &imx_ldb->channel[i].base;
		if (!ldb_ch->is_valid) {
			drm_encoder_cleanup(encoder[i]);
			continue;
		}

		ret = imx_ldb_register(drm, &imx_ldb->channel[i]);
		if (ret)
			return ret;
	}

	return 0;
}

static void imx_ldb_unbind(struct device *dev, struct device *master,
	void *data)
{
	struct imx_ldb *imx_ldb = dev_get_drvdata(dev);
	int i;

	for (i = 0; i < LDB_CH_NUM; i++) {
		struct imx_ldb_channel *imx_ldb_ch = &imx_ldb->channel[i];

		kfree(imx_ldb_ch->edid);
		i2c_put_adapter(imx_ldb_ch->ddc);
	}
}

static const struct component_ops imx_ldb_ops = {
	.bind	= imx_ldb_bind,
	.unbind	= imx_ldb_unbind,
};

static int imx_ldb_probe(struct platform_device *pdev)
{
	struct imx_ldb *imx_ldb;

	imx_ldb = devm_kzalloc(&pdev->dev, sizeof(*imx_ldb), GFP_KERNEL);
	if (!imx_ldb)
		return -ENOMEM;

	platform_set_drvdata(pdev, imx_ldb);

	return component_add(&pdev->dev, &imx_ldb_ops);
}

static int imx_ldb_remove(struct platform_device *pdev)
{
	component_del(&pdev->dev, &imx_ldb_ops);
	return 0;
}

static struct platform_driver imx_ldb_driver = {
	.probe		= imx_ldb_probe,
	.remove		= imx_ldb_remove,
	.driver		= {
		.of_match_table = imx_ldb_dt_ids,
		.name	= DRIVER_NAME,
	},
};

module_platform_driver(imx_ldb_driver);

MODULE_DESCRIPTION("i.MX LVDS driver");
MODULE_AUTHOR("Sascha Hauer, Pengutronix");
MODULE_LICENSE("GPL");
MODULE_ALIAS("platform:" DRIVER_NAME);<|MERGE_RESOLUTION|>--- conflicted
+++ resolved
@@ -237,32 +237,20 @@
 static void imx_ldb_encoder_disable(struct drm_encoder *encoder)
 {
 	struct imx_ldb_channel *imx_ldb_ch = enc_to_imx_ldb_ch(encoder);
-<<<<<<< HEAD
 	struct imx_ldb *imx_ldb = imx_ldb_ch->imx_ldb;
 	struct ldb *ldb = &imx_ldb->base;
 	int mux, ret;
 
+	if (imx_ldb_ch == &imx_ldb->channel[0] || ldb->dual)
+		ldb->ldb_ctrl &= ~LDB_CH0_MODE_EN_MASK;
+	if (imx_ldb_ch == &imx_ldb->channel[1] || ldb->dual)
+		ldb->ldb_ctrl &= ~LDB_CH1_MODE_EN_MASK;
+
+	regmap_write(ldb->regmap, IOMUXC_GPR2, ldb->ldb_ctrl);
+
 	if (ldb->dual) {
 		clk_disable_unprepare(imx_ldb->clk[0]);
 		clk_disable_unprepare(imx_ldb->clk[1]);
-=======
-	struct imx_ldb *ldb = imx_ldb_ch->ldb;
-	int dual = ldb->ldb_ctrl & LDB_SPLIT_MODE_EN;
-	int mux, ret;
-
-	drm_panel_disable(imx_ldb_ch->panel);
-
-	if (imx_ldb_ch == &ldb->channel[0] || dual)
-		ldb->ldb_ctrl &= ~LDB_CH0_MODE_EN_MASK;
-	if (imx_ldb_ch == &ldb->channel[1] || dual)
-		ldb->ldb_ctrl &= ~LDB_CH1_MODE_EN_MASK;
-
-	regmap_write(ldb->regmap, IOMUXC_GPR2, ldb->ldb_ctrl);
-
-	if (dual) {
-		clk_disable_unprepare(ldb->clk[0]);
-		clk_disable_unprepare(ldb->clk[1]);
->>>>>>> 77fcb489
 	}
 
 	if (imx_ldb->lvds_mux) {
