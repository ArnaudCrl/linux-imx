// SPDX-License-Identifier: GPL-2.0+
/*
 * i.MX drm driver - LVDS display bridge
 *
 * Copyright (C) 2012 Sascha Hauer, Pengutronix
 */

#include <linux/clk.h>
#include <linux/component.h>
#include <linux/mfd/syscon/imx6q-iomuxc-gpr.h>
#include <linux/module.h>
#include <linux/of_device.h>
#include <linux/of_graph.h>
#include <linux/regmap.h>
#include <linux/videodev2.h>

#include <video/of_display_timing.h>
#include <video/of_videomode.h>

#include <drm/bridge/fsl_imx_ldb.h>
#include <drm/drm_atomic.h>
#include <drm/drm_atomic_helper.h>
#include <drm/drm_fb_helper.h>
#include <drm/drm_of.h>
#include <drm/drm_probe_helper.h>

#include "imx-drm.h"

#define DRIVER_NAME "imx-ldb"

#define LDB_CH0_MODE_EN_TO_DI0		(1 << 0)
#define LDB_CH0_MODE_EN_TO_DI1		(3 << 0)
#define LDB_CH0_MODE_EN_MASK		(3 << 0)
#define LDB_CH1_MODE_EN_TO_DI0		(1 << 2)
#define LDB_CH1_MODE_EN_TO_DI1		(3 << 2)
#define LDB_CH1_MODE_EN_MASK		(3 << 2)
#define LDB_BGREF_RMODE_INT		(1 << 15)

struct imx_ldb;

struct imx_ldb_channel {
	struct ldb_channel base;
	struct imx_ldb *imx_ldb;

	struct drm_connector connector;
	struct drm_encoder encoder;

	struct i2c_adapter *ddc;
	void *edid;
	int edid_len;
	struct drm_display_mode mode;
	int mode_valid;
	u32 bus_flags;
};

static inline struct imx_ldb_channel *con_to_imx_ldb_ch(struct drm_connector *c)
{
	return container_of(c, struct imx_ldb_channel, connector);
}

static inline struct imx_ldb_channel *enc_to_imx_ldb_ch(struct drm_encoder *e)
{
	return container_of(e, struct imx_ldb_channel, encoder);
}

struct bus_mux {
	int reg;
	int shift;
	int mask;
};

struct imx_ldb {
	struct ldb base;
	struct imx_ldb_channel channel[2];
	struct clk *clk[2]; /* our own clock */
	struct clk *clk_sel[4]; /* parent of display clock */
	struct clk *clk_parent[4]; /* original parent of clk_sel */
	struct clk *clk_pll[2]; /* upstream clock we can adjust */
	const struct bus_mux *lvds_mux;
};

static int imx_ldb_connector_get_modes(struct drm_connector *connector)
{
	struct imx_ldb_channel *imx_ldb_ch = con_to_imx_ldb_ch(connector);
	int num_modes = 0;

	if (!imx_ldb_ch->edid && imx_ldb_ch->ddc)
		imx_ldb_ch->edid = drm_get_edid(connector, imx_ldb_ch->ddc);

	if (imx_ldb_ch->edid) {
		drm_connector_update_edid_property(connector,
							imx_ldb_ch->edid);
		num_modes = drm_add_edid_modes(connector, imx_ldb_ch->edid);
	}

	if (imx_ldb_ch->mode_valid) {
		struct drm_display_mode *mode;

		mode = drm_mode_create(connector->dev);
		if (!mode)
			return -EINVAL;
		drm_mode_copy(mode, &imx_ldb_ch->mode);
		mode->type |= DRM_MODE_TYPE_DRIVER | DRM_MODE_TYPE_PREFERRED;
		drm_mode_probed_add(connector, mode);
		num_modes++;
	}

	return num_modes;
}

static struct drm_encoder *imx_ldb_connector_best_encoder(
		struct drm_connector *connector)
{
	struct imx_ldb_channel *imx_ldb_ch = con_to_imx_ldb_ch(connector);

	return &imx_ldb_ch->encoder;
}

static void imx_ldb_set_clock(struct imx_ldb *imx_ldb, int mux, int chno,
		unsigned long serial_clk, unsigned long di_clk)
{
	struct ldb *ldb = &imx_ldb->base;
	int ret;

	dev_dbg(ldb->dev, "%s: now: %ld want: %ld\n", __func__,
			clk_get_rate(imx_ldb->clk_pll[chno]), serial_clk);
	clk_set_rate(imx_ldb->clk_pll[chno], serial_clk);

	dev_dbg(ldb->dev, "%s after: %ld\n", __func__,
			clk_get_rate(imx_ldb->clk_pll[chno]));

	dev_dbg(ldb->dev, "%s: now: %ld want: %ld\n", __func__,
			clk_get_rate(imx_ldb->clk[chno]),
			(long int)di_clk);
	clk_set_rate(imx_ldb->clk[chno], di_clk);

	dev_dbg(ldb->dev, "%s after: %ld\n", __func__,
			clk_get_rate(imx_ldb->clk[chno]));

	/* set display clock mux to LDB input clock */
	ret = clk_set_parent(imx_ldb->clk_sel[mux], imx_ldb->clk[chno]);
	if (ret)
		dev_err(ldb->dev,
			"unable to set di%d parent clock to ldb_di%d\n", mux,
			chno);
}

static void imx_ldb_encoder_enable(struct drm_encoder *encoder)
{
	struct imx_ldb_channel *imx_ldb_ch = enc_to_imx_ldb_ch(encoder);
	struct imx_ldb *imx_ldb = imx_ldb_ch->imx_ldb;
	struct ldb_channel *ldb_ch = &imx_ldb_ch->base;
	struct ldb *ldb = &imx_ldb->base;
	int mux = drm_of_encoder_active_port_id(ldb_ch->child, encoder);

	if (ldb->dual) {
		clk_set_parent(imx_ldb->clk_sel[mux], imx_ldb->clk[0]);
		clk_set_parent(imx_ldb->clk_sel[mux], imx_ldb->clk[1]);

		clk_prepare_enable(imx_ldb->clk[0]);
		clk_prepare_enable(imx_ldb->clk[1]);
	} else {
		clk_set_parent(imx_ldb->clk_sel[mux],
			       imx_ldb->clk[ldb_ch->chno]);
	}

	if (imx_ldb_ch == &imx_ldb->channel[0] || ldb->dual) {
		ldb->ldb_ctrl &= ~LDB_CH0_MODE_EN_MASK;
		if (mux == 0 || imx_ldb->lvds_mux)
			ldb->ldb_ctrl |= LDB_CH0_MODE_EN_TO_DI0;
		else if (mux == 1)
			ldb->ldb_ctrl |= LDB_CH0_MODE_EN_TO_DI1;
	}
	if (imx_ldb_ch == &imx_ldb->channel[1] || ldb->dual) {
		ldb->ldb_ctrl &= ~LDB_CH1_MODE_EN_MASK;
		if (mux == 1 || imx_ldb->lvds_mux)
			ldb->ldb_ctrl |= LDB_CH1_MODE_EN_TO_DI1;
		else if (mux == 0)
			ldb->ldb_ctrl |= LDB_CH1_MODE_EN_TO_DI0;
	}

	if (imx_ldb->lvds_mux) {
		const struct bus_mux *lvds_mux = NULL;

		if (imx_ldb_ch == &imx_ldb->channel[0])
			lvds_mux = &imx_ldb->lvds_mux[0];
		else if (imx_ldb_ch == &imx_ldb->channel[1])
			lvds_mux = &imx_ldb->lvds_mux[1];

		regmap_update_bits(ldb->regmap, lvds_mux->reg, lvds_mux->mask,
				   mux << lvds_mux->shift);
	}
}

static void
imx_ldb_encoder_atomic_mode_set(struct drm_encoder *encoder,
				struct drm_crtc_state *crtc_state,
				struct drm_connector_state *connector_state)
{
	struct imx_ldb_channel *imx_ldb_ch = enc_to_imx_ldb_ch(encoder);
	struct imx_ldb *imx_ldb = imx_ldb_ch->imx_ldb;
	struct ldb_channel *ldb_ch = &imx_ldb_ch->base;
	struct ldb *ldb = &imx_ldb->base;
	struct drm_display_mode *mode = &crtc_state->adjusted_mode;
	unsigned long serial_clk;
	unsigned long di_clk = mode->clock * 1000;
	int mux = drm_of_encoder_active_port_id(ldb_ch->child, encoder);

	if (mode->clock > 170000) {
		dev_warn(ldb->dev,
			 "%s: mode exceeds 170 MHz pixel clock\n", __func__);
	}
	if (mode->clock > 85000 && !ldb->dual) {
		dev_warn(ldb->dev,
			 "%s: mode exceeds 85 MHz pixel clock\n", __func__);
	}

	if (ldb->dual) {
		serial_clk = 3500UL * mode->clock;
		imx_ldb_set_clock(imx_ldb, mux, 0, serial_clk, di_clk);
		imx_ldb_set_clock(imx_ldb, mux, 1, serial_clk, di_clk);
	} else {
		serial_clk = 7000UL * mode->clock;
		imx_ldb_set_clock(imx_ldb, mux, ldb_ch->chno, serial_clk,
				  di_clk);
	}

	if (!ldb_ch->bus_format) {
		struct drm_connector *connector = connector_state->connector;
		struct drm_display_info *di = &connector->display_info;

		if (di->num_bus_formats)
			ldb_ch->bus_format = di->bus_formats[0];
	}
}

static void imx_ldb_encoder_disable(struct drm_encoder *encoder)
{
	struct imx_ldb_channel *imx_ldb_ch = enc_to_imx_ldb_ch(encoder);
	struct imx_ldb *imx_ldb = imx_ldb_ch->imx_ldb;
	struct ldb *ldb = &imx_ldb->base;
	int mux, ret;

	if (ldb->dual) {
		clk_disable_unprepare(imx_ldb->clk[0]);
		clk_disable_unprepare(imx_ldb->clk[1]);
	}

	if (imx_ldb->lvds_mux) {
		const struct bus_mux *lvds_mux = NULL;

		if (imx_ldb_ch == &imx_ldb->channel[0])
			lvds_mux = &imx_ldb->lvds_mux[0];
		else if (imx_ldb_ch == &imx_ldb->channel[1])
			lvds_mux = &imx_ldb->lvds_mux[1];

		regmap_read(ldb->regmap, lvds_mux->reg, &mux);
		mux &= lvds_mux->mask;
		mux >>= lvds_mux->shift;
	} else {
		mux = (imx_ldb_ch == &imx_ldb->channel[0]) ? 0 : 1;
	}

	/* set display clock mux back to original input clock */
	ret = clk_set_parent(imx_ldb->clk_sel[mux], imx_ldb->clk_parent[mux]);
	if (ret)
		dev_err(ldb->dev,
			"unable to set di%d parent clock to original parent\n",
			mux);
}

static int imx_ldb_encoder_atomic_check(struct drm_encoder *encoder,
					struct drm_crtc_state *crtc_state,
					struct drm_connector_state *conn_state)
{
	struct imx_crtc_state *imx_crtc_state = to_imx_crtc_state(crtc_state);
	struct imx_ldb_channel *imx_ldb_ch = enc_to_imx_ldb_ch(encoder);
	struct ldb_channel *ldb_ch = &imx_ldb_ch->base;
	struct drm_display_info *di = &conn_state->connector->display_info;
	u32 bus_format = ldb_ch->bus_format;

	/* Bus format description in DT overrides connector display info. */
	if (!bus_format && di->num_bus_formats) {
		bus_format = di->bus_formats[0];
		imx_crtc_state->bus_flags = di->bus_flags;
	} else {
		bus_format = ldb_ch->bus_format;
		imx_crtc_state->bus_flags = imx_ldb_ch->bus_flags;
	}
	switch (bus_format) {
	case MEDIA_BUS_FMT_RGB666_1X7X3_SPWG:
		imx_crtc_state->bus_format = MEDIA_BUS_FMT_RGB666_1X18;
		break;
	case MEDIA_BUS_FMT_RGB888_1X7X4_SPWG:
	case MEDIA_BUS_FMT_RGB888_1X7X4_JEIDA:
		imx_crtc_state->bus_format = MEDIA_BUS_FMT_RGB888_1X24;
		break;
	default:
		return -EINVAL;
	}

	imx_crtc_state->di_hsync_pin = 2;
	imx_crtc_state->di_vsync_pin = 3;

	return 0;
}

static const struct drm_connector_funcs imx_ldb_connector_funcs = {
	.fill_modes = drm_helper_probe_single_connector_modes,
	.destroy = imx_drm_connector_destroy,
	.reset = drm_atomic_helper_connector_reset,
	.atomic_duplicate_state = drm_atomic_helper_connector_duplicate_state,
	.atomic_destroy_state = drm_atomic_helper_connector_destroy_state,
};

static const struct drm_connector_helper_funcs imx_ldb_connector_helper_funcs = {
	.get_modes = imx_ldb_connector_get_modes,
	.best_encoder = imx_ldb_connector_best_encoder,
};

static const struct drm_encoder_funcs imx_ldb_encoder_funcs = {
	.destroy = imx_drm_encoder_destroy,
};

static const struct drm_encoder_helper_funcs imx_ldb_encoder_helper_funcs = {
	.atomic_mode_set = imx_ldb_encoder_atomic_mode_set,
	.enable = imx_ldb_encoder_enable,
	.disable = imx_ldb_encoder_disable,
	.atomic_check = imx_ldb_encoder_atomic_check,
};

static int imx_ldb_get_clk(struct imx_ldb *imx_ldb, int chno)
{
	struct ldb *ldb = &imx_ldb->base;
	struct device *dev = ldb->dev;
	char clkname[16];

	snprintf(clkname, sizeof(clkname), "di%d", chno);
	imx_ldb->clk[chno] = devm_clk_get(dev, clkname);
	if (IS_ERR(imx_ldb->clk[chno]))
		return PTR_ERR(imx_ldb->clk[chno]);

	snprintf(clkname, sizeof(clkname), "di%d_pll", chno);
	imx_ldb->clk_pll[chno] = devm_clk_get(dev, clkname);

	return PTR_ERR_OR_ZERO(imx_ldb->clk_pll[chno]);
}

static struct bus_mux imx6q_lvds_mux[2] = {
	{
		.reg = IOMUXC_GPR3,
		.shift = 6,
		.mask = IMX6Q_GPR3_LVDS0_MUX_CTL_MASK,
	}, {
		.reg = IOMUXC_GPR3,
		.shift = 8,
		.mask = IMX6Q_GPR3_LVDS1_MUX_CTL_MASK,
	}
};

/*
 * For a device declaring compatible = "fsl,imx6q-ldb",  "fsl,imx53-ldb",
 * of_match_device will walk through this  list and take the first entry
 * matching any of its compatible values. Therefore, the more generic
 * entries (in this case fsl,imx53-ldb) need to be ordered last.
 */
static const struct of_device_id imx_ldb_dt_ids[] = {
	{ .compatible = "fsl,imx6q-ldb", .data = imx6q_lvds_mux, },
	{ .compatible = "fsl,imx53-ldb", .data = NULL, },
	{ }
};
MODULE_DEVICE_TABLE(of, imx_ldb_dt_ids);

static int imx_ldb_panel_ddc(struct device *dev,
		struct imx_ldb_channel *imx_ldb_ch, struct device_node *child)
{
	struct ldb_channel *ldb_ch = &imx_ldb_ch->base;
	struct device_node *ddc_node;
	const u8 *edidp;
	int ret;

	ddc_node = of_parse_phandle(child, "ddc-i2c-bus", 0);
	if (ddc_node) {
		imx_ldb_ch->ddc = of_find_i2c_adapter_by_node(ddc_node);
		of_node_put(ddc_node);
		if (!imx_ldb_ch->ddc) {
			dev_warn(dev, "failed to get ddc i2c adapter\n");
			return -EPROBE_DEFER;
		}
	}

	if (!imx_ldb_ch->ddc) {
		/* if no DDC available, fallback to hardcoded EDID */
		dev_dbg(dev, "no ddc available\n");

		edidp = of_get_property(child, "edid",
					&imx_ldb_ch->edid_len);
		if (edidp) {
			imx_ldb_ch->edid = kmemdup(edidp,
						imx_ldb_ch->edid_len,
						GFP_KERNEL);
		} else if (!ldb_ch->panel) {
			/* fallback to display-timings node */
			ret = of_get_drm_display_mode(child,
						      &imx_ldb_ch->mode,
						      &imx_ldb_ch->bus_flags,
						      OF_USE_NATIVE_MODE);
			if (!ret)
				imx_ldb_ch->mode_valid = 1;
		}
	}
	return 0;
}

static int imx_ldb_register(struct drm_device *drm,
	struct imx_ldb_channel *imx_ldb_ch)
{
	struct imx_ldb *imx_ldb = imx_ldb_ch->imx_ldb;
	struct ldb *ldb = &imx_ldb->base;
	struct ldb_channel *ldb_ch = &imx_ldb_ch->base;
	struct drm_encoder *encoder = &imx_ldb_ch->encoder;
	int ret;

	ret = imx_drm_encoder_parse_of(drm, encoder, ldb_ch->child);
	if (ret)
		return ret;

	ret = imx_ldb_get_clk(imx_ldb, ldb_ch->chno);
	if (ret)
		return ret;

	if (ldb->dual) {
		ret = imx_ldb_get_clk(imx_ldb, 1);
		if (ret)
			return ret;
	}

	if (!ldb_ch->next_bridge) {
		/* panel ddc only if there is no bridge */
		ret = imx_ldb_panel_ddc(ldb->dev, imx_ldb_ch, ldb_ch->child);
		if (ret)
			return ret;

		/*
		 * We want to add the connector whenever there is no bridge
		 * that brings its own, not only when there is a panel. For
		 * historical reasons, the ldb driver can also work without
		 * a panel.
		 */
		drm_connector_helper_add(&imx_ldb_ch->connector,
				&imx_ldb_connector_helper_funcs);
		drm_connector_init(drm, &imx_ldb_ch->connector,
				&imx_ldb_connector_funcs,
				DRM_MODE_CONNECTOR_LVDS);
		drm_connector_attach_encoder(&imx_ldb_ch->connector, encoder);
	}

	return 0;
}

static int imx_ldb_bind(struct device *dev, struct device *master, void *data)
{
	struct drm_device *drm = data;
	const struct of_device_id *of_id =
			of_match_device(imx_ldb_dt_ids, dev);
	struct imx_ldb *imx_ldb = dev_get_drvdata(dev);
	struct ldb *ldb;
	struct ldb_channel *ldb_ch;
	struct drm_encoder *encoder[LDB_CH_NUM];
	int ret;
	int i;

<<<<<<< HEAD
	imx_ldb->lvds_mux = of_id ? of_id->data : NULL;
=======
	imx_ldb = dev_get_drvdata(dev);
	memset(imx_ldb, 0, sizeof(*imx_ldb));

	imx_ldb->regmap = syscon_regmap_lookup_by_phandle(np, "gpr");
	if (IS_ERR(imx_ldb->regmap)) {
		dev_err(dev, "failed to get parent regmap\n");
		return PTR_ERR(imx_ldb->regmap);
	}

	/* disable LDB by resetting the control register to POR default */
	regmap_write(imx_ldb->regmap, IOMUXC_GPR2, 0);
>>>>>>> f61e1c36

	ldb = &imx_ldb->base;
	ldb->dev = dev;
	ldb->ctrl_reg = IOMUXC_GPR2;
	/*
	 * The output port is port@4 with an external 4-port mux or
	 * port@2 with the internal 2-port mux or port@1 without mux.
	 */
	ldb->output_port = imx_ldb->lvds_mux ? 4 : 2;

	for (i = 0; i < LDB_CH_NUM; i++) {
		imx_ldb->channel[i].imx_ldb = imx_ldb;
		ldb->channel[i] = &imx_ldb->channel[i].base;
	}

	/*
	 * There are three different possible clock mux configurations:
	 * i.MX53:  ipu1_di0_sel, ipu1_di1_sel
	 * i.MX6q:  ipu1_di0_sel, ipu1_di1_sel, ipu2_di0_sel,
	 *          ipu2_di1_sel
	 * i.MX6dl: ipu1_di0_sel, ipu1_di1_sel, lcdif_sel
	 * Map them all to di0_sel...di3_sel.
	 */
	for (i = 0; i < 4; i++) {
		char clkname[16];

		sprintf(clkname, "di%d_sel", i);
		imx_ldb->clk_sel[i] = devm_clk_get(dev, clkname);
		if (IS_ERR(imx_ldb->clk_sel[i])) {
			ret = PTR_ERR(imx_ldb->clk_sel[i]);
			imx_ldb->clk_sel[i] = NULL;
			break;
		}

		imx_ldb->clk_parent[i] =
				clk_get_parent(imx_ldb->clk_sel[i]);
	}
	if (i == 0)
		return ret;

	for (i = 0; i < LDB_CH_NUM; i++) {
		encoder[i] = &imx_ldb->channel[i].encoder;

		drm_encoder_helper_add(encoder[i],
				      &imx_ldb_encoder_helper_funcs);
		drm_encoder_init(drm, encoder[i], &imx_ldb_encoder_funcs,
				 DRM_MODE_ENCODER_LVDS, NULL);
	}

	ret = ldb_bind(ldb, encoder);
	if (ret)
		return ret;

	for (i = 0; i < LDB_CH_NUM; i++) {
		ldb_ch = &imx_ldb->channel[i].base;
		if (!ldb_ch->is_valid) {
			drm_encoder_cleanup(encoder[i]);
			continue;
		}

		ret = imx_ldb_register(drm, &imx_ldb->channel[i]);
		if (ret)
			return ret;
	}

	return 0;
}

static void imx_ldb_unbind(struct device *dev, struct device *master,
	void *data)
{
	struct imx_ldb *imx_ldb = dev_get_drvdata(dev);
	int i;

	for (i = 0; i < LDB_CH_NUM; i++) {
		struct imx_ldb_channel *imx_ldb_ch = &imx_ldb->channel[i];

		kfree(imx_ldb_ch->edid);
		i2c_put_adapter(imx_ldb_ch->ddc);
	}
}

static const struct component_ops imx_ldb_ops = {
	.bind	= imx_ldb_bind,
	.unbind	= imx_ldb_unbind,
};

static int imx_ldb_probe(struct platform_device *pdev)
{
<<<<<<< HEAD
	struct device *dev = &pdev->dev;
	struct imx_ldb *imx_ldb;

	imx_ldb = devm_kzalloc(dev, sizeof(*imx_ldb), GFP_KERNEL);
	if (!imx_ldb)
		return -ENOMEM;

	dev_set_drvdata(dev, imx_ldb);

	return component_add(dev, &imx_ldb_ops);
=======
	struct imx_ldb *imx_ldb;

	imx_ldb = devm_kzalloc(&pdev->dev, sizeof(*imx_ldb), GFP_KERNEL);
	if (!imx_ldb)
		return -ENOMEM;

	platform_set_drvdata(pdev, imx_ldb);

	return component_add(&pdev->dev, &imx_ldb_ops);
>>>>>>> f61e1c36
}

static int imx_ldb_remove(struct platform_device *pdev)
{
	component_del(&pdev->dev, &imx_ldb_ops);
	return 0;
}

static struct platform_driver imx_ldb_driver = {
	.probe		= imx_ldb_probe,
	.remove		= imx_ldb_remove,
	.driver		= {
		.of_match_table = imx_ldb_dt_ids,
		.name	= DRIVER_NAME,
	},
};

module_platform_driver(imx_ldb_driver);

MODULE_DESCRIPTION("i.MX LVDS driver");
MODULE_AUTHOR("Sascha Hauer, Pengutronix");
MODULE_LICENSE("GPL");
MODULE_ALIAS("platform:" DRIVER_NAME);<|MERGE_RESOLUTION|>--- conflicted
+++ resolved
@@ -470,21 +470,7 @@
 	int ret;
 	int i;
 
-<<<<<<< HEAD
 	imx_ldb->lvds_mux = of_id ? of_id->data : NULL;
-=======
-	imx_ldb = dev_get_drvdata(dev);
-	memset(imx_ldb, 0, sizeof(*imx_ldb));
-
-	imx_ldb->regmap = syscon_regmap_lookup_by_phandle(np, "gpr");
-	if (IS_ERR(imx_ldb->regmap)) {
-		dev_err(dev, "failed to get parent regmap\n");
-		return PTR_ERR(imx_ldb->regmap);
-	}
-
-	/* disable LDB by resetting the control register to POR default */
-	regmap_write(imx_ldb->regmap, IOMUXC_GPR2, 0);
->>>>>>> f61e1c36
 
 	ldb = &imx_ldb->base;
 	ldb->dev = dev;
@@ -574,18 +560,6 @@
 
 static int imx_ldb_probe(struct platform_device *pdev)
 {
-<<<<<<< HEAD
-	struct device *dev = &pdev->dev;
-	struct imx_ldb *imx_ldb;
-
-	imx_ldb = devm_kzalloc(dev, sizeof(*imx_ldb), GFP_KERNEL);
-	if (!imx_ldb)
-		return -ENOMEM;
-
-	dev_set_drvdata(dev, imx_ldb);
-
-	return component_add(dev, &imx_ldb_ops);
-=======
 	struct imx_ldb *imx_ldb;
 
 	imx_ldb = devm_kzalloc(&pdev->dev, sizeof(*imx_ldb), GFP_KERNEL);
@@ -595,7 +569,6 @@
 	platform_set_drvdata(pdev, imx_ldb);
 
 	return component_add(&pdev->dev, &imx_ldb_ops);
->>>>>>> f61e1c36
 }
 
 static int imx_ldb_remove(struct platform_device *pdev)
