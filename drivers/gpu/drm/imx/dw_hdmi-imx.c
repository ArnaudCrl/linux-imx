--- conflicted
+++ resolved
@@ -427,17 +427,12 @@
 	drm_encoder_init(drm, encoder, &dw_hdmi_imx_encoder_funcs,
 			 DRM_MODE_ENCODER_TMDS, NULL);
 
-<<<<<<< HEAD
-	platform_set_drvdata(pdev, hdmi);
-
 	if (of_device_is_compatible(pdev->dev.of_node, "fsl,imx8mp-hdmi")) {
 		ret = imx8mp_hdmimix_setup(hdmi);
 		if (ret < 0)
 			return ret;
 	}
 
-=======
->>>>>>> f61e1c36
 	hdmi->hdmi = dw_hdmi_bind(pdev, encoder, plat_data);
 
 	/*
