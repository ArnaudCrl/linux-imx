// SPDX-License-Identifier: MIT
/*
 * Copyright © 2014 Intel Corporation
 */

#include <linux/circ_buf.h>

#include "gem/i915_gem_context.h"
#include "gt/intel_context.h"
#include "gt/intel_engine_pm.h"
#include "gt/intel_gt.h"
#include "gt/intel_gt_pm.h"
#include "gt/intel_lrc_reg.h"
#include "gt/intel_ring.h"

#include "intel_guc_submission.h"

#include "i915_drv.h"
#include "i915_trace.h"

/**
 * DOC: GuC-based command submission
 *
 * IMPORTANT NOTE: GuC submission is currently not supported in i915. The GuC
 * firmware is moving to an updated submission interface and we plan to
 * turn submission back on when that lands. The below documentation (and related
 * code) matches the old submission model and will be updated as part of the
 * upgrade to the new flow.
 *
 * GuC stage descriptor:
 * During initialization, the driver allocates a static pool of 1024 such
 * descriptors, and shares them with the GuC. Currently, we only use one
 * descriptor. This stage descriptor lets the GuC know about the workqueue and
 * process descriptor. Theoretically, it also lets the GuC know about our HW
 * contexts (context ID, etc...), but we actually employ a kind of submission
 * where the GuC uses the LRCA sent via the work item instead. This is called
 * a "proxy" submission.
 *
 * The Scratch registers:
 * There are 16 MMIO-based registers start from 0xC180. The kernel driver writes
 * a value to the action register (SOFT_SCRATCH_0) along with any data. It then
 * triggers an interrupt on the GuC via another register write (0xC4C8).
 * Firmware writes a success/fail code back to the action register after
 * processes the request. The kernel driver polls waiting for this update and
 * then proceeds.
 *
 * Work Items:
 * There are several types of work items that the host may place into a
 * workqueue, each with its own requirements and limitations. Currently only
 * WQ_TYPE_INORDER is needed to support legacy submission via GuC, which
 * represents in-order queue. The kernel driver packs ring tail pointer and an
 * ELSP context descriptor dword into Work Item.
 * See guc_add_request()
 *
 */

static inline struct i915_priolist *to_priolist(struct rb_node *rb)
{
	return rb_entry(rb, struct i915_priolist, node);
}

static struct guc_stage_desc *__get_stage_desc(struct intel_guc *guc, u32 id)
{
	struct guc_stage_desc *base = guc->stage_desc_pool_vaddr;

	return &base[id];
}

static int guc_workqueue_create(struct intel_guc *guc)
{
	return intel_guc_allocate_and_map_vma(guc, GUC_WQ_SIZE, &guc->workqueue,
					      &guc->workqueue_vaddr);
}

static void guc_workqueue_destroy(struct intel_guc *guc)
{
	i915_vma_unpin_and_release(&guc->workqueue, I915_VMA_RELEASE_MAP);
}

/*
 * Initialise the process descriptor shared with the GuC firmware.
 */
static int guc_proc_desc_create(struct intel_guc *guc)
{
	const u32 size = PAGE_ALIGN(sizeof(struct guc_process_desc));

	return intel_guc_allocate_and_map_vma(guc, size, &guc->proc_desc,
					      &guc->proc_desc_vaddr);
}

static void guc_proc_desc_destroy(struct intel_guc *guc)
{
	i915_vma_unpin_and_release(&guc->proc_desc, I915_VMA_RELEASE_MAP);
}

static void guc_proc_desc_init(struct intel_guc *guc)
{
	struct guc_process_desc *desc;

	desc = memset(guc->proc_desc_vaddr, 0, sizeof(*desc));

	/*
	 * XXX: pDoorbell and WQVBaseAddress are pointers in process address
	 * space for ring3 clients (set them as in mmap_ioctl) or kernel
	 * space for kernel clients (map on demand instead? May make debug
	 * easier to have it mapped).
	 */
	desc->wq_base_addr = 0;
	desc->db_base_addr = 0;

	desc->wq_size_bytes = GUC_WQ_SIZE;
	desc->wq_status = WQ_STATUS_ACTIVE;
	desc->priority = GUC_CLIENT_PRIORITY_KMD_NORMAL;
}

static void guc_proc_desc_fini(struct intel_guc *guc)
{
	memset(guc->proc_desc_vaddr, 0, sizeof(struct guc_process_desc));
}

static int guc_stage_desc_pool_create(struct intel_guc *guc)
{
	u32 size = PAGE_ALIGN(sizeof(struct guc_stage_desc) *
			      GUC_MAX_STAGE_DESCRIPTORS);

	return intel_guc_allocate_and_map_vma(guc, size, &guc->stage_desc_pool,
					      &guc->stage_desc_pool_vaddr);
}

static void guc_stage_desc_pool_destroy(struct intel_guc *guc)
{
	i915_vma_unpin_and_release(&guc->stage_desc_pool, I915_VMA_RELEASE_MAP);
}

/*
 * Initialise/clear the stage descriptor shared with the GuC firmware.
 *
 * This descriptor tells the GuC where (in GGTT space) to find the important
 * data structures related to work submission (process descriptor, write queue,
 * etc).
 */
static void guc_stage_desc_init(struct intel_guc *guc)
{
	struct guc_stage_desc *desc;

	/* we only use 1 stage desc, so hardcode it to 0 */
	desc = __get_stage_desc(guc, 0);
	memset(desc, 0, sizeof(*desc));

	desc->attribute = GUC_STAGE_DESC_ATTR_ACTIVE |
			  GUC_STAGE_DESC_ATTR_KERNEL;

	desc->stage_id = 0;
	desc->priority = GUC_CLIENT_PRIORITY_KMD_NORMAL;

	desc->process_desc = intel_guc_ggtt_offset(guc, guc->proc_desc);
	desc->wq_addr = intel_guc_ggtt_offset(guc, guc->workqueue);
	desc->wq_size = GUC_WQ_SIZE;
}

static void guc_stage_desc_fini(struct intel_guc *guc)
{
	struct guc_stage_desc *desc;

	desc = __get_stage_desc(guc, 0);
	memset(desc, 0, sizeof(*desc));
}

/* Construct a Work Item and append it to the GuC's Work Queue */
static void guc_wq_item_append(struct intel_guc *guc,
			       u32 target_engine, u32 context_desc,
			       u32 ring_tail, u32 fence_id)
{
	/* wqi_len is in DWords, and does not include the one-word header */
	const size_t wqi_size = sizeof(struct guc_wq_item);
	const u32 wqi_len = wqi_size / sizeof(u32) - 1;
	struct guc_process_desc *desc = guc->proc_desc_vaddr;
	struct guc_wq_item *wqi;
	u32 wq_off;

	lockdep_assert_held(&guc->wq_lock);

	/* For now workqueue item is 4 DWs; workqueue buffer is 2 pages. So we
	 * should not have the case where structure wqi is across page, neither
	 * wrapped to the beginning. This simplifies the implementation below.
	 *
	 * XXX: if not the case, we need save data to a temp wqi and copy it to
	 * workqueue buffer dw by dw.
	 */
	BUILD_BUG_ON(wqi_size != 16);

	/* We expect the WQ to be active if we're appending items to it */
	GEM_BUG_ON(desc->wq_status != WQ_STATUS_ACTIVE);

	/* Free space is guaranteed. */
	wq_off = READ_ONCE(desc->tail);
	GEM_BUG_ON(CIRC_SPACE(wq_off, READ_ONCE(desc->head),
			      GUC_WQ_SIZE) < wqi_size);
	GEM_BUG_ON(wq_off & (wqi_size - 1));

	wqi = guc->workqueue_vaddr + wq_off;

	/* Now fill in the 4-word work queue item */
	wqi->header = WQ_TYPE_INORDER |
		      (wqi_len << WQ_LEN_SHIFT) |
		      (target_engine << WQ_TARGET_SHIFT) |
		      WQ_NO_WCFLUSH_WAIT;
	wqi->context_desc = context_desc;
	wqi->submit_element_info = ring_tail << WQ_RING_TAIL_SHIFT;
	GEM_BUG_ON(ring_tail > WQ_RING_TAIL_MAX);
	wqi->fence_id = fence_id;

	/* Make the update visible to GuC */
	WRITE_ONCE(desc->tail, (wq_off + wqi_size) & (GUC_WQ_SIZE - 1));
}

static void guc_add_request(struct intel_guc *guc, struct i915_request *rq)
{
	struct intel_engine_cs *engine = rq->engine;
<<<<<<< HEAD
	u32 ctx_desc = lower_32_bits(rq->context->lrc_desc);
=======
	u32 ctx_desc = rq->context->lrc.ccid;
>>>>>>> 04d5ce62
	u32 ring_tail = intel_ring_set_tail(rq->ring, rq->tail) / sizeof(u64);

	guc_wq_item_append(guc, engine->guc_id, ctx_desc,
			   ring_tail, rq->fence.seqno);
}

/*
 * When we're doing submissions using regular execlists backend, writing to
 * ELSP from CPU side is enough to make sure that writes to ringbuffer pages
 * pinned in mappable aperture portion of GGTT are visible to command streamer.
 * Writes done by GuC on our behalf are not guaranteeing such ordering,
 * therefore, to ensure the flush, we're issuing a POSTING READ.
 */
static void flush_ggtt_writes(struct i915_vma *vma)
{
	if (i915_vma_is_map_and_fenceable(vma))
		intel_uncore_posting_read_fw(vma->vm->gt->uncore,
					     GUC_STATUS);
}

static void guc_submit(struct intel_engine_cs *engine,
		       struct i915_request **out,
		       struct i915_request **end)
{
	struct intel_guc *guc = &engine->gt->uc.guc;

	spin_lock(&guc->wq_lock);

	do {
		struct i915_request *rq = *out++;

		flush_ggtt_writes(rq->ring->vma);
		guc_add_request(guc, rq);
	} while (out != end);

	spin_unlock(&guc->wq_lock);
}

static inline int rq_prio(const struct i915_request *rq)
{
	return rq->sched.attr.priority | __NO_PREEMPTION;
}

static struct i915_request *schedule_in(struct i915_request *rq, int idx)
{
	trace_i915_request_in(rq, idx);

	/*
	 * Currently we are not tracking the rq->context being inflight
	 * (ce->inflight = rq->engine). It is only used by the execlists
	 * backend at the moment, a similar counting strategy would be
	 * required if we generalise the inflight tracking.
	 */

	__intel_gt_pm_get(rq->engine->gt);
	return i915_request_get(rq);
}

static void schedule_out(struct i915_request *rq)
{
	trace_i915_request_out(rq);

	intel_gt_pm_put_async(rq->engine->gt);
	i915_request_put(rq);
}

static void __guc_dequeue(struct intel_engine_cs *engine)
{
	struct intel_engine_execlists * const execlists = &engine->execlists;
	struct i915_request **first = execlists->inflight;
	struct i915_request ** const last_port = first + execlists->port_mask;
	struct i915_request *last = first[0];
	struct i915_request **port;
	bool submit = false;
	struct rb_node *rb;

	lockdep_assert_held(&engine->active.lock);

	if (last) {
		if (*++first)
			return;

		last = NULL;
	}

	/*
	 * We write directly into the execlists->inflight queue and don't use
	 * the execlists->pending queue, as we don't have a distinct switch
	 * event.
	 */
	port = first;
	while ((rb = rb_first_cached(&execlists->queue))) {
		struct i915_priolist *p = to_priolist(rb);
		struct i915_request *rq, *rn;
		int i;

		priolist_for_each_request_consume(rq, rn, p, i) {
			if (last && rq->context != last->context) {
				if (port == last_port)
					goto done;

				*port = schedule_in(last,
						    port - execlists->inflight);
				port++;
			}

			list_del_init(&rq->sched.link);
			__i915_request_submit(rq);
			submit = true;
			last = rq;
		}

		rb_erase_cached(&p->node, &execlists->queue);
		i915_priolist_free(p);
	}
done:
	execlists->queue_priority_hint =
		rb ? to_priolist(rb)->priority : INT_MIN;
	if (submit) {
		*port = schedule_in(last, port - execlists->inflight);
		*++port = NULL;
		guc_submit(engine, first, port);
	}
	execlists->active = execlists->inflight;
}

static void guc_submission_tasklet(unsigned long data)
{
	struct intel_engine_cs * const engine = (struct intel_engine_cs *)data;
	struct intel_engine_execlists * const execlists = &engine->execlists;
	struct i915_request **port, *rq;
	unsigned long flags;

	spin_lock_irqsave(&engine->active.lock, flags);

	for (port = execlists->inflight; (rq = *port); port++) {
		if (!i915_request_completed(rq))
			break;

		schedule_out(rq);
	}
	if (port != execlists->inflight) {
		int idx = port - execlists->inflight;
		int rem = ARRAY_SIZE(execlists->inflight) - idx;
		memmove(execlists->inflight, port, rem * sizeof(*port));
	}

	__guc_dequeue(engine);

	spin_unlock_irqrestore(&engine->active.lock, flags);
}

static void guc_reset_prepare(struct intel_engine_cs *engine)
{
	struct intel_engine_execlists * const execlists = &engine->execlists;

	ENGINE_TRACE(engine, "\n");

	/*
	 * Prevent request submission to the hardware until we have
	 * completed the reset in i915_gem_reset_finish(). If a request
	 * is completed by one engine, it may then queue a request
	 * to a second via its execlists->tasklet *just* as we are
	 * calling engine->init_hw() and also writing the ELSP.
	 * Turning off the execlists->tasklet until the reset is over
	 * prevents the race.
	 */
	__tasklet_disable_sync_once(&execlists->tasklet);
}

static void
cancel_port_requests(struct intel_engine_execlists * const execlists)
{
	struct i915_request * const *port, *rq;

	/* Note we are only using the inflight and not the pending queue */

	for (port = execlists->active; (rq = *port); port++)
		schedule_out(rq);
	execlists->active =
		memset(execlists->inflight, 0, sizeof(execlists->inflight));
}

static void guc_reset_rewind(struct intel_engine_cs *engine, bool stalled)
{
	struct intel_engine_execlists * const execlists = &engine->execlists;
	struct i915_request *rq;
	unsigned long flags;

	spin_lock_irqsave(&engine->active.lock, flags);

	cancel_port_requests(execlists);

	/* Push back any incomplete requests for replay after the reset. */
	rq = execlists_unwind_incomplete_requests(execlists);
	if (!rq)
		goto out_unlock;

	if (!i915_request_started(rq))
		stalled = false;

	__i915_request_reset(rq, stalled);
	intel_lr_context_reset(engine, rq->context, rq->head, stalled);

out_unlock:
	spin_unlock_irqrestore(&engine->active.lock, flags);
}

static void guc_reset_cancel(struct intel_engine_cs *engine)
{
	struct intel_engine_execlists * const execlists = &engine->execlists;
	struct i915_request *rq, *rn;
	struct rb_node *rb;
	unsigned long flags;

	ENGINE_TRACE(engine, "\n");

	/*
	 * Before we call engine->cancel_requests(), we should have exclusive
	 * access to the submission state. This is arranged for us by the
	 * caller disabling the interrupt generation, the tasklet and other
	 * threads that may then access the same state, giving us a free hand
	 * to reset state. However, we still need to let lockdep be aware that
	 * we know this state may be accessed in hardirq context, so we
	 * disable the irq around this manipulation and we want to keep
	 * the spinlock focused on its duties and not accidentally conflate
	 * coverage to the submission's irq state. (Similarly, although we
	 * shouldn't need to disable irq around the manipulation of the
	 * submission's irq state, we also wish to remind ourselves that
	 * it is irq state.)
	 */
	spin_lock_irqsave(&engine->active.lock, flags);

	/* Cancel the requests on the HW and clear the ELSP tracker. */
	cancel_port_requests(execlists);

	/* Mark all executing requests as skipped. */
	list_for_each_entry(rq, &engine->active.requests, sched.link) {
		i915_request_set_error_once(rq, -EIO);
		i915_request_mark_complete(rq);
	}

	/* Flush the queued requests to the timeline list (for retiring). */
	while ((rb = rb_first_cached(&execlists->queue))) {
		struct i915_priolist *p = to_priolist(rb);
		int i;

		priolist_for_each_request_consume(rq, rn, p, i) {
			list_del_init(&rq->sched.link);
			__i915_request_submit(rq);
			dma_fence_set_error(&rq->fence, -EIO);
			i915_request_mark_complete(rq);
		}

		rb_erase_cached(&p->node, &execlists->queue);
		i915_priolist_free(p);
	}

	/* Remaining _unready_ requests will be nop'ed when submitted */

	execlists->queue_priority_hint = INT_MIN;
	execlists->queue = RB_ROOT_CACHED;

	spin_unlock_irqrestore(&engine->active.lock, flags);
}

static void guc_reset_finish(struct intel_engine_cs *engine)
{
	struct intel_engine_execlists * const execlists = &engine->execlists;

	if (__tasklet_enable(&execlists->tasklet))
		/* And kick in case we missed a new request submission. */
		tasklet_hi_schedule(&execlists->tasklet);

	ENGINE_TRACE(engine, "depth->%d\n",
		     atomic_read(&execlists->tasklet.count));
}

/*
 * Everything below here is concerned with setup & teardown, and is
 * therefore not part of the somewhat time-critical batch-submission
 * path of guc_submit() above.
 */

/*
 * Set up the memory resources to be shared with the GuC (via the GGTT)
 * at firmware loading time.
 */
int intel_guc_submission_init(struct intel_guc *guc)
{
	int ret;

	if (guc->stage_desc_pool)
		return 0;

	ret = guc_stage_desc_pool_create(guc);
	if (ret)
		return ret;
	/*
	 * Keep static analysers happy, let them know that we allocated the
	 * vma after testing that it didn't exist earlier.
	 */
	GEM_BUG_ON(!guc->stage_desc_pool);

	ret = guc_workqueue_create(guc);
	if (ret)
		goto err_pool;

	ret = guc_proc_desc_create(guc);
	if (ret)
		goto err_workqueue;

	spin_lock_init(&guc->wq_lock);

	return 0;

err_workqueue:
	guc_workqueue_destroy(guc);
err_pool:
	guc_stage_desc_pool_destroy(guc);
	return ret;
}

void intel_guc_submission_fini(struct intel_guc *guc)
{
	if (guc->stage_desc_pool) {
		guc_proc_desc_destroy(guc);
		guc_workqueue_destroy(guc);
		guc_stage_desc_pool_destroy(guc);
	}
}

static void guc_interrupts_capture(struct intel_gt *gt)
{
	struct intel_uncore *uncore = gt->uncore;
	u32 irqs = GT_CONTEXT_SWITCH_INTERRUPT;
	u32 dmask = irqs << 16 | irqs;

	GEM_BUG_ON(INTEL_GEN(gt->i915) < 11);

	/* Don't handle the ctx switch interrupt in GuC submission mode */
	intel_uncore_rmw(uncore, GEN11_RENDER_COPY_INTR_ENABLE, dmask, 0);
	intel_uncore_rmw(uncore, GEN11_VCS_VECS_INTR_ENABLE, dmask, 0);
}

static void guc_interrupts_release(struct intel_gt *gt)
{
	struct intel_uncore *uncore = gt->uncore;
	u32 irqs = GT_CONTEXT_SWITCH_INTERRUPT;
	u32 dmask = irqs << 16 | irqs;

	GEM_BUG_ON(INTEL_GEN(gt->i915) < 11);

	/* Handle ctx switch interrupts again */
	intel_uncore_rmw(uncore, GEN11_RENDER_COPY_INTR_ENABLE, 0, dmask);
	intel_uncore_rmw(uncore, GEN11_VCS_VECS_INTR_ENABLE, 0, dmask);
}

static void guc_set_default_submission(struct intel_engine_cs *engine)
{
	/*
	 * We inherit a bunch of functions from execlists that we'd like
	 * to keep using:
	 *
	 *    engine->submit_request = execlists_submit_request;
	 *    engine->cancel_requests = execlists_cancel_requests;
	 *    engine->schedule = execlists_schedule;
	 *
	 * But we need to override the actual submission backend in order
	 * to talk to the GuC.
	 */
	intel_execlists_set_default_submission(engine);

	engine->execlists.tasklet.func = guc_submission_tasklet;

	/* do not use execlists park/unpark */
	engine->park = engine->unpark = NULL;

	engine->reset.prepare = guc_reset_prepare;
	engine->reset.rewind = guc_reset_rewind;
	engine->reset.cancel = guc_reset_cancel;
	engine->reset.finish = guc_reset_finish;

	engine->flags &= ~I915_ENGINE_SUPPORTS_STATS;
	engine->flags |= I915_ENGINE_NEEDS_BREADCRUMB_TASKLET;

	/*
	 * For the breadcrumb irq to work we need the interrupts to stay
	 * enabled. However, on all platforms on which we'll have support for
	 * GuC submission we don't allow disabling the interrupts at runtime, so
	 * we're always safe with the current flow.
	 */
	GEM_BUG_ON(engine->irq_enable || engine->irq_disable);
}

void intel_guc_submission_enable(struct intel_guc *guc)
{
	struct intel_gt *gt = guc_to_gt(guc);
	struct intel_engine_cs *engine;
	enum intel_engine_id id;

	/*
	 * We're using GuC work items for submitting work through GuC. Since
	 * we're coalescing multiple requests from a single context into a
	 * single work item prior to assigning it to execlist_port, we can
	 * never have more work items than the total number of ports (for all
	 * engines). The GuC firmware is controlling the HEAD of work queue,
	 * and it is guaranteed that it will remove the work item from the
	 * queue before our request is completed.
	 */
	BUILD_BUG_ON(ARRAY_SIZE(engine->execlists.inflight) *
		     sizeof(struct guc_wq_item) *
		     I915_NUM_ENGINES > GUC_WQ_SIZE);

	guc_proc_desc_init(guc);
	guc_stage_desc_init(guc);

	/* Take over from manual control of ELSP (execlists) */
	guc_interrupts_capture(gt);

	for_each_engine(engine, gt, id) {
		engine->set_default_submission = guc_set_default_submission;
		engine->set_default_submission(engine);
	}
}

void intel_guc_submission_disable(struct intel_guc *guc)
{
	struct intel_gt *gt = guc_to_gt(guc);

	GEM_BUG_ON(gt->awake); /* GT should be parked first */

	/* Note: By the time we're here, GuC may have already been reset */

	guc_interrupts_release(gt);

	guc_stage_desc_fini(guc);
	guc_proc_desc_fini(guc);
}

static bool __guc_submission_selected(struct intel_guc *guc)
{
	if (!intel_guc_submission_is_supported(guc))
		return false;

	return i915_modparams.enable_guc & ENABLE_GUC_SUBMISSION;
}

void intel_guc_submission_init_early(struct intel_guc *guc)
{
	guc->submission_selected = __guc_submission_selected(guc);
}

bool intel_engine_in_guc_submission_mode(const struct intel_engine_cs *engine)
{
	return engine->set_default_submission == guc_set_default_submission;
}<|MERGE_RESOLUTION|>--- conflicted
+++ resolved
@@ -217,11 +217,7 @@
 static void guc_add_request(struct intel_guc *guc, struct i915_request *rq)
 {
 	struct intel_engine_cs *engine = rq->engine;
-<<<<<<< HEAD
-	u32 ctx_desc = lower_32_bits(rq->context->lrc_desc);
-=======
 	u32 ctx_desc = rq->context->lrc.ccid;
->>>>>>> 04d5ce62
 	u32 ring_tail = intel_ring_set_tail(rq->ring, rq->tail) / sizeof(u64);
 
 	guc_wq_item_append(guc, engine->guc_id, ctx_desc,
