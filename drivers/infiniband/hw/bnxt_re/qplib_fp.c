--- conflicted
+++ resolved
@@ -478,11 +478,7 @@
 	    nq->hwq.max_elements > BNXT_QPLIB_NQE_MAX_CNT)
 		nq->hwq.max_elements = BNXT_QPLIB_NQE_MAX_CNT;
 	hwq_type = bnxt_qplib_get_hwq_type(nq->res);
-<<<<<<< HEAD
-	if (bnxt_qplib_alloc_init_hwq(nq->pdev, &nq->hwq, NULL, 0,
-=======
 	if (bnxt_qplib_alloc_init_hwq(nq->pdev, &nq->hwq, NULL,
->>>>>>> 0ecfebd2
 				      &nq->hwq.max_elements,
 				      BNXT_QPLIB_MAX_NQE_ENTRY_SIZE, 0,
 				      PAGE_SIZE, hwq_type))
