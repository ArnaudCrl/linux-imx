--- conflicted
+++ resolved
@@ -783,8 +783,6 @@
 	port->tcpc->set_cc(port->tcpc, cc);
 }
 
-<<<<<<< HEAD
-=======
 static int tcpm_enable_auto_vbus_discharge(struct tcpm_port *port, bool enable)
 {
 	int ret = 0;
@@ -813,7 +811,6 @@
 	}
 }
 
->>>>>>> f4d6e832
 /*
  * Determine RP value to set based on maximum current supported
  * by a port if configured as source.
@@ -1602,26 +1599,6 @@
 			if (PD_VDO_VID(p[0]) != USB_SID_PD)
 				break;
 
-<<<<<<< HEAD
-			if (PD_VDO_SVDM_VER(p[0]) < svdm_version)
-				typec_partner_set_svdm_version(port->partner,
-							       PD_VDO_SVDM_VER(p[0]));
-			/* 6.4.4.3.1: Only respond as UFP (device) */
-			if (port->data_role == TYPEC_DEVICE &&
-			    port->nr_snk_vdo) {
-				/*
-				 * Product Type DFP and Connector Type are not defined in SVDM
-				 * version 1.0 and shall be set to zero.
-				 */
-				if (typec_get_negotiated_svdm_version(typec) < SVDM_VER_2_0)
-					response[1] = port->snk_vdo[0] & ~IDH_DFP_MASK
-						      & ~IDH_CONN_MASK;
-				else
-					response[1] = port->snk_vdo[0];
-				for (i = 1; i <  port->nr_snk_vdo; i++)
-					response[i + 1] = port->snk_vdo[i];
-				rlen = port->nr_snk_vdo + 1;
-=======
 			if (PD_VDO_SVDM_VER(p[0]) < svdm_version) {
 				typec_partner_set_svdm_version(port->partner,
 							       PD_VDO_SVDM_VER(p[0]));
@@ -1646,7 +1623,6 @@
 						response[i + 1] = port->snk_vdo[i];
 					rlen = port->nr_snk_vdo + 1;
 				}
->>>>>>> f4d6e832
 			}
 			break;
 		case CMD_DISCOVER_SVID:
@@ -1946,42 +1922,6 @@
 		 */
 		if (port->state != SRC_READY && port->state != SNK_READY)
 			break;
-<<<<<<< HEAD
-
-		/* TODO: AMS operation for Unstructured VDM */
-		if (PD_VDO_SVDM(vdo_hdr) && PD_VDO_CMDT(vdo_hdr) == CMDT_INIT) {
-			switch (PD_VDO_CMD(vdo_hdr)) {
-			case CMD_DISCOVER_IDENT:
-				res = tcpm_ams_start(port, DISCOVER_IDENTITY);
-				if (res == 0)
-					port->send_discover = false;
-				break;
-			case CMD_DISCOVER_SVID:
-				res = tcpm_ams_start(port, DISCOVER_SVIDS);
-				break;
-			case CMD_DISCOVER_MODES:
-				res = tcpm_ams_start(port, DISCOVER_MODES);
-				break;
-			case CMD_ENTER_MODE:
-				res = tcpm_ams_start(port, DFP_TO_UFP_ENTER_MODE);
-				break;
-			case CMD_EXIT_MODE:
-				res = tcpm_ams_start(port, DFP_TO_UFP_EXIT_MODE);
-				break;
-			case CMD_ATTENTION:
-				res = tcpm_ams_start(port, ATTENTION);
-				break;
-			case VDO_CMD_VENDOR(0) ... VDO_CMD_VENDOR(15):
-				res = tcpm_ams_start(port, STRUCTURED_VDMS);
-				break;
-			default:
-				res = -EOPNOTSUPP;
-				break;
-			}
-
-			if (res < 0)
-				return;
-=======
 
 		/* TODO: AMS operation for Unstructured VDM */
 		if (PD_VDO_SVDM(vdo_hdr) && PD_VDO_CMDT(vdo_hdr) == CMDT_INIT) {
@@ -2021,7 +1961,6 @@
 				port->vdm_state = VDM_STATE_ERR_BUSY;
 				return;
 			}
->>>>>>> f4d6e832
 		}
 
 		port->vdm_state = VDM_STATE_SEND_MESSAGE;
@@ -2053,12 +1992,9 @@
 			tcpm_log(port, "VDM Tx error, retry");
 			port->vdm_retries++;
 			port->vdm_state = VDM_STATE_READY;
-<<<<<<< HEAD
-=======
 			if (PD_VDO_SVDM(vdo_hdr) && PD_VDO_CMDT(vdo_hdr) == CMDT_INIT)
 				tcpm_ams_finish(port);
 		} else {
->>>>>>> f4d6e832
 			tcpm_ams_finish(port);
 		}
 		break;
@@ -2410,89 +2346,6 @@
 	}
 }
 
-static int tcpm_set_auto_vbus_discharge_threshold(struct tcpm_port *port,
-						  enum typec_pwr_opmode mode, bool pps_active,
-						  u32 requested_vbus_voltage)
-{
-	int ret;
-
-	if (!port->tcpc->set_auto_vbus_discharge_threshold)
-		return 0;
-
-	ret = port->tcpc->set_auto_vbus_discharge_threshold(port->tcpc, mode, pps_active,
-							    requested_vbus_voltage);
-	tcpm_log_force(port,
-		       "set_auto_vbus_discharge_threshold mode:%d pps_active:%c vbus:%u ret:%d",
-		       mode, pps_active ? 'y' : 'n', requested_vbus_voltage, ret);
-
-	return ret;
-}
-
-static void tcpm_pd_handle_state(struct tcpm_port *port,
-				 enum tcpm_state state,
-				 enum tcpm_ams ams,
-				 unsigned int delay_ms)
-{
-	switch (port->state) {
-	case SRC_READY:
-	case SNK_READY:
-		port->ams = ams;
-		tcpm_set_state(port, state, delay_ms);
-		break;
-	/* 8.3.3.4.1.1 and 6.8.1 power transitioning */
-	case SNK_TRANSITION_SINK:
-	case SNK_TRANSITION_SINK_VBUS:
-	case SRC_TRANSITION_SUPPLY:
-		tcpm_set_state(port, HARD_RESET_SEND, 0);
-		break;
-	default:
-		if (!tcpm_ams_interruptible(port)) {
-			tcpm_set_state(port, port->pwr_role == TYPEC_SOURCE ?
-				       SRC_SOFT_RESET_WAIT_SNK_TX :
-				       SNK_SOFT_RESET,
-				       0);
-		} else {
-			/* process the Message 6.8.1 */
-			port->upcoming_state = state;
-			port->next_ams = ams;
-			tcpm_set_state(port, ready_state(port), delay_ms);
-		}
-		break;
-	}
-}
-
-static void tcpm_pd_handle_msg(struct tcpm_port *port,
-			       enum pd_msg_request message,
-			       enum tcpm_ams ams)
-{
-	switch (port->state) {
-	case SRC_READY:
-	case SNK_READY:
-		port->ams = ams;
-		tcpm_queue_message(port, message);
-		break;
-	/* PD 3.0 Spec 8.3.3.4.1.1 and 6.8.1 */
-	case SNK_TRANSITION_SINK:
-	case SNK_TRANSITION_SINK_VBUS:
-	case SRC_TRANSITION_SUPPLY:
-		tcpm_set_state(port, HARD_RESET_SEND, 0);
-		break;
-	default:
-		if (!tcpm_ams_interruptible(port)) {
-			tcpm_set_state(port, port->pwr_role == TYPEC_SOURCE ?
-				       SRC_SOFT_RESET_WAIT_SNK_TX :
-				       SNK_SOFT_RESET,
-				       0);
-		} else {
-			port->next_ams = ams;
-			tcpm_set_state(port, ready_state(port), 0);
-			/* 6.8.1 process the Message */
-			tcpm_queue_message(port, message);
-		}
-		break;
-	}
-}
-
 static void tcpm_pd_data_request(struct tcpm_port *port,
 				 const struct pd_message *msg)
 {
@@ -2776,14 +2629,11 @@
 			} else {
 				next_state = SNK_WAIT_CAPABILITIES;
 			}
-<<<<<<< HEAD
-=======
 
 			/* Threshold was relaxed before sending Request. Restore it back. */
 			tcpm_set_auto_vbus_discharge_threshold(port, TYPEC_PWR_MODE_PD,
 							       port->pps_data.active,
 							       port->supply_voltage);
->>>>>>> f4d6e832
 			tcpm_set_state(port, next_state, 0);
 			break;
 		case SNK_NEGOTIATE_PPS_CAPABILITIES:
@@ -2797,14 +2647,11 @@
 			    port->send_discover)
 				port->vdm_sm_running = true;
 
-<<<<<<< HEAD
-=======
 			/* Threshold was relaxed before sending Request. Restore it back. */
 			tcpm_set_auto_vbus_discharge_threshold(port, TYPEC_PWR_MODE_PD,
 							       port->pps_data.active,
 							       port->supply_voltage);
 
->>>>>>> f4d6e832
 			tcpm_set_state(port, SNK_READY, 0);
 			break;
 		case DR_SWAP_SEND:
@@ -2977,9 +2824,6 @@
 	enum pd_ext_msg_type type = pd_header_type_le(msg->header);
 	unsigned int data_size = pd_ext_header_data_size_le(msg->ext_msg.header);
 
-<<<<<<< HEAD
-	if (!(msg->ext_msg.header & PD_EXT_HDR_CHUNKED)) {
-=======
 	/* stopping VDM state machine if interrupted by other Messages */
 	if (tcpm_vdm_ams(port)) {
 		port->vdm_state = VDM_STATE_ERR_BUSY;
@@ -2988,7 +2832,6 @@
 	}
 
 	if (!(le16_to_cpu(msg->ext_msg.header) & PD_EXT_HDR_CHUNKED)) {
->>>>>>> f4d6e832
 		tcpm_pd_handle_msg(port, PD_MSG_CTRL_NOT_SUPP, NONE_AMS);
 		tcpm_log(port, "Unchunked extended messages unsupported");
 		return;
@@ -3002,26 +2845,6 @@
 
 	switch (type) {
 	case PD_EXT_STATUS:
-<<<<<<< HEAD
-		/*
-		 * If PPS related events raised then get PPS status to clear
-		 * (see USB PD 3.0 Spec, 6.5.2.4)
-		 */
-		if (msg->ext_msg.data[USB_PD_EXT_SDB_EVENT_FLAGS] &
-		    USB_PD_EXT_SDB_PPS_EVENTS)
-			tcpm_pd_handle_state(port, GET_PPS_STATUS_SEND,
-					     GETTING_SOURCE_SINK_STATUS, 0);
-
-		else
-			tcpm_pd_handle_state(port, ready_state(port), NONE_AMS, 0);
-		break;
-	case PD_EXT_PPS_STATUS:
-		/*
-		 * For now the PPS status message is used to clear events
-		 * and nothing more.
-		 */
-		tcpm_pd_handle_state(port, ready_state(port), NONE_AMS, 0);
-=======
 	case PD_EXT_PPS_STATUS:
 		if (port->ams == GETTING_SOURCE_SINK_STATUS) {
 			tcpm_ams_finish(port);
@@ -3032,7 +2855,6 @@
 					     SRC_SOFT_RESET_WAIT_SNK_TX : SNK_SOFT_RESET,
 					     NONE_AMS, 0);
 		}
->>>>>>> f4d6e832
 		break;
 	case PD_EXT_SOURCE_CAP_EXT:
 	case PD_EXT_GET_BATT_CAP:
@@ -3758,16 +3580,7 @@
 	if (ret < 0)
 		return ret;
 
-<<<<<<< HEAD
-	if (port->tcpc->enable_auto_vbus_discharge) {
-		ret = port->tcpc->enable_auto_vbus_discharge(port->tcpc, true);
-		tcpm_log_force(port, "enable vbus discharge ret:%d", ret);
-		if (!ret)
-			port->auto_vbus_discharge_enabled = true;
-	}
-=======
 	tcpm_enable_auto_vbus_discharge(port, true);
->>>>>>> f4d6e832
 
 	ret = tcpm_set_roles(port, true, TYPEC_SOURCE, tcpm_data_role_for_source(port));
 	if (ret < 0)
@@ -3845,18 +3658,7 @@
 
 static void tcpm_reset_port(struct tcpm_port *port)
 {
-<<<<<<< HEAD
-	int ret;
-
-	if (port->tcpc->enable_auto_vbus_discharge) {
-		ret = port->tcpc->enable_auto_vbus_discharge(port->tcpc, false);
-		tcpm_log_force(port, "Disable vbus discharge ret:%d", ret);
-		if (!ret)
-			port->auto_vbus_discharge_enabled = false;
-	}
-=======
 	tcpm_enable_auto_vbus_discharge(port, false);
->>>>>>> f4d6e832
 	port->in_ams = false;
 	port->ams = NONE_AMS;
 	port->vdm_sm_running = false;
@@ -3926,17 +3728,7 @@
 	if (ret < 0)
 		return ret;
 
-<<<<<<< HEAD
-	if (port->tcpc->enable_auto_vbus_discharge) {
-		tcpm_set_auto_vbus_discharge_threshold(port, TYPEC_PWR_MODE_USB, false, VSAFE5V);
-		ret = port->tcpc->enable_auto_vbus_discharge(port->tcpc, true);
-		tcpm_log_force(port, "enable vbus discharge ret:%d", ret);
-		if (!ret)
-			port->auto_vbus_discharge_enabled = true;
-	}
-=======
 	tcpm_enable_auto_vbus_discharge(port, true);
->>>>>>> f4d6e832
 
 	ret = tcpm_set_roles(port, true, TYPEC_SINK, tcpm_data_role_for_sink(port));
 	if (ret < 0)
@@ -4013,30 +3805,12 @@
 }
 
 bool tcpm_is_toggling(struct tcpm_port *port)
-<<<<<<< HEAD
 {
 	if (port->port_type == TYPEC_PORT_DRP)
 		return port->state == SRC_UNATTACHED || port->state == SNK_UNATTACHED ||
 			port->state == TOGGLING;
 
 	return false;
-}
-EXPORT_SYMBOL_GPL(tcpm_is_toggling);
-
-static void tcpm_check_send_discover(struct tcpm_port *port)
-{
-	if ((port->data_role == TYPEC_HOST || port->negotiated_rev > PD_REV20) &&
-	    port->send_discover && port->pd_capable)
-		tcpm_send_vdm(port, USB_SID_PD, CMD_DISCOVER_IDENT, NULL, 0);
-	port->send_discover = false;
-=======
-{
-	if (port->port_type == TYPEC_PORT_DRP)
-		return port->state == SRC_UNATTACHED || port->state == SNK_UNATTACHED ||
-			port->state == TOGGLING;
-
-	return false;
->>>>>>> f4d6e832
 }
 EXPORT_SYMBOL_GPL(tcpm_is_toggling);
 
@@ -4091,7 +3865,6 @@
 				break;
 			}
 		}
-<<<<<<< HEAD
 		/*
 		 * PTN5110 has an issue on start drp toggling begins with Rp
 		 * if the remote end always provides VBUS and presents Rp too,
@@ -4100,9 +3873,6 @@
 		 */
 		if (tcpm_start_toggling(port, port->vbus_never_low ?
 				TYPEC_CC_RD : tcpm_rp_cc(port))) {
-=======
-		if (tcpm_start_toggling(port, tcpm_rp_cc(port))) {
->>>>>>> f4d6e832
 			tcpm_set_state(port, TOGGLING, 0);
 			break;
 		}
@@ -4319,28 +4089,6 @@
 		else
 			port->send_discover = false;
 
-<<<<<<< HEAD
-		if (port->ams != NONE_AMS)
-			tcpm_ams_finish(port);
-		if (port->next_ams != NONE_AMS) {
-			port->ams = port->next_ams;
-			port->next_ams = NONE_AMS;
-		}
-
-		/*
-		 * If previous AMS is interrupted, switch to the upcoming
-		 * state.
-		 */
-		if (port->upcoming_state != INVALID_STATE) {
-			upcoming_state = port->upcoming_state;
-			port->upcoming_state = INVALID_STATE;
-			tcpm_set_state(port, upcoming_state, 0);
-			break;
-		}
-
-		tcpm_check_send_discover(port);
-=======
->>>>>>> f4d6e832
 		/*
 		 * 6.3.5
 		 * Sending ping messages is not necessary if
@@ -4489,11 +4237,7 @@
 		timer_val_msecs = 0;
 		trace_android_vh_typec_tcpm_get_timer(tcpm_states[SNK_STARTUP],
 						      SINK_DISCOVERY_BC12, &timer_val_msecs);
-<<<<<<< HEAD
-		tcpm_set_state(port, SNK_DISCOVERY, 500);
-=======
 		tcpm_set_state(port, SNK_DISCOVERY, timer_val_msecs);
->>>>>>> f4d6e832
 		break;
 	case SNK_DISCOVERY:
 		if (port->vbus_present) {
@@ -4503,11 +4247,7 @@
 								      port->supply_voltage,
 								      port->pd_capable,
 								      &current_limit, &adjust);
-<<<<<<< HEAD
-			if (port->slow_charger_loop || (current_limit > PD_P_SNK_STDBY_MW / 5))
-=======
 			if (port->slow_charger_loop && (current_limit > PD_P_SNK_STDBY_MW / 5))
->>>>>>> f4d6e832
 				current_limit = PD_P_SNK_STDBY_MW / 5;
 			tcpm_set_current_limit(port, current_limit, 5000);
 			tcpm_set_charge(port, true);
@@ -4670,9 +4410,6 @@
 			break;
 		}
 
-<<<<<<< HEAD
-		tcpm_check_send_discover(port);
-=======
 		/*
 		 * 6.4.4.3.1 Discover Identity
 		 * "The Discover Identity Command Shall only be sent to SOP when there is an
@@ -4685,7 +4422,6 @@
 		else
 			port->send_discover = false;
 
->>>>>>> f4d6e832
 		power_supply_changed(port->psy);
 		break;
 
@@ -4971,10 +4707,7 @@
 		tcpm_set_state(port, ERROR_RECOVERY, PD_T_PS_SOURCE_ON_PRS);
 		break;
 	case PR_SWAP_SRC_SNK_SINK_ON:
-<<<<<<< HEAD
-=======
 		tcpm_enable_auto_vbus_discharge(port, true);
->>>>>>> f4d6e832
 		/* Set the vbus disconnect threshold for implicit contract */
 		tcpm_set_auto_vbus_discharge_threshold(port, TYPEC_PWR_MODE_USB, false, VSAFE5V);
 		tcpm_set_state(port, SNK_STARTUP, 0);
@@ -5631,13 +5364,10 @@
 				tcpm_set_state(port, SNK_UNATTACHED, 0);
 		}
 		break;
-<<<<<<< HEAD
-=======
 	case PR_SWAP_SNK_SRC_SINK_OFF:
 	case PR_SWAP_SNK_SRC_SOURCE_ON:
 		/* Do nothing, vsafe0v is expected during transition */
 		break;
->>>>>>> f4d6e832
 	default:
 		if (port->pwr_role == TYPEC_SINK && port->auto_vbus_discharge_enabled)
 			tcpm_set_state(port, SNK_UNATTACHED, 0);
@@ -6386,8 +6116,6 @@
 						     port->nr_snk_vdo);
 		if (ret < 0)
 			return ret;
-<<<<<<< HEAD
-=======
 	}
 
 	/* If sink-vdos is found, sink-vdos-v1 is expected for backward compatibility. */
@@ -6404,7 +6132,6 @@
 						     port->nr_snk_vdo_v1);
 		if (ret < 0)
 			return ret;
->>>>>>> f4d6e832
 	}
 
 	return 0;
@@ -6828,10 +6555,7 @@
 {
 	int i;
 
-<<<<<<< HEAD
-=======
 	hrtimer_cancel(&port->send_discover_timer);
->>>>>>> f4d6e832
 	hrtimer_cancel(&port->enable_frs_timer);
 	hrtimer_cancel(&port->vdm_state_machine_timer);
 	hrtimer_cancel(&port->state_machine_timer);
