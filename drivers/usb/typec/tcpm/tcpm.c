--- conflicted
+++ resolved
@@ -3395,11 +3395,7 @@
 	if (!port->tcpc->start_toggling)
 		return false;
 
-<<<<<<< HEAD
 	tcpm_log_force(port, "Start toggling begin with %d", cc);
-=======
-	tcpm_log_force(port, "Start toggling");
->>>>>>> b9836d40
 	ret = port->tcpc->start_toggling(port->tcpc, port->port_type, cc);
 	return ret == 0;
 }
@@ -3768,7 +3764,6 @@
 				break;
 			}
 		}
-<<<<<<< HEAD
 		/*
 		 * PTN5110 has an issue on start drp toggling begins with Rp
 		 * if the remote end always provides VBUS and presents Rp too,
@@ -3777,9 +3772,6 @@
 		 */
 		if (tcpm_start_toggling(port, port->vbus_never_low ?
 				TYPEC_CC_RD : tcpm_rp_cc(port))) {
-=======
-		if (tcpm_start_toggling(port, tcpm_rp_cc(port))) {
->>>>>>> b9836d40
 			tcpm_set_state(port, TOGGLING, 0);
 			break;
 		}
@@ -5944,8 +5936,6 @@
 					       &frs_current);
 		if (ret >= 0 && frs_current <= FRS_5V_3A)
 			port->new_source_frs_current = frs_current;
-<<<<<<< HEAD
-=======
 	}
 
 	/* sink-vdos is optional */
@@ -5960,68 +5950,10 @@
 						     port->nr_snk_vdo);
 		if (ret < 0)
 			return ret;
->>>>>>> b9836d40
-	}
-
-	/* sink-vdos is optional */
-	ret = fwnode_property_count_u32(fwnode, "sink-vdos");
-	if (ret < 0)
-		ret = 0;
-
-	port->nr_snk_vdo = min(ret, VDO_MAX_OBJECTS);
-	if (port->nr_snk_vdo) {
-		ret = fwnode_property_read_u32_array(fwnode, "sink-vdos",
-						     port->snk_vdo,
-						     port->nr_snk_vdo);
-		if (ret < 0)
-			return ret;
 	}
 
 	return 0;
 }
-
-static int tcpm_copy_pdos(u32 *dest_pdo, const u32 *src_pdo, unsigned int nr_pdo)
-{
-	unsigned int i;
-
-	if (nr_pdo > PDO_MAX_OBJECTS)
-		nr_pdo = PDO_MAX_OBJECTS;
-
-	for (i = 0; i < nr_pdo; i++)
-		dest_pdo[i] = src_pdo[i];
-
-	return nr_pdo;
-}
-
-int tcpm_update_sink_capabilities(struct tcpm_port *port, const u32 *pdo, unsigned int nr_pdo,
-				  unsigned int operating_snk_mw)
-{
-	if (tcpm_validate_caps(port, pdo, nr_pdo))
-		return -EINVAL;
-
-	mutex_lock(&port->lock);
-	port->nr_snk_pdo = tcpm_copy_pdos(port->snk_pdo, pdo, nr_pdo);
-	port->operating_snk_mw = operating_snk_mw;
-	port->update_sink_caps = true;
-
-	switch (port->state) {
-	case SNK_NEGOTIATE_CAPABILITIES:
-	case SNK_NEGOTIATE_PPS_CAPABILITIES:
-	case SNK_READY:
-	case SNK_TRANSITION_SINK:
-	case SNK_TRANSITION_SINK_VBUS:
-		if (port->pps_data.active)
-			tcpm_set_state(port, SNK_NEGOTIATE_PPS_CAPABILITIES, 0);
-		else
-			tcpm_set_state(port, SNK_NEGOTIATE_CAPABILITIES, 0);
-		break;
-	default:
-		break;
-	}
-	mutex_unlock(&port->lock);
-	return 0;
-}
-EXPORT_SYMBOL_GPL(tcpm_update_sink_capabilities);
 
 static int tcpm_copy_pdos(u32 *dest_pdo, const u32 *src_pdo, unsigned int nr_pdo)
 {
