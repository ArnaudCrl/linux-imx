// SPDX-License-Identifier: GPL-2.0
/*
 * DMABUF System heap exporter
 *
 * Copyright (C) 2011 Google, Inc.
 * Copyright (C) 2019, 2020 Linaro Ltd.
 *
 * Portions based off of Andrew Davis' SRAM heap:
 * Copyright (C) 2019 Texas Instruments Incorporated - http://www.ti.com/
 *	Andrew F. Davis <afd@ti.com>
 */

#include <linux/dma-buf.h>
#include <linux/dma-mapping.h>
#include <linux/dma-heap.h>
#include <linux/err.h>
#include <linux/highmem.h>
#include <linux/mm.h>
#include <linux/module.h>
#include <linux/scatterlist.h>
#include <linux/slab.h>
#include <linux/vmalloc.h>

#include "page_pool.h"
#include "deferred-free-helper.h"

static struct dma_heap *sys_heap;
static struct dma_heap *sys_uncached_heap;

struct system_heap_buffer {
	struct dma_heap *heap;
	struct list_head attachments;
	struct mutex lock;
	unsigned long len;
	struct sg_table sg_table;
	int vmap_cnt;
	void *vaddr;
	struct deferred_freelist_item deferred_free;

	bool uncached;
};

struct dma_heap_attachment {
	struct device *dev;
	struct sg_table *table;
	struct list_head list;
	bool mapped;

	bool uncached;
};

#define HIGH_ORDER_GFP  (((GFP_HIGHUSER | __GFP_ZERO | __GFP_NOWARN \
				| __GFP_NORETRY) & ~__GFP_RECLAIM) \
				| __GFP_COMP)
#define LOW_ORDER_GFP (GFP_HIGHUSER | __GFP_ZERO | __GFP_COMP)
static gfp_t order_flags[] = {HIGH_ORDER_GFP, LOW_ORDER_GFP, LOW_ORDER_GFP};
/*
 * The selection of the orders used for allocation (1MB, 64K, 4K) is designed
 * to match with the sizes often found in IOMMUs. Using order 4 pages instead
 * of order 0 pages can significantly improve the performance of many IOMMUs
 * by reducing TLB pressure and time spent updating page tables.
 */
static const unsigned int orders[] = {8, 4, 0};
#define NUM_ORDERS ARRAY_SIZE(orders)
struct dmabuf_page_pool *pools[NUM_ORDERS];

static struct sg_table *dup_sg_table(struct sg_table *table)
{
	struct sg_table *new_table;
	int ret, i;
	struct scatterlist *sg, *new_sg;

	new_table = kzalloc(sizeof(*new_table), GFP_KERNEL);
	if (!new_table)
		return ERR_PTR(-ENOMEM);

	ret = sg_alloc_table(new_table, table->orig_nents, GFP_KERNEL);
	if (ret) {
		kfree(new_table);
		return ERR_PTR(-ENOMEM);
	}

	new_sg = new_table->sgl;
	for_each_sgtable_sg(table, sg, i) {
		sg_set_page(new_sg, sg_page(sg), sg->length, sg->offset);
		new_sg = sg_next(new_sg);
	}

	return new_table;
}

static int system_heap_attach(struct dma_buf *dmabuf,
			      struct dma_buf_attachment *attachment)
{
	struct system_heap_buffer *buffer = dmabuf->priv;
	struct dma_heap_attachment *a;
	struct sg_table *table;

	a = kzalloc(sizeof(*a), GFP_KERNEL);
	if (!a)
		return -ENOMEM;

	table = dup_sg_table(&buffer->sg_table);
	if (IS_ERR(table)) {
		kfree(a);
		return -ENOMEM;
	}

	a->table = table;
	a->dev = attachment->dev;
	INIT_LIST_HEAD(&a->list);
	a->mapped = false;
	a->uncached = buffer->uncached;
	attachment->priv = a;

	mutex_lock(&buffer->lock);
	list_add(&a->list, &buffer->attachments);
	mutex_unlock(&buffer->lock);

	return 0;
}

static void system_heap_detach(struct dma_buf *dmabuf,
			       struct dma_buf_attachment *attachment)
{
	struct system_heap_buffer *buffer = dmabuf->priv;
	struct dma_heap_attachment *a = attachment->priv;

	mutex_lock(&buffer->lock);
	list_del(&a->list);
	mutex_unlock(&buffer->lock);

	sg_free_table(a->table);
	kfree(a->table);
	kfree(a);
}
<<<<<<< HEAD

static struct sg_table *system_heap_map_dma_buf(struct dma_buf_attachment *attachment,
						enum dma_data_direction direction)
{
	struct dma_heap_attachment *a = attachment->priv;
	struct sg_table *table = a->table;
	int attr = 0;
	int ret;

	if (a->uncached)
		attr = DMA_ATTR_SKIP_CPU_SYNC;

	ret = dma_map_sgtable(attachment->dev, table, direction, attr);
	if (ret)
		return ERR_PTR(ret);

	a->mapped = true;
	return table;
}

static void system_heap_unmap_dma_buf(struct dma_buf_attachment *attachment,
				      struct sg_table *table,
				      enum dma_data_direction direction)
{
	struct dma_heap_attachment *a = attachment->priv;
	int attr = 0;

	if (a->uncached)
		attr = DMA_ATTR_SKIP_CPU_SYNC;
	a->mapped = false;
	dma_unmap_sgtable(attachment->dev, table, direction, attr);
}

static int system_heap_dma_buf_begin_cpu_access(struct dma_buf *dmabuf,
						enum dma_data_direction direction)
{
	struct system_heap_buffer *buffer = dmabuf->priv;
	struct dma_heap_attachment *a;

	mutex_lock(&buffer->lock);

	if (buffer->vmap_cnt)
		invalidate_kernel_vmap_range(buffer->vaddr, buffer->len);

	if (!buffer->uncached) {
		list_for_each_entry(a, &buffer->attachments, list) {
			if (!a->mapped)
				continue;
			dma_sync_sgtable_for_cpu(a->dev, a->table, direction);
		}
	}
	mutex_unlock(&buffer->lock);

	return 0;
}

static int system_heap_dma_buf_end_cpu_access(struct dma_buf *dmabuf,
					      enum dma_data_direction direction)
{
	struct system_heap_buffer *buffer = dmabuf->priv;
	struct dma_heap_attachment *a;

	mutex_lock(&buffer->lock);

	if (buffer->vmap_cnt)
		flush_kernel_vmap_range(buffer->vaddr, buffer->len);

	if (!buffer->uncached) {
		list_for_each_entry(a, &buffer->attachments, list) {
			if (!a->mapped)
				continue;
			dma_sync_sgtable_for_device(a->dev, a->table, direction);
		}
	}
	mutex_unlock(&buffer->lock);

	return 0;
}

static int system_heap_mmap(struct dma_buf *dmabuf, struct vm_area_struct *vma)
{
	struct system_heap_buffer *buffer = dmabuf->priv;
	struct sg_table *table = &buffer->sg_table;
	unsigned long addr = vma->vm_start;
	struct sg_page_iter piter;
	int ret;

	if (buffer->uncached)
		vma->vm_page_prot = pgprot_writecombine(vma->vm_page_prot);

	for_each_sgtable_page(table, &piter, vma->vm_pgoff) {
		struct page *page = sg_page_iter_page(&piter);

		ret = remap_pfn_range(vma, addr, page_to_pfn(page), PAGE_SIZE,
				      vma->vm_page_prot);
		if (ret)
			return ret;
		addr += PAGE_SIZE;
		if (addr >= vma->vm_end)
			return 0;
	}
	return 0;
}

static void *system_heap_do_vmap(struct system_heap_buffer *buffer)
{
	struct sg_table *table = &buffer->sg_table;
	int npages = PAGE_ALIGN(buffer->len) / PAGE_SIZE;
	struct page **pages = vmalloc(sizeof(struct page *) * npages);
	struct page **tmp = pages;
	struct sg_page_iter piter;
	pgprot_t pgprot = PAGE_KERNEL;
	void *vaddr;

	if (!pages)
		return ERR_PTR(-ENOMEM);

	if (buffer->uncached)
		pgprot = pgprot_writecombine(PAGE_KERNEL);

	for_each_sgtable_page(table, &piter, 0) {
		WARN_ON(tmp - pages >= npages);
		*tmp++ = sg_page_iter_page(&piter);
	}

	vaddr = vmap(pages, npages, VM_MAP, pgprot);
	vfree(pages);

	if (!vaddr)
		return ERR_PTR(-ENOMEM);

	return vaddr;
}

static void *system_heap_vmap(struct dma_buf *dmabuf)
{
	struct system_heap_buffer *buffer = dmabuf->priv;
	void *vaddr;

	mutex_lock(&buffer->lock);
	if (buffer->vmap_cnt) {
		buffer->vmap_cnt++;
		vaddr = buffer->vaddr;
		goto out;
=======

static struct sg_table *system_heap_map_dma_buf(struct dma_buf_attachment *attachment,
						enum dma_data_direction direction)
{
	struct dma_heap_attachment *a = attachment->priv;
	struct sg_table *table = a->table;
	int attr = 0;
	int ret;

	if (a->uncached)
		attr = DMA_ATTR_SKIP_CPU_SYNC;

	ret = dma_map_sgtable(attachment->dev, table, direction, attr);
	if (ret)
		return ERR_PTR(ret);

	a->mapped = true;
	return table;
}

static void system_heap_unmap_dma_buf(struct dma_buf_attachment *attachment,
				      struct sg_table *table,
				      enum dma_data_direction direction)
{
	struct dma_heap_attachment *a = attachment->priv;
	int attr = 0;

	if (a->uncached)
		attr = DMA_ATTR_SKIP_CPU_SYNC;
	a->mapped = false;
	dma_unmap_sgtable(attachment->dev, table, direction, attr);
}

static int system_heap_dma_buf_begin_cpu_access(struct dma_buf *dmabuf,
						enum dma_data_direction direction)
{
	struct system_heap_buffer *buffer = dmabuf->priv;
	struct dma_heap_attachment *a;

	mutex_lock(&buffer->lock);

	if (buffer->vmap_cnt)
		invalidate_kernel_vmap_range(buffer->vaddr, buffer->len);

	if (!buffer->uncached) {
		list_for_each_entry(a, &buffer->attachments, list) {
			if (!a->mapped)
				continue;
			dma_sync_sgtable_for_cpu(a->dev, a->table, direction);
		}
>>>>>>> 58aa0f28
	}
	mutex_unlock(&buffer->lock);

	return 0;
}

static int system_heap_dma_buf_end_cpu_access(struct dma_buf *dmabuf,
					      enum dma_data_direction direction)
{
	struct system_heap_buffer *buffer = dmabuf->priv;
	struct dma_heap_attachment *a;

	mutex_lock(&buffer->lock);

	if (buffer->vmap_cnt)
		flush_kernel_vmap_range(buffer->vaddr, buffer->len);

	if (!buffer->uncached) {
		list_for_each_entry(a, &buffer->attachments, list) {
			if (!a->mapped)
				continue;
			dma_sync_sgtable_for_device(a->dev, a->table, direction);
		}
	}
	mutex_unlock(&buffer->lock);

	return 0;
}

static int system_heap_mmap(struct dma_buf *dmabuf, struct vm_area_struct *vma)
{
	struct system_heap_buffer *buffer = dmabuf->priv;
	struct sg_table *table = &buffer->sg_table;
	unsigned long addr = vma->vm_start;
	struct sg_page_iter piter;
	int ret;

	if (buffer->uncached)
		vma->vm_page_prot = pgprot_writecombine(vma->vm_page_prot);

	for_each_sgtable_page(table, &piter, vma->vm_pgoff) {
		struct page *page = sg_page_iter_page(&piter);

		ret = remap_pfn_range(vma, addr, page_to_pfn(page), PAGE_SIZE,
				      vma->vm_page_prot);
		if (ret)
			return ret;
		addr += PAGE_SIZE;
		if (addr >= vma->vm_end)
			return 0;
	}
	return 0;
}

static void *system_heap_do_vmap(struct system_heap_buffer *buffer)
{
	struct sg_table *table = &buffer->sg_table;
	int npages = PAGE_ALIGN(buffer->len) / PAGE_SIZE;
	struct page **pages = vmalloc(sizeof(struct page *) * npages);
	struct page **tmp = pages;
	struct sg_page_iter piter;
	pgprot_t pgprot = PAGE_KERNEL;
	void *vaddr;

	if (!pages)
		return ERR_PTR(-ENOMEM);

	if (buffer->uncached)
		pgprot = pgprot_writecombine(PAGE_KERNEL);

	for_each_sgtable_page(table, &piter, 0) {
		WARN_ON(tmp - pages >= npages);
		*tmp++ = sg_page_iter_page(&piter);
	}

	vaddr = vmap(pages, npages, VM_MAP, pgprot);
	vfree(pages);

	if (!vaddr)
		return ERR_PTR(-ENOMEM);

	return vaddr;
}

static void *system_heap_vmap(struct dma_buf *dmabuf)
{
	struct system_heap_buffer *buffer = dmabuf->priv;
	void *vaddr;

	mutex_lock(&buffer->lock);
	if (buffer->vmap_cnt) {
		buffer->vmap_cnt++;
		vaddr = buffer->vaddr;
		goto out;
	}

	vaddr = system_heap_do_vmap(buffer);
	if (IS_ERR(vaddr))
		goto out;

	buffer->vaddr = vaddr;
	buffer->vmap_cnt++;
out:
	mutex_unlock(&buffer->lock);

<<<<<<< HEAD
	vaddr = system_heap_do_vmap(buffer);
	if (IS_ERR(vaddr))
		goto out;

	buffer->vaddr = vaddr;
	buffer->vmap_cnt++;
out:
	mutex_unlock(&buffer->lock);

=======
>>>>>>> 58aa0f28
	return vaddr;
}

static void system_heap_vunmap(struct dma_buf *dmabuf, void *vaddr)
{
	struct system_heap_buffer *buffer = dmabuf->priv;

	mutex_lock(&buffer->lock);
	if (!--buffer->vmap_cnt) {
		vunmap(buffer->vaddr);
		buffer->vaddr = NULL;
	}
	mutex_unlock(&buffer->lock);
}

static int system_heap_zero_buffer(struct system_heap_buffer *buffer)
{
	struct sg_table *sgt = &buffer->sg_table;
	struct sg_page_iter piter;
	struct page *p;
	void *vaddr;
	int ret = 0;

	for_each_sgtable_page(sgt, &piter, 0) {
		p = sg_page_iter_page(&piter);
		vaddr = kmap_atomic(p);
		memset(vaddr, 0, PAGE_SIZE);
		kunmap_atomic(vaddr);
	}

	return ret;
}

static void system_heap_buf_free(struct deferred_freelist_item *item,
				 enum df_reason reason)
{
	struct system_heap_buffer *buffer;
	struct sg_table *table;
	struct scatterlist *sg;
	int i, j;

	buffer = container_of(item, struct system_heap_buffer, deferred_free);
	/* Zero the buffer pages before adding back to the pool */
	if (reason == DF_NORMAL)
		if (system_heap_zero_buffer(buffer))
			reason = DF_UNDER_PRESSURE; // On failure, just free

	table = &buffer->sg_table;
	for_each_sg(table->sgl, sg, table->nents, i) {
		struct page *page = sg_page(sg);

		if (reason == DF_UNDER_PRESSURE) {
			__free_pages(page, compound_order(page));
		} else {
			for (j = 0; j < NUM_ORDERS; j++) {
				if (compound_order(page) == orders[j])
					break;
			}
			dmabuf_page_pool_free(pools[j], page);
		}
	}
	sg_free_table(table);
	kfree(buffer);
}

static void system_heap_dma_buf_release(struct dma_buf *dmabuf)
{
	struct system_heap_buffer *buffer = dmabuf->priv;
	int npages = PAGE_ALIGN(buffer->len) / PAGE_SIZE;

	deferred_free(&buffer->deferred_free, system_heap_buf_free, npages);
}

static const struct dma_buf_ops system_heap_buf_ops = {
	.attach = system_heap_attach,
	.detach = system_heap_detach,
	.map_dma_buf = system_heap_map_dma_buf,
	.unmap_dma_buf = system_heap_unmap_dma_buf,
	.begin_cpu_access = system_heap_dma_buf_begin_cpu_access,
	.end_cpu_access = system_heap_dma_buf_end_cpu_access,
	.mmap = system_heap_mmap,
	.vmap = system_heap_vmap,
	.vunmap = system_heap_vunmap,
	.release = system_heap_dma_buf_release,
};

static struct page *alloc_largest_available(unsigned long size,
					    unsigned int max_order)
{
	struct page *page;
	int i;

	for (i = 0; i < NUM_ORDERS; i++) {
		if (size <  (PAGE_SIZE << orders[i]))
			continue;
		if (max_order < orders[i])
			continue;
		page = dmabuf_page_pool_alloc(pools[i]);
		if (!page)
			continue;
		return page;
	}
	return NULL;
}

static struct dma_buf *system_heap_do_allocate(struct dma_heap *heap,
					       unsigned long len,
					       unsigned long fd_flags,
					       unsigned long heap_flags,
					       bool uncached)
{
	struct system_heap_buffer *buffer;
	DEFINE_DMA_BUF_EXPORT_INFO(exp_info);
	unsigned long size_remaining = len;
	unsigned int max_order = orders[0];
	struct dma_buf *dmabuf;
	struct sg_table *table;
	struct scatterlist *sg;
	struct list_head pages;
	struct page *page, *tmp_page;
	int i, ret = -ENOMEM;

	buffer = kzalloc(sizeof(*buffer), GFP_KERNEL);
	if (!buffer)
		return ERR_PTR(-ENOMEM);

	INIT_LIST_HEAD(&buffer->attachments);
	mutex_init(&buffer->lock);
	buffer->heap = heap;
	buffer->len = len;
	buffer->uncached = uncached;

	INIT_LIST_HEAD(&pages);
	i = 0;
	while (size_remaining > 0) {
		/*
		 * Avoid trying to allocate memory if the process
		 * has been killed by SIGKILL
		 */
		if (fatal_signal_pending(current))
			goto free_buffer;

		page = alloc_largest_available(size_remaining, max_order);
		if (!page)
			goto free_buffer;

		list_add_tail(&page->lru, &pages);
		size_remaining -= page_size(page);
		max_order = compound_order(page);
		i++;
	}
<<<<<<< HEAD

	table = &buffer->sg_table;
	if (sg_alloc_table(table, i, GFP_KERNEL))
		goto free_buffer;

=======

	table = &buffer->sg_table;
	if (sg_alloc_table(table, i, GFP_KERNEL))
		goto free_buffer;

>>>>>>> 58aa0f28
	sg = table->sgl;
	list_for_each_entry_safe(page, tmp_page, &pages, lru) {
		sg_set_page(sg, page, page_size(page), 0);
		sg = sg_next(sg);
		list_del(&page->lru);
	}

	/* create the dmabuf */
	exp_info.exp_name = dma_heap_get_name(heap);
	exp_info.ops = &system_heap_buf_ops;
	exp_info.size = buffer->len;
	exp_info.flags = fd_flags;
	exp_info.priv = buffer;
	dmabuf = dma_buf_export(&exp_info);
	if (IS_ERR(dmabuf)) {
		ret = PTR_ERR(dmabuf);
		goto free_pages;
<<<<<<< HEAD
	}

	/*
	 * For uncached buffers, we need to initially flush cpu cache, since
	 * the __GFP_ZERO on the allocation means the zeroing was done by the
	 * cpu and thus it is likely cached. Map (and implicitly flush) and
	 * unmap it now so we don't get corruption later on.
	 */
	if (buffer->uncached) {
		dma_map_sgtable(dma_heap_get_dev(heap), table, DMA_BIDIRECTIONAL, 0);
		dma_unmap_sgtable(dma_heap_get_dev(heap), table, DMA_BIDIRECTIONAL, 0);
=======
	}

	/*
	 * For uncached buffers, we need to initially flush cpu cache, since
	 * the __GFP_ZERO on the allocation means the zeroing was done by the
	 * cpu and thus it is likely cached. Map (and implicitly flush) and
	 * unmap it now so we don't get corruption later on.
	 */
	if (buffer->uncached) {
		dma_map_sgtable(dma_heap_get_dev(heap), table, DMA_BIDIRECTIONAL, 0);
		dma_unmap_sgtable(dma_heap_get_dev(heap), table, DMA_BIDIRECTIONAL, 0);
	}

	return dmabuf;

free_pages:
	for_each_sgtable_sg(table, sg, i) {
		struct page *p = sg_page(sg);

		__free_pages(p, compound_order(p));
>>>>>>> 58aa0f28
	}
	sg_free_table(table);
free_buffer:
	list_for_each_entry_safe(page, tmp_page, &pages, lru)
		__free_pages(page, compound_order(page));
	kfree(buffer);

<<<<<<< HEAD
	return dmabuf;

free_pages:
	for_each_sgtable_sg(table, sg, i) {
		struct page *p = sg_page(sg);

		__free_pages(p, compound_order(p));
	}
	sg_free_table(table);
free_buffer:
	list_for_each_entry_safe(page, tmp_page, &pages, lru)
		__free_pages(page, compound_order(page));
	kfree(buffer);

	return ERR_PTR(ret);
}

static struct dma_buf *system_heap_allocate(struct dma_heap *heap,
					    unsigned long len,
					    unsigned long fd_flags,
					    unsigned long heap_flags)
{
	return system_heap_do_allocate(heap, len, fd_flags, heap_flags, false);
=======
	return ERR_PTR(ret);
}

static struct dma_buf *system_heap_allocate(struct dma_heap *heap,
					    unsigned long len,
					    unsigned long fd_flags,
					    unsigned long heap_flags)
{
	return system_heap_do_allocate(heap, len, fd_flags, heap_flags, false);
}

static long system_get_pool_size(struct dma_heap *heap)
{
	int i;
	long num_pages = 0;
	struct dmabuf_page_pool **pool;

	pool = pools;
	for (i = 0; i < NUM_ORDERS; i++, pool++) {
		num_pages += ((*pool)->count[POOL_LOWPAGE] +
			      (*pool)->count[POOL_HIGHPAGE]) << (*pool)->order;
	}

	return num_pages << PAGE_SHIFT;
>>>>>>> 58aa0f28
}

static const struct dma_heap_ops system_heap_ops = {
	.allocate = system_heap_allocate,
	.get_pool_size = system_get_pool_size,
};

static struct dma_buf *system_uncached_heap_allocate(struct dma_heap *heap,
						     unsigned long len,
						     unsigned long fd_flags,
						     unsigned long heap_flags)
{
	return system_heap_do_allocate(heap, len, fd_flags, heap_flags, true);
}

/* Dummy function to be used until we can call coerce_mask_and_coherent */
static struct dma_buf *system_uncached_heap_not_initialized(struct dma_heap *heap,
							    unsigned long len,
							    unsigned long fd_flags,
							    unsigned long heap_flags)
{
	return ERR_PTR(-EBUSY);
}

static struct dma_heap_ops system_uncached_heap_ops = {
	/* After system_heap_create is complete, we will swap this */
	.allocate = system_uncached_heap_not_initialized,
};

static struct dma_buf *system_uncached_heap_allocate(struct dma_heap *heap,
						     unsigned long len,
						     unsigned long fd_flags,
						     unsigned long heap_flags)
{
	return system_heap_do_allocate(heap, len, fd_flags, heap_flags, true);
}

/* Dummy function to be used until we can call coerce_mask_and_coherent */
static struct dma_buf *system_uncached_heap_not_initialized(struct dma_heap *heap,
							    unsigned long len,
							    unsigned long fd_flags,
							    unsigned long heap_flags)
{
	return ERR_PTR(-EBUSY);
}

static struct dma_heap_ops system_uncached_heap_ops = {
	/* After system_heap_create is complete, we will swap this */
	.allocate = system_uncached_heap_not_initialized,
};

static int system_heap_create(void)
{
	struct dma_heap_export_info exp_info;
	int i;

	for (i = 0; i < NUM_ORDERS; i++) {
		pools[i] = dmabuf_page_pool_create(order_flags[i], orders[i]);

		if (!pools[i]) {
			int j;

			pr_err("%s: page pool creation failed!\n", __func__);
			for (j = 0; j < i; j++)
				dmabuf_page_pool_destroy(pools[j]);
			return -ENOMEM;
		}
	}

	exp_info.name = "system";
	exp_info.ops = &system_heap_ops;
	exp_info.priv = NULL;

	sys_heap = dma_heap_add(&exp_info);
	if (IS_ERR(sys_heap))
		return PTR_ERR(sys_heap);

	exp_info.name = "system-uncached";
	exp_info.ops = &system_uncached_heap_ops;
	exp_info.priv = NULL;

	sys_uncached_heap = dma_heap_add(&exp_info);
	if (IS_ERR(sys_uncached_heap))
		return PTR_ERR(sys_uncached_heap);

	dma_coerce_mask_and_coherent(dma_heap_get_dev(sys_uncached_heap), DMA_BIT_MASK(64));
	mb(); /* make sure we only set allocate after dma_mask is set */
	system_uncached_heap_ops.allocate = system_uncached_heap_allocate;

	return 0;
}
module_init(system_heap_create);
MODULE_LICENSE("GPL v2");<|MERGE_RESOLUTION|>--- conflicted
+++ resolved
@@ -134,7 +134,6 @@
 	kfree(a->table);
 	kfree(a);
 }
-<<<<<<< HEAD
 
 static struct sg_table *system_heap_map_dma_buf(struct dma_buf_attachment *attachment,
 						enum dma_data_direction direction)
@@ -279,152 +278,6 @@
 		buffer->vmap_cnt++;
 		vaddr = buffer->vaddr;
 		goto out;
-=======
-
-static struct sg_table *system_heap_map_dma_buf(struct dma_buf_attachment *attachment,
-						enum dma_data_direction direction)
-{
-	struct dma_heap_attachment *a = attachment->priv;
-	struct sg_table *table = a->table;
-	int attr = 0;
-	int ret;
-
-	if (a->uncached)
-		attr = DMA_ATTR_SKIP_CPU_SYNC;
-
-	ret = dma_map_sgtable(attachment->dev, table, direction, attr);
-	if (ret)
-		return ERR_PTR(ret);
-
-	a->mapped = true;
-	return table;
-}
-
-static void system_heap_unmap_dma_buf(struct dma_buf_attachment *attachment,
-				      struct sg_table *table,
-				      enum dma_data_direction direction)
-{
-	struct dma_heap_attachment *a = attachment->priv;
-	int attr = 0;
-
-	if (a->uncached)
-		attr = DMA_ATTR_SKIP_CPU_SYNC;
-	a->mapped = false;
-	dma_unmap_sgtable(attachment->dev, table, direction, attr);
-}
-
-static int system_heap_dma_buf_begin_cpu_access(struct dma_buf *dmabuf,
-						enum dma_data_direction direction)
-{
-	struct system_heap_buffer *buffer = dmabuf->priv;
-	struct dma_heap_attachment *a;
-
-	mutex_lock(&buffer->lock);
-
-	if (buffer->vmap_cnt)
-		invalidate_kernel_vmap_range(buffer->vaddr, buffer->len);
-
-	if (!buffer->uncached) {
-		list_for_each_entry(a, &buffer->attachments, list) {
-			if (!a->mapped)
-				continue;
-			dma_sync_sgtable_for_cpu(a->dev, a->table, direction);
-		}
->>>>>>> 58aa0f28
-	}
-	mutex_unlock(&buffer->lock);
-
-	return 0;
-}
-
-static int system_heap_dma_buf_end_cpu_access(struct dma_buf *dmabuf,
-					      enum dma_data_direction direction)
-{
-	struct system_heap_buffer *buffer = dmabuf->priv;
-	struct dma_heap_attachment *a;
-
-	mutex_lock(&buffer->lock);
-
-	if (buffer->vmap_cnt)
-		flush_kernel_vmap_range(buffer->vaddr, buffer->len);
-
-	if (!buffer->uncached) {
-		list_for_each_entry(a, &buffer->attachments, list) {
-			if (!a->mapped)
-				continue;
-			dma_sync_sgtable_for_device(a->dev, a->table, direction);
-		}
-	}
-	mutex_unlock(&buffer->lock);
-
-	return 0;
-}
-
-static int system_heap_mmap(struct dma_buf *dmabuf, struct vm_area_struct *vma)
-{
-	struct system_heap_buffer *buffer = dmabuf->priv;
-	struct sg_table *table = &buffer->sg_table;
-	unsigned long addr = vma->vm_start;
-	struct sg_page_iter piter;
-	int ret;
-
-	if (buffer->uncached)
-		vma->vm_page_prot = pgprot_writecombine(vma->vm_page_prot);
-
-	for_each_sgtable_page(table, &piter, vma->vm_pgoff) {
-		struct page *page = sg_page_iter_page(&piter);
-
-		ret = remap_pfn_range(vma, addr, page_to_pfn(page), PAGE_SIZE,
-				      vma->vm_page_prot);
-		if (ret)
-			return ret;
-		addr += PAGE_SIZE;
-		if (addr >= vma->vm_end)
-			return 0;
-	}
-	return 0;
-}
-
-static void *system_heap_do_vmap(struct system_heap_buffer *buffer)
-{
-	struct sg_table *table = &buffer->sg_table;
-	int npages = PAGE_ALIGN(buffer->len) / PAGE_SIZE;
-	struct page **pages = vmalloc(sizeof(struct page *) * npages);
-	struct page **tmp = pages;
-	struct sg_page_iter piter;
-	pgprot_t pgprot = PAGE_KERNEL;
-	void *vaddr;
-
-	if (!pages)
-		return ERR_PTR(-ENOMEM);
-
-	if (buffer->uncached)
-		pgprot = pgprot_writecombine(PAGE_KERNEL);
-
-	for_each_sgtable_page(table, &piter, 0) {
-		WARN_ON(tmp - pages >= npages);
-		*tmp++ = sg_page_iter_page(&piter);
-	}
-
-	vaddr = vmap(pages, npages, VM_MAP, pgprot);
-	vfree(pages);
-
-	if (!vaddr)
-		return ERR_PTR(-ENOMEM);
-
-	return vaddr;
-}
-
-static void *system_heap_vmap(struct dma_buf *dmabuf)
-{
-	struct system_heap_buffer *buffer = dmabuf->priv;
-	void *vaddr;
-
-	mutex_lock(&buffer->lock);
-	if (buffer->vmap_cnt) {
-		buffer->vmap_cnt++;
-		vaddr = buffer->vaddr;
-		goto out;
 	}
 
 	vaddr = system_heap_do_vmap(buffer);
@@ -436,18 +289,6 @@
 out:
 	mutex_unlock(&buffer->lock);
 
-<<<<<<< HEAD
-	vaddr = system_heap_do_vmap(buffer);
-	if (IS_ERR(vaddr))
-		goto out;
-
-	buffer->vaddr = vaddr;
-	buffer->vmap_cnt++;
-out:
-	mutex_unlock(&buffer->lock);
-
-=======
->>>>>>> 58aa0f28
 	return vaddr;
 }
 
@@ -599,19 +440,11 @@
 		max_order = compound_order(page);
 		i++;
 	}
-<<<<<<< HEAD
 
 	table = &buffer->sg_table;
 	if (sg_alloc_table(table, i, GFP_KERNEL))
 		goto free_buffer;
 
-=======
-
-	table = &buffer->sg_table;
-	if (sg_alloc_table(table, i, GFP_KERNEL))
-		goto free_buffer;
-
->>>>>>> 58aa0f28
 	sg = table->sgl;
 	list_for_each_entry_safe(page, tmp_page, &pages, lru) {
 		sg_set_page(sg, page, page_size(page), 0);
@@ -629,7 +462,6 @@
 	if (IS_ERR(dmabuf)) {
 		ret = PTR_ERR(dmabuf);
 		goto free_pages;
-<<<<<<< HEAD
 	}
 
 	/*
@@ -641,18 +473,6 @@
 	if (buffer->uncached) {
 		dma_map_sgtable(dma_heap_get_dev(heap), table, DMA_BIDIRECTIONAL, 0);
 		dma_unmap_sgtable(dma_heap_get_dev(heap), table, DMA_BIDIRECTIONAL, 0);
-=======
-	}
-
-	/*
-	 * For uncached buffers, we need to initially flush cpu cache, since
-	 * the __GFP_ZERO on the allocation means the zeroing was done by the
-	 * cpu and thus it is likely cached. Map (and implicitly flush) and
-	 * unmap it now so we don't get corruption later on.
-	 */
-	if (buffer->uncached) {
-		dma_map_sgtable(dma_heap_get_dev(heap), table, DMA_BIDIRECTIONAL, 0);
-		dma_unmap_sgtable(dma_heap_get_dev(heap), table, DMA_BIDIRECTIONAL, 0);
 	}
 
 	return dmabuf;
@@ -662,7 +482,6 @@
 		struct page *p = sg_page(sg);
 
 		__free_pages(p, compound_order(p));
->>>>>>> 58aa0f28
 	}
 	sg_free_table(table);
 free_buffer:
@@ -670,21 +489,6 @@
 		__free_pages(page, compound_order(page));
 	kfree(buffer);
 
-<<<<<<< HEAD
-	return dmabuf;
-
-free_pages:
-	for_each_sgtable_sg(table, sg, i) {
-		struct page *p = sg_page(sg);
-
-		__free_pages(p, compound_order(p));
-	}
-	sg_free_table(table);
-free_buffer:
-	list_for_each_entry_safe(page, tmp_page, &pages, lru)
-		__free_pages(page, compound_order(page));
-	kfree(buffer);
-
 	return ERR_PTR(ret);
 }
 
@@ -694,16 +498,6 @@
 					    unsigned long heap_flags)
 {
 	return system_heap_do_allocate(heap, len, fd_flags, heap_flags, false);
-=======
-	return ERR_PTR(ret);
-}
-
-static struct dma_buf *system_heap_allocate(struct dma_heap *heap,
-					    unsigned long len,
-					    unsigned long fd_flags,
-					    unsigned long heap_flags)
-{
-	return system_heap_do_allocate(heap, len, fd_flags, heap_flags, false);
 }
 
 static long system_get_pool_size(struct dma_heap *heap)
@@ -719,7 +513,6 @@
 	}
 
 	return num_pages << PAGE_SHIFT;
->>>>>>> 58aa0f28
 }
 
 static const struct dma_heap_ops system_heap_ops = {
@@ -749,28 +542,6 @@
 	.allocate = system_uncached_heap_not_initialized,
 };
 
-static struct dma_buf *system_uncached_heap_allocate(struct dma_heap *heap,
-						     unsigned long len,
-						     unsigned long fd_flags,
-						     unsigned long heap_flags)
-{
-	return system_heap_do_allocate(heap, len, fd_flags, heap_flags, true);
-}
-
-/* Dummy function to be used until we can call coerce_mask_and_coherent */
-static struct dma_buf *system_uncached_heap_not_initialized(struct dma_heap *heap,
-							    unsigned long len,
-							    unsigned long fd_flags,
-							    unsigned long heap_flags)
-{
-	return ERR_PTR(-EBUSY);
-}
-
-static struct dma_heap_ops system_uncached_heap_ops = {
-	/* After system_heap_create is complete, we will swap this */
-	.allocate = system_uncached_heap_not_initialized,
-};
-
 static int system_heap_create(void)
 {
 	struct dma_heap_export_info exp_info;
