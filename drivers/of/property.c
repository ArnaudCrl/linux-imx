// SPDX-License-Identifier: GPL-2.0+
/*
 * drivers/of/property.c - Procedures for accessing and interpreting
 *			   Devicetree properties and graphs.
 *
 * Initially created by copying procedures from drivers/of/base.c. This
 * file contains the OF property as well as the OF graph interface
 * functions.
 *
 * Paul Mackerras	August 1996.
 * Copyright (C) 1996-2005 Paul Mackerras.
 *
 *  Adapted for 64bit PowerPC by Dave Engebretsen and Peter Bergner.
 *    {engebret|bergner}@us.ibm.com
 *
 *  Adapted for sparc and sparc64 by David S. Miller davem@davemloft.net
 *
 *  Reconsolidated from arch/x/kernel/prom.c by Stephen Rothwell and
 *  Grant Likely.
 */

#define pr_fmt(fmt)	"OF: " fmt

#include <linux/of.h>
#include <linux/of_device.h>
#include <linux/of_graph.h>
#include <linux/string.h>
#include <linux/moduleparam.h>

#include "of_private.h"

/**
 * of_property_count_elems_of_size - Count the number of elements in a property
 *
 * @np:		device node from which the property value is to be read.
 * @propname:	name of the property to be searched.
 * @elem_size:	size of the individual element
 *
 * Search for a property in a device node and count the number of elements of
 * size elem_size in it. Returns number of elements on sucess, -EINVAL if the
 * property does not exist or its length does not match a multiple of elem_size
 * and -ENODATA if the property does not have a value.
 */
int of_property_count_elems_of_size(const struct device_node *np,
				const char *propname, int elem_size)
{
	struct property *prop = of_find_property(np, propname, NULL);

	if (!prop)
		return -EINVAL;
	if (!prop->value)
		return -ENODATA;

	if (prop->length % elem_size != 0) {
		pr_err("size of %s in node %pOF is not a multiple of %d\n",
		       propname, np, elem_size);
		return -EINVAL;
	}

	return prop->length / elem_size;
}
EXPORT_SYMBOL_GPL(of_property_count_elems_of_size);

/**
 * of_find_property_value_of_size
 *
 * @np:		device node from which the property value is to be read.
 * @propname:	name of the property to be searched.
 * @min:	minimum allowed length of property value
 * @max:	maximum allowed length of property value (0 means unlimited)
 * @len:	if !=NULL, actual length is written to here
 *
 * Search for a property in a device node and valid the requested size.
 * Returns the property value on success, -EINVAL if the property does not
 *  exist, -ENODATA if property does not have a value, and -EOVERFLOW if the
 * property data is too small or too large.
 *
 */
static void *of_find_property_value_of_size(const struct device_node *np,
			const char *propname, u32 min, u32 max, size_t *len)
{
	struct property *prop = of_find_property(np, propname, NULL);

	if (!prop)
		return ERR_PTR(-EINVAL);
	if (!prop->value)
		return ERR_PTR(-ENODATA);
	if (prop->length < min)
		return ERR_PTR(-EOVERFLOW);
	if (max && prop->length > max)
		return ERR_PTR(-EOVERFLOW);

	if (len)
		*len = prop->length;

	return prop->value;
}

/**
 * of_property_read_u32_index - Find and read a u32 from a multi-value property.
 *
 * @np:		device node from which the property value is to be read.
 * @propname:	name of the property to be searched.
 * @index:	index of the u32 in the list of values
 * @out_value:	pointer to return value, modified only if no error.
 *
 * Search for a property in a device node and read nth 32-bit value from
 * it. Returns 0 on success, -EINVAL if the property does not exist,
 * -ENODATA if property does not have a value, and -EOVERFLOW if the
 * property data isn't large enough.
 *
 * The out_value is modified only if a valid u32 value can be decoded.
 */
int of_property_read_u32_index(const struct device_node *np,
				       const char *propname,
				       u32 index, u32 *out_value)
{
	const u32 *val = of_find_property_value_of_size(np, propname,
					((index + 1) * sizeof(*out_value)),
					0,
					NULL);

	if (IS_ERR(val))
		return PTR_ERR(val);

	*out_value = be32_to_cpup(((__be32 *)val) + index);
	return 0;
}
EXPORT_SYMBOL_GPL(of_property_read_u32_index);

/**
 * of_property_read_u64_index - Find and read a u64 from a multi-value property.
 *
 * @np:		device node from which the property value is to be read.
 * @propname:	name of the property to be searched.
 * @index:	index of the u64 in the list of values
 * @out_value:	pointer to return value, modified only if no error.
 *
 * Search for a property in a device node and read nth 64-bit value from
 * it. Returns 0 on success, -EINVAL if the property does not exist,
 * -ENODATA if property does not have a value, and -EOVERFLOW if the
 * property data isn't large enough.
 *
 * The out_value is modified only if a valid u64 value can be decoded.
 */
int of_property_read_u64_index(const struct device_node *np,
				       const char *propname,
				       u32 index, u64 *out_value)
{
	const u64 *val = of_find_property_value_of_size(np, propname,
					((index + 1) * sizeof(*out_value)),
					0, NULL);

	if (IS_ERR(val))
		return PTR_ERR(val);

	*out_value = be64_to_cpup(((__be64 *)val) + index);
	return 0;
}
EXPORT_SYMBOL_GPL(of_property_read_u64_index);

/**
 * of_property_read_variable_u8_array - Find and read an array of u8 from a
 * property, with bounds on the minimum and maximum array size.
 *
 * @np:		device node from which the property value is to be read.
 * @propname:	name of the property to be searched.
 * @out_values:	pointer to return value, modified only if return value is 0.
 * @sz_min:	minimum number of array elements to read
 * @sz_max:	maximum number of array elements to read, if zero there is no
 *		upper limit on the number of elements in the dts entry but only
 *		sz_min will be read.
 *
 * Search for a property in a device node and read 8-bit value(s) from
 * it. Returns number of elements read on success, -EINVAL if the property
 * does not exist, -ENODATA if property does not have a value, and -EOVERFLOW
 * if the property data is smaller than sz_min or longer than sz_max.
 *
 * dts entry of array should be like:
 *	property = /bits/ 8 <0x50 0x60 0x70>;
 *
 * The out_values is modified only if a valid u8 value can be decoded.
 */
int of_property_read_variable_u8_array(const struct device_node *np,
					const char *propname, u8 *out_values,
					size_t sz_min, size_t sz_max)
{
	size_t sz, count;
	const u8 *val = of_find_property_value_of_size(np, propname,
						(sz_min * sizeof(*out_values)),
						(sz_max * sizeof(*out_values)),
						&sz);

	if (IS_ERR(val))
		return PTR_ERR(val);

	if (!sz_max)
		sz = sz_min;
	else
		sz /= sizeof(*out_values);

	count = sz;
	while (count--)
		*out_values++ = *val++;

	return sz;
}
EXPORT_SYMBOL_GPL(of_property_read_variable_u8_array);

/**
 * of_property_read_variable_u16_array - Find and read an array of u16 from a
 * property, with bounds on the minimum and maximum array size.
 *
 * @np:		device node from which the property value is to be read.
 * @propname:	name of the property to be searched.
 * @out_values:	pointer to return value, modified only if return value is 0.
 * @sz_min:	minimum number of array elements to read
 * @sz_max:	maximum number of array elements to read, if zero there is no
 *		upper limit on the number of elements in the dts entry but only
 *		sz_min will be read.
 *
 * Search for a property in a device node and read 16-bit value(s) from
 * it. Returns number of elements read on success, -EINVAL if the property
 * does not exist, -ENODATA if property does not have a value, and -EOVERFLOW
 * if the property data is smaller than sz_min or longer than sz_max.
 *
 * dts entry of array should be like:
 *	property = /bits/ 16 <0x5000 0x6000 0x7000>;
 *
 * The out_values is modified only if a valid u16 value can be decoded.
 */
int of_property_read_variable_u16_array(const struct device_node *np,
					const char *propname, u16 *out_values,
					size_t sz_min, size_t sz_max)
{
	size_t sz, count;
	const __be16 *val = of_find_property_value_of_size(np, propname,
						(sz_min * sizeof(*out_values)),
						(sz_max * sizeof(*out_values)),
						&sz);

	if (IS_ERR(val))
		return PTR_ERR(val);

	if (!sz_max)
		sz = sz_min;
	else
		sz /= sizeof(*out_values);

	count = sz;
	while (count--)
		*out_values++ = be16_to_cpup(val++);

	return sz;
}
EXPORT_SYMBOL_GPL(of_property_read_variable_u16_array);

/**
 * of_property_read_variable_u32_array - Find and read an array of 32 bit
 * integers from a property, with bounds on the minimum and maximum array size.
 *
 * @np:		device node from which the property value is to be read.
 * @propname:	name of the property to be searched.
 * @out_values:	pointer to return value, modified only if return value is 0.
 * @sz_min:	minimum number of array elements to read
 * @sz_max:	maximum number of array elements to read, if zero there is no
 *		upper limit on the number of elements in the dts entry but only
 *		sz_min will be read.
 *
 * Search for a property in a device node and read 32-bit value(s) from
 * it. Returns number of elements read on success, -EINVAL if the property
 * does not exist, -ENODATA if property does not have a value, and -EOVERFLOW
 * if the property data is smaller than sz_min or longer than sz_max.
 *
 * The out_values is modified only if a valid u32 value can be decoded.
 */
int of_property_read_variable_u32_array(const struct device_node *np,
			       const char *propname, u32 *out_values,
			       size_t sz_min, size_t sz_max)
{
	size_t sz, count;
	const __be32 *val = of_find_property_value_of_size(np, propname,
						(sz_min * sizeof(*out_values)),
						(sz_max * sizeof(*out_values)),
						&sz);

	if (IS_ERR(val))
		return PTR_ERR(val);

	if (!sz_max)
		sz = sz_min;
	else
		sz /= sizeof(*out_values);

	count = sz;
	while (count--)
		*out_values++ = be32_to_cpup(val++);

	return sz;
}
EXPORT_SYMBOL_GPL(of_property_read_variable_u32_array);

/**
 * of_property_read_u64 - Find and read a 64 bit integer from a property
 * @np:		device node from which the property value is to be read.
 * @propname:	name of the property to be searched.
 * @out_value:	pointer to return value, modified only if return value is 0.
 *
 * Search for a property in a device node and read a 64-bit value from
 * it. Returns 0 on success, -EINVAL if the property does not exist,
 * -ENODATA if property does not have a value, and -EOVERFLOW if the
 * property data isn't large enough.
 *
 * The out_value is modified only if a valid u64 value can be decoded.
 */
int of_property_read_u64(const struct device_node *np, const char *propname,
			 u64 *out_value)
{
	const __be32 *val = of_find_property_value_of_size(np, propname,
						sizeof(*out_value),
						0,
						NULL);

	if (IS_ERR(val))
		return PTR_ERR(val);

	*out_value = of_read_number(val, 2);
	return 0;
}
EXPORT_SYMBOL_GPL(of_property_read_u64);

/**
 * of_property_read_variable_u64_array - Find and read an array of 64 bit
 * integers from a property, with bounds on the minimum and maximum array size.
 *
 * @np:		device node from which the property value is to be read.
 * @propname:	name of the property to be searched.
 * @out_values:	pointer to return value, modified only if return value is 0.
 * @sz_min:	minimum number of array elements to read
 * @sz_max:	maximum number of array elements to read, if zero there is no
 *		upper limit on the number of elements in the dts entry but only
 *		sz_min will be read.
 *
 * Search for a property in a device node and read 64-bit value(s) from
 * it. Returns number of elements read on success, -EINVAL if the property
 * does not exist, -ENODATA if property does not have a value, and -EOVERFLOW
 * if the property data is smaller than sz_min or longer than sz_max.
 *
 * The out_values is modified only if a valid u64 value can be decoded.
 */
int of_property_read_variable_u64_array(const struct device_node *np,
			       const char *propname, u64 *out_values,
			       size_t sz_min, size_t sz_max)
{
	size_t sz, count;
	const __be32 *val = of_find_property_value_of_size(np, propname,
						(sz_min * sizeof(*out_values)),
						(sz_max * sizeof(*out_values)),
						&sz);

	if (IS_ERR(val))
		return PTR_ERR(val);

	if (!sz_max)
		sz = sz_min;
	else
		sz /= sizeof(*out_values);

	count = sz;
	while (count--) {
		*out_values++ = of_read_number(val, 2);
		val += 2;
	}

	return sz;
}
EXPORT_SYMBOL_GPL(of_property_read_variable_u64_array);

/**
 * of_property_read_string - Find and read a string from a property
 * @np:		device node from which the property value is to be read.
 * @propname:	name of the property to be searched.
 * @out_string:	pointer to null terminated return string, modified only if
 *		return value is 0.
 *
 * Search for a property in a device tree node and retrieve a null
 * terminated string value (pointer to data, not a copy). Returns 0 on
 * success, -EINVAL if the property does not exist, -ENODATA if property
 * does not have a value, and -EILSEQ if the string is not null-terminated
 * within the length of the property data.
 *
 * The out_string pointer is modified only if a valid string can be decoded.
 */
int of_property_read_string(const struct device_node *np, const char *propname,
				const char **out_string)
{
	const struct property *prop = of_find_property(np, propname, NULL);
	if (!prop)
		return -EINVAL;
	if (!prop->value)
		return -ENODATA;
	if (strnlen(prop->value, prop->length) >= prop->length)
		return -EILSEQ;
	*out_string = prop->value;
	return 0;
}
EXPORT_SYMBOL_GPL(of_property_read_string);

/**
 * of_property_match_string() - Find string in a list and return index
 * @np: pointer to node containing string list property
 * @propname: string list property name
 * @string: pointer to string to search for in string list
 *
 * This function searches a string list property and returns the index
 * of a specific string value.
 */
int of_property_match_string(const struct device_node *np, const char *propname,
			     const char *string)
{
	const struct property *prop = of_find_property(np, propname, NULL);
	size_t l;
	int i;
	const char *p, *end;

	if (!prop)
		return -EINVAL;
	if (!prop->value)
		return -ENODATA;

	p = prop->value;
	end = p + prop->length;

	for (i = 0; p < end; i++, p += l) {
		l = strnlen(p, end - p) + 1;
		if (p + l > end)
			return -EILSEQ;
		pr_debug("comparing %s with %s\n", string, p);
		if (strcmp(string, p) == 0)
			return i; /* Found it; return index */
	}
	return -ENODATA;
}
EXPORT_SYMBOL_GPL(of_property_match_string);

/**
 * of_property_read_string_helper() - Utility helper for parsing string properties
 * @np:		device node from which the property value is to be read.
 * @propname:	name of the property to be searched.
 * @out_strs:	output array of string pointers.
 * @sz:		number of array elements to read.
 * @skip:	Number of strings to skip over at beginning of list.
 *
 * Don't call this function directly. It is a utility helper for the
 * of_property_read_string*() family of functions.
 */
int of_property_read_string_helper(const struct device_node *np,
				   const char *propname, const char **out_strs,
				   size_t sz, int skip)
{
	const struct property *prop = of_find_property(np, propname, NULL);
	int l = 0, i = 0;
	const char *p, *end;

	if (!prop)
		return -EINVAL;
	if (!prop->value)
		return -ENODATA;
	p = prop->value;
	end = p + prop->length;

	for (i = 0; p < end && (!out_strs || i < skip + sz); i++, p += l) {
		l = strnlen(p, end - p) + 1;
		if (p + l > end)
			return -EILSEQ;
		if (out_strs && i >= skip)
			*out_strs++ = p;
	}
	i -= skip;
	return i <= 0 ? -ENODATA : i;
}
EXPORT_SYMBOL_GPL(of_property_read_string_helper);

const __be32 *of_prop_next_u32(struct property *prop, const __be32 *cur,
			       u32 *pu)
{
	const void *curv = cur;

	if (!prop)
		return NULL;

	if (!cur) {
		curv = prop->value;
		goto out_val;
	}

	curv += sizeof(*cur);
	if (curv >= prop->value + prop->length)
		return NULL;

out_val:
	*pu = be32_to_cpup(curv);
	return curv;
}
EXPORT_SYMBOL_GPL(of_prop_next_u32);

const char *of_prop_next_string(struct property *prop, const char *cur)
{
	const void *curv = cur;

	if (!prop)
		return NULL;

	if (!cur)
		return prop->value;

	curv += strlen(cur) + 1;
	if (curv >= prop->value + prop->length)
		return NULL;

	return curv;
}
EXPORT_SYMBOL_GPL(of_prop_next_string);

/**
 * of_graph_parse_endpoint() - parse common endpoint node properties
 * @node: pointer to endpoint device_node
 * @endpoint: pointer to the OF endpoint data structure
 *
 * The caller should hold a reference to @node.
 */
int of_graph_parse_endpoint(const struct device_node *node,
			    struct of_endpoint *endpoint)
{
	struct device_node *port_node = of_get_parent(node);

	WARN_ONCE(!port_node, "%s(): endpoint %pOF has no parent node\n",
		  __func__, node);

	memset(endpoint, 0, sizeof(*endpoint));

	endpoint->local_node = node;
	/*
	 * It doesn't matter whether the two calls below succeed.
	 * If they don't then the default value 0 is used.
	 */
	of_property_read_u32(port_node, "reg", &endpoint->port);
	of_property_read_u32(node, "reg", &endpoint->id);

	of_node_put(port_node);

	return 0;
}
EXPORT_SYMBOL(of_graph_parse_endpoint);

/**
 * of_graph_get_port_by_id() - get the port matching a given id
 * @parent: pointer to the parent device node
 * @id: id of the port
 *
 * Return: A 'port' node pointer with refcount incremented. The caller
 * has to use of_node_put() on it when done.
 */
struct device_node *of_graph_get_port_by_id(struct device_node *parent, u32 id)
{
	struct device_node *node, *port;

	node = of_get_child_by_name(parent, "ports");
	if (node)
		parent = node;

	for_each_child_of_node(parent, port) {
		u32 port_id = 0;

		if (!of_node_name_eq(port, "port"))
			continue;
		of_property_read_u32(port, "reg", &port_id);
		if (id == port_id)
			break;
	}

	of_node_put(node);

	return port;
}
EXPORT_SYMBOL(of_graph_get_port_by_id);

/**
 * of_graph_get_next_endpoint() - get next endpoint node
 * @parent: pointer to the parent device node
 * @prev: previous endpoint node, or NULL to get first
 *
 * Return: An 'endpoint' node pointer with refcount incremented. Refcount
 * of the passed @prev node is decremented.
 */
struct device_node *of_graph_get_next_endpoint(const struct device_node *parent,
					struct device_node *prev)
{
	struct device_node *endpoint;
	struct device_node *port;

	if (!parent)
		return NULL;

	/*
	 * Start by locating the port node. If no previous endpoint is specified
	 * search for the first port node, otherwise get the previous endpoint
	 * parent port node.
	 */
	if (!prev) {
		struct device_node *node;

		node = of_get_child_by_name(parent, "ports");
		if (node)
			parent = node;

		port = of_get_child_by_name(parent, "port");
		of_node_put(node);

		if (!port) {
			pr_err("graph: no port node found in %pOF\n", parent);
			return NULL;
		}
	} else {
		port = of_get_parent(prev);
		if (WARN_ONCE(!port, "%s(): endpoint %pOF has no parent node\n",
			      __func__, prev))
			return NULL;
	}

	while (1) {
		/*
		 * Now that we have a port node, get the next endpoint by
		 * getting the next child. If the previous endpoint is NULL this
		 * will return the first child.
		 */
		endpoint = of_get_next_child(port, prev);
		if (endpoint) {
			of_node_put(port);
			return endpoint;
		}

		/* No more endpoints under this port, try the next one. */
		prev = NULL;

		do {
			port = of_get_next_child(parent, port);
			if (!port)
				return NULL;
		} while (!of_node_name_eq(port, "port"));
	}
}
EXPORT_SYMBOL(of_graph_get_next_endpoint);

/**
 * of_graph_get_endpoint_by_regs() - get endpoint node of specific identifiers
 * @parent: pointer to the parent device node
 * @port_reg: identifier (value of reg property) of the parent port node
 * @reg: identifier (value of reg property) of the endpoint node
 *
 * Return: An 'endpoint' node pointer which is identified by reg and at the same
 * is the child of a port node identified by port_reg. reg and port_reg are
 * ignored when they are -1. Use of_node_put() on the pointer when done.
 */
struct device_node *of_graph_get_endpoint_by_regs(
	const struct device_node *parent, int port_reg, int reg)
{
	struct of_endpoint endpoint;
	struct device_node *node = NULL;

	for_each_endpoint_of_node(parent, node) {
		of_graph_parse_endpoint(node, &endpoint);
		if (((port_reg == -1) || (endpoint.port == port_reg)) &&
			((reg == -1) || (endpoint.id == reg)))
			return node;
	}

	return NULL;
}
EXPORT_SYMBOL(of_graph_get_endpoint_by_regs);

/**
 * of_graph_get_remote_endpoint() - get remote endpoint node
 * @node: pointer to a local endpoint device_node
 *
 * Return: Remote endpoint node associated with remote endpoint node linked
 *	   to @node. Use of_node_put() on it when done.
 */
struct device_node *of_graph_get_remote_endpoint(const struct device_node *node)
{
	/* Get remote endpoint node. */
	return of_parse_phandle(node, "remote-endpoint", 0);
}
EXPORT_SYMBOL(of_graph_get_remote_endpoint);

/**
 * of_graph_get_port_parent() - get port's parent node
 * @node: pointer to a local endpoint device_node
 *
 * Return: device node associated with endpoint node linked
 *	   to @node. Use of_node_put() on it when done.
 */
struct device_node *of_graph_get_port_parent(struct device_node *node)
{
	unsigned int depth;

	if (!node)
		return NULL;

	/*
	 * Preserve usecount for passed in node as of_get_next_parent()
	 * will do of_node_put() on it.
	 */
	of_node_get(node);

	/* Walk 3 levels up only if there is 'ports' node. */
	for (depth = 3; depth && node; depth--) {
		node = of_get_next_parent(node);
		if (depth == 2 && !of_node_name_eq(node, "ports"))
			break;
	}
	return node;
}
EXPORT_SYMBOL(of_graph_get_port_parent);

/**
 * of_graph_get_remote_port_parent() - get remote port's parent node
 * @node: pointer to a local endpoint device_node
 *
 * Return: Remote device node associated with remote endpoint node linked
 *	   to @node. Use of_node_put() on it when done.
 */
struct device_node *of_graph_get_remote_port_parent(
			       const struct device_node *node)
{
	struct device_node *np, *pp;

	/* Get remote endpoint node. */
	np = of_graph_get_remote_endpoint(node);

	pp = of_graph_get_port_parent(np);

	of_node_put(np);

	return pp;
}
EXPORT_SYMBOL(of_graph_get_remote_port_parent);

/**
 * of_graph_get_remote_port() - get remote port node
 * @node: pointer to a local endpoint device_node
 *
 * Return: Remote port node associated with remote endpoint node linked
 *	   to @node. Use of_node_put() on it when done.
 */
struct device_node *of_graph_get_remote_port(const struct device_node *node)
{
	struct device_node *np;

	/* Get remote endpoint node. */
	np = of_graph_get_remote_endpoint(node);
	if (!np)
		return NULL;
	return of_get_next_parent(np);
}
EXPORT_SYMBOL(of_graph_get_remote_port);

int of_graph_get_endpoint_count(const struct device_node *np)
{
	struct device_node *endpoint;
	int num = 0;

	for_each_endpoint_of_node(np, endpoint)
		num++;

	return num;
}
EXPORT_SYMBOL(of_graph_get_endpoint_count);

/**
 * of_graph_get_remote_node() - get remote parent device_node for given port/endpoint
 * @node: pointer to parent device_node containing graph port/endpoint
 * @port: identifier (value of reg property) of the parent port node
 * @endpoint: identifier (value of reg property) of the endpoint node
 *
 * Return: Remote device node associated with remote endpoint node linked
 *	   to @node. Use of_node_put() on it when done.
 */
struct device_node *of_graph_get_remote_node(const struct device_node *node,
					     u32 port, u32 endpoint)
{
	struct device_node *endpoint_node, *remote;

	endpoint_node = of_graph_get_endpoint_by_regs(node, port, endpoint);
	if (!endpoint_node) {
		pr_debug("no valid endpoint (%d, %d) for node %pOF\n",
			 port, endpoint, node);
		return NULL;
	}

	remote = of_graph_get_remote_port_parent(endpoint_node);
	of_node_put(endpoint_node);
	if (!remote) {
		pr_debug("no valid remote node\n");
		return NULL;
	}

	if (!of_device_is_available(remote)) {
		pr_debug("not available for remote node\n");
		of_node_put(remote);
		return NULL;
	}

	return remote;
}
EXPORT_SYMBOL(of_graph_get_remote_node);

static struct fwnode_handle *of_fwnode_get(struct fwnode_handle *fwnode)
{
	return of_fwnode_handle(of_node_get(to_of_node(fwnode)));
}

static void of_fwnode_put(struct fwnode_handle *fwnode)
{
	of_node_put(to_of_node(fwnode));
}

static bool of_fwnode_device_is_available(const struct fwnode_handle *fwnode)
{
	return of_device_is_available(to_of_node(fwnode));
}

static bool of_fwnode_property_present(const struct fwnode_handle *fwnode,
				       const char *propname)
{
	return of_property_read_bool(to_of_node(fwnode), propname);
}

static int of_fwnode_property_read_int_array(const struct fwnode_handle *fwnode,
					     const char *propname,
					     unsigned int elem_size, void *val,
					     size_t nval)
{
	const struct device_node *node = to_of_node(fwnode);

	if (!val)
		return of_property_count_elems_of_size(node, propname,
						       elem_size);

	switch (elem_size) {
	case sizeof(u8):
		return of_property_read_u8_array(node, propname, val, nval);
	case sizeof(u16):
		return of_property_read_u16_array(node, propname, val, nval);
	case sizeof(u32):
		return of_property_read_u32_array(node, propname, val, nval);
	case sizeof(u64):
		return of_property_read_u64_array(node, propname, val, nval);
	}

	return -ENXIO;
}

static int
of_fwnode_property_read_string_array(const struct fwnode_handle *fwnode,
				     const char *propname, const char **val,
				     size_t nval)
{
	const struct device_node *node = to_of_node(fwnode);

	return val ?
		of_property_read_string_array(node, propname, val, nval) :
		of_property_count_strings(node, propname);
}

static struct fwnode_handle *
of_fwnode_get_parent(const struct fwnode_handle *fwnode)
{
	return of_fwnode_handle(of_get_parent(to_of_node(fwnode)));
}

static struct fwnode_handle *
of_fwnode_get_next_child_node(const struct fwnode_handle *fwnode,
			      struct fwnode_handle *child)
{
	return of_fwnode_handle(of_get_next_available_child(to_of_node(fwnode),
							    to_of_node(child)));
}

static struct fwnode_handle *
of_fwnode_get_named_child_node(const struct fwnode_handle *fwnode,
			       const char *childname)
{
	const struct device_node *node = to_of_node(fwnode);
	struct device_node *child;

	for_each_available_child_of_node(node, child)
		if (of_node_name_eq(child, childname))
			return of_fwnode_handle(child);

	return NULL;
}

static int
of_fwnode_get_reference_args(const struct fwnode_handle *fwnode,
			     const char *prop, const char *nargs_prop,
			     unsigned int nargs, unsigned int index,
			     struct fwnode_reference_args *args)
{
	struct of_phandle_args of_args;
	unsigned int i;
	int ret;

	if (nargs_prop)
		ret = of_parse_phandle_with_args(to_of_node(fwnode), prop,
						 nargs_prop, index, &of_args);
	else
		ret = of_parse_phandle_with_fixed_args(to_of_node(fwnode), prop,
						       nargs, index, &of_args);
	if (ret < 0)
		return ret;
	if (!args)
		return 0;

	args->nargs = of_args.args_count;
	args->fwnode = of_fwnode_handle(of_args.np);

	for (i = 0; i < NR_FWNODE_REFERENCE_ARGS; i++)
		args->args[i] = i < of_args.args_count ? of_args.args[i] : 0;

	return 0;
}

static struct fwnode_handle *
of_fwnode_graph_get_next_endpoint(const struct fwnode_handle *fwnode,
				  struct fwnode_handle *prev)
{
	return of_fwnode_handle(of_graph_get_next_endpoint(to_of_node(fwnode),
							   to_of_node(prev)));
}

static struct fwnode_handle *
of_fwnode_graph_get_remote_endpoint(const struct fwnode_handle *fwnode)
{
	return of_fwnode_handle(
		of_graph_get_remote_endpoint(to_of_node(fwnode)));
}

static struct fwnode_handle *
of_fwnode_graph_get_port_parent(struct fwnode_handle *fwnode)
{
	struct device_node *np;

	/* Get the parent of the port */
	np = of_get_parent(to_of_node(fwnode));
	if (!np)
		return NULL;

	/* Is this the "ports" node? If not, it's the port parent. */
	if (!of_node_name_eq(np, "ports"))
		return of_fwnode_handle(np);

	return of_fwnode_handle(of_get_next_parent(np));
}

static int of_fwnode_graph_parse_endpoint(const struct fwnode_handle *fwnode,
					  struct fwnode_endpoint *endpoint)
{
	const struct device_node *node = to_of_node(fwnode);
	struct device_node *port_node = of_get_parent(node);

	endpoint->local_fwnode = fwnode;

	of_property_read_u32(port_node, "reg", &endpoint->port);
	of_property_read_u32(node, "reg", &endpoint->id);

	of_node_put(port_node);

	return 0;
}

static const void *
of_fwnode_device_get_match_data(const struct fwnode_handle *fwnode,
				const struct device *dev)
{
	return of_device_get_match_data(dev);
}

static bool of_is_ancestor_of(struct device_node *test_ancestor,
			      struct device_node *child)
{
	of_node_get(child);
	while (child) {
		if (child == test_ancestor) {
			of_node_put(child);
			return true;
		}
		child = of_get_next_parent(child);
	}
	return false;
}

/**
 * of_link_to_phandle - Add device link to supplier from supplier phandle
 * @dev: consumer device
 * @sup_np: phandle to supplier device tree node
 *
 * Given a phandle to a supplier device tree node (@sup_np), this function
 * finds the device that owns the supplier device tree node and creates a
 * device link from @dev consumer device to the supplier device. This function
 * doesn't create device links for invalid scenarios such as trying to create a
 * link with a parent device as the consumer of its child device. In such
 * cases, it returns an error.
 *
 * Returns:
 * - 0 if link successfully created to supplier
 * - -EAGAIN if linking to the supplier should be reattempted
 * - -EINVAL if the supplier link is invalid and should not be created
 * - -ENODEV if there is no device that corresponds to the supplier phandle
 */
static int of_link_to_phandle(struct device *dev, struct device_node *sup_np,
			      u32 dl_flags)
{
	struct device *sup_dev;
	int ret = 0;
	struct device_node *tmp_np = sup_np;
	int is_populated;

	of_node_get(sup_np);
	/*
	 * Find the device node that contains the supplier phandle.  It may be
	 * @sup_np or it may be an ancestor of @sup_np.
	 */
	while (sup_np && !of_find_property(sup_np, "compatible", NULL))
		sup_np = of_get_next_parent(sup_np);
	if (!sup_np) {
		dev_dbg(dev, "Not linking to %pOFP - No device\n", tmp_np);
		return -ENODEV;
	}

	/*
	 * Don't allow linking a device node as a consumer of one of its
	 * descendant nodes. By definition, a child node can't be a functional
	 * dependency for the parent node.
	 */
	if (of_is_ancestor_of(dev->of_node, sup_np)) {
		dev_dbg(dev, "Not linking to %pOFP - is descendant\n", sup_np);
		of_node_put(sup_np);
		return -EINVAL;
	}
	sup_dev = get_dev_from_fwnode(&sup_np->fwnode);
	is_populated = of_node_check_flag(sup_np, OF_POPULATED);
	of_node_put(sup_np);
	if (!sup_dev && is_populated) {
		/* Early device without struct device. */
		dev_dbg(dev, "Not linking to %pOFP - No struct device\n",
			sup_np);
		return -ENODEV;
	} else if (!sup_dev) {
		return -EAGAIN;
	}
	if (!device_link_add(dev, sup_dev, dl_flags))
		ret = -EAGAIN;
	put_device(sup_dev);
	return ret;
}

/**
 * parse_prop_cells - Property parsing function for suppliers
 *
 * @np:		Pointer to device tree node containing a list
 * @prop_name:	Name of property to be parsed. Expected to hold phandle values
 * @index:	For properties holding a list of phandles, this is the index
 *		into the list.
 * @list_name:	Property name that is known to contain list of phandle(s) to
 *		supplier(s)
 * @cells_name:	property name that specifies phandles' arguments count
 *
 * This is a helper function to parse properties that have a known fixed name
 * and are a list of phandles and phandle arguments.
 *
 * Returns:
 * - phandle node pointer with refcount incremented. Caller must of_node_put()
 *   on it when done.
 * - NULL if no phandle found at index
 */
static struct device_node *parse_prop_cells(struct device_node *np,
					    const char *prop_name, int index,
					    const char *list_name,
					    const char *cells_name)
{
	struct of_phandle_args sup_args;

	if (strcmp(prop_name, list_name))
		return NULL;

	if (of_parse_phandle_with_args(np, list_name, cells_name, index,
				       &sup_args))
		return NULL;

	return sup_args.np;
}

#define DEFINE_SIMPLE_PROP(fname, name, cells)				  \
static struct device_node *parse_##fname(struct device_node *np,	  \
					const char *prop_name, int index) \
{									  \
	return parse_prop_cells(np, prop_name, index, name, cells);	  \
}

static int strcmp_suffix(const char *str, const char *suffix)
{
	unsigned int len, suffix_len;

	len = strlen(str);
	suffix_len = strlen(suffix);
	if (len <= suffix_len)
		return -1;
	return strcmp(str + len - suffix_len, suffix);
}

/**
 * parse_suffix_prop_cells - Suffix property parsing function for suppliers
 *
 * @np:		Pointer to device tree node containing a list
 * @prop_name:	Name of property to be parsed. Expected to hold phandle values
 * @index:	For properties holding a list of phandles, this is the index
 *		into the list.
 * @suffix:	Property suffix that is known to contain list of phandle(s) to
 *		supplier(s)
 * @cells_name:	property name that specifies phandles' arguments count
 *
 * This is a helper function to parse properties that have a known fixed suffix
 * and are a list of phandles and phandle arguments.
 *
 * Returns:
 * - phandle node pointer with refcount incremented. Caller must of_node_put()
 *   on it when done.
 * - NULL if no phandle found at index
 */
static struct device_node *parse_suffix_prop_cells(struct device_node *np,
					    const char *prop_name, int index,
					    const char *suffix,
					    const char *cells_name)
{
	struct of_phandle_args sup_args;

	if (strcmp_suffix(prop_name, suffix))
		return NULL;

	if (of_parse_phandle_with_args(np, prop_name, cells_name, index,
				       &sup_args))
		return NULL;

	return sup_args.np;
}

#define DEFINE_SUFFIX_PROP(fname, suffix, cells)			     \
static struct device_node *parse_##fname(struct device_node *np,	     \
					const char *prop_name, int index)    \
{									     \
	return parse_suffix_prop_cells(np, prop_name, index, suffix, cells); \
}

/**
 * struct supplier_bindings - Property parsing functions for suppliers
 *
 * @parse_prop: function name
 *	parse_prop() finds the node corresponding to a supplier phandle
 * @parse_prop.np: Pointer to device node holding supplier phandle property
 * @parse_prop.prop_name: Name of property holding a phandle value
 * @parse_prop.index: For properties holding a list of phandles, this is the
 *		      index into the list
 *
 * Returns:
 * parse_prop() return values are
 * - phandle node pointer with refcount incremented. Caller must of_node_put()
 *   on it when done.
 * - NULL if no phandle found at index
 */
struct supplier_bindings {
	struct device_node *(*parse_prop)(struct device_node *np,
					  const char *prop_name, int index);
};

DEFINE_SIMPLE_PROP(clocks, "clocks", "#clock-cells")
DEFINE_SIMPLE_PROP(interconnects, "interconnects", "#interconnect-cells")
DEFINE_SIMPLE_PROP(iommus, "iommus", "#iommu-cells")
DEFINE_SIMPLE_PROP(mboxes, "mboxes", "#mbox-cells")
DEFINE_SIMPLE_PROP(io_channels, "io-channel", "#io-channel-cells")
DEFINE_SIMPLE_PROP(interrupt_parent, "interrupt-parent", NULL)
DEFINE_SIMPLE_PROP(dmas, "dmas", "#dma-cells")
DEFINE_SIMPLE_PROP(power_domains, "power-domains", "#power-domain-cells")
DEFINE_SIMPLE_PROP(hwlocks, "hwlocks", "#hwlock-cells")
<<<<<<< HEAD
=======
DEFINE_SIMPLE_PROP(extcon, "extcon", NULL)
DEFINE_SIMPLE_PROP(interrupts_extended, "interrupts-extended",
					"#interrupt-cells")
DEFINE_SIMPLE_PROP(nvmem_cells, "nvmem-cells", NULL)
DEFINE_SIMPLE_PROP(phys, "phys", "#phy-cells")
DEFINE_SIMPLE_PROP(wakeup_parent, "wakeup-parent", NULL)
DEFINE_SIMPLE_PROP(pinctrl0, "pinctrl-0", NULL)
DEFINE_SIMPLE_PROP(pinctrl1, "pinctrl-1", NULL)
DEFINE_SIMPLE_PROP(pinctrl2, "pinctrl-2", NULL)
DEFINE_SIMPLE_PROP(pinctrl3, "pinctrl-3", NULL)
DEFINE_SIMPLE_PROP(pinctrl4, "pinctrl-4", NULL)
DEFINE_SIMPLE_PROP(pinctrl5, "pinctrl-5", NULL)
DEFINE_SIMPLE_PROP(pinctrl6, "pinctrl-6", NULL)
DEFINE_SIMPLE_PROP(pinctrl7, "pinctrl-7", NULL)
DEFINE_SIMPLE_PROP(pinctrl8, "pinctrl-8", NULL)
>>>>>>> de198b0f
DEFINE_SUFFIX_PROP(regulators, "-supply", NULL)
DEFINE_SUFFIX_PROP(gpio, "-gpio", "#gpio-cells")
DEFINE_SUFFIX_PROP(gpios, "-gpios", "#gpio-cells")

static struct device_node *parse_iommu_maps(struct device_node *np,
					    const char *prop_name, int index)
{
	if (strcmp(prop_name, "iommu-map"))
		return NULL;

	return of_parse_phandle(np, prop_name, (index * 4) + 1);
}

static const struct supplier_bindings of_supplier_bindings[] = {
	{ .parse_prop = parse_clocks, },
	{ .parse_prop = parse_interconnects, },
	{ .parse_prop = parse_iommus, },
	{ .parse_prop = parse_iommu_maps, },
	{ .parse_prop = parse_mboxes, },
	{ .parse_prop = parse_io_channels, },
	{ .parse_prop = parse_interrupt_parent, },
	{ .parse_prop = parse_dmas, },
	{ .parse_prop = parse_power_domains, },
	{ .parse_prop = parse_hwlocks, },
<<<<<<< HEAD
=======
	{ .parse_prop = parse_extcon, },
	{ .parse_prop = parse_interrupts_extended, },
	{ .parse_prop = parse_nvmem_cells, },
	{ .parse_prop = parse_phys, },
	{ .parse_prop = parse_wakeup_parent, },
	{ .parse_prop = parse_pinctrl0, },
	{ .parse_prop = parse_pinctrl1, },
	{ .parse_prop = parse_pinctrl2, },
	{ .parse_prop = parse_pinctrl3, },
	{ .parse_prop = parse_pinctrl4, },
	{ .parse_prop = parse_pinctrl5, },
	{ .parse_prop = parse_pinctrl6, },
	{ .parse_prop = parse_pinctrl7, },
	{ .parse_prop = parse_pinctrl8, },
>>>>>>> de198b0f
	{ .parse_prop = parse_regulators, },
	{ .parse_prop = parse_gpio, },
	{ .parse_prop = parse_gpios, },
	{}
};

/**
 * of_link_property - Create device links to suppliers listed in a property
 * @dev: Consumer device
 * @con_np: The consumer device tree node which contains the property
 * @prop_name: Name of property to be parsed
 *
 * This function checks if the property @prop_name that is present in the
 * @con_np device tree node is one of the known common device tree bindings
 * that list phandles to suppliers. If @prop_name isn't one, this function
 * doesn't do anything.
 *
 * If @prop_name is one, this function attempts to create device links from the
 * consumer device @dev to all the devices of the suppliers listed in
 * @prop_name.
 *
 * Any failed attempt to create a device link will NOT result in an immediate
 * return.  of_link_property() must create links to all the available supplier
 * devices even when attempts to create a link to one or more suppliers fail.
 */
static int of_link_property(struct device *dev, struct device_node *con_np,
			     const char *prop_name)
{
	struct device_node *phandle;
	const struct supplier_bindings *s = of_supplier_bindings;
	unsigned int i = 0;
	bool matched = false;
	int ret = 0;
	u32 dl_flags;

	if (dev->of_node == con_np)
		dl_flags = DL_FLAG_AUTOPROBE_CONSUMER;
	else
		dl_flags = DL_FLAG_SYNC_STATE_ONLY;

	/* Do not stop at first failed link, link all available suppliers. */
	while (!matched && s->parse_prop) {
		while ((phandle = s->parse_prop(con_np, prop_name, i))) {
			matched = true;
			i++;
			if (of_link_to_phandle(dev, phandle, dl_flags)
								== -EAGAIN)
				ret = -EAGAIN;
			of_node_put(phandle);
		}
		s++;
	}
	return ret;
}

static int of_link_to_suppliers(struct device *dev,
				  struct device_node *con_np)
{
	struct device_node *child;
	struct property *p;
	int ret = 0;

	for_each_property_of_node(con_np, p)
		if (of_link_property(dev, con_np, p->name))
			ret = -ENODEV;

	for_each_child_of_node(con_np, child)
		if (of_link_to_suppliers(dev, child) && !ret)
			ret = -EAGAIN;

	return ret;
}

static bool of_devlink = true;
core_param(of_devlink, of_devlink, bool, 0);

static int of_fwnode_add_links(const struct fwnode_handle *fwnode,
			       struct device *dev)
{
	if (!of_devlink)
		return 0;

	if (unlikely(!is_of_node(fwnode)))
		return 0;

	return of_link_to_suppliers(dev, to_of_node(fwnode));
}

const struct fwnode_operations of_fwnode_ops = {
	.get = of_fwnode_get,
	.put = of_fwnode_put,
	.device_is_available = of_fwnode_device_is_available,
	.device_get_match_data = of_fwnode_device_get_match_data,
	.property_present = of_fwnode_property_present,
	.property_read_int_array = of_fwnode_property_read_int_array,
	.property_read_string_array = of_fwnode_property_read_string_array,
	.get_parent = of_fwnode_get_parent,
	.get_next_child_node = of_fwnode_get_next_child_node,
	.get_named_child_node = of_fwnode_get_named_child_node,
	.get_reference_args = of_fwnode_get_reference_args,
	.graph_get_next_endpoint = of_fwnode_graph_get_next_endpoint,
	.graph_get_remote_endpoint = of_fwnode_graph_get_remote_endpoint,
	.graph_get_port_parent = of_fwnode_graph_get_port_parent,
	.graph_parse_endpoint = of_fwnode_graph_parse_endpoint,
	.add_links = of_fwnode_add_links,
};
EXPORT_SYMBOL_GPL(of_fwnode_ops);<|MERGE_RESOLUTION|>--- conflicted
+++ resolved
@@ -1192,8 +1192,6 @@
 DEFINE_SIMPLE_PROP(dmas, "dmas", "#dma-cells")
 DEFINE_SIMPLE_PROP(power_domains, "power-domains", "#power-domain-cells")
 DEFINE_SIMPLE_PROP(hwlocks, "hwlocks", "#hwlock-cells")
-<<<<<<< HEAD
-=======
 DEFINE_SIMPLE_PROP(extcon, "extcon", NULL)
 DEFINE_SIMPLE_PROP(interrupts_extended, "interrupts-extended",
 					"#interrupt-cells")
@@ -1209,7 +1207,6 @@
 DEFINE_SIMPLE_PROP(pinctrl6, "pinctrl-6", NULL)
 DEFINE_SIMPLE_PROP(pinctrl7, "pinctrl-7", NULL)
 DEFINE_SIMPLE_PROP(pinctrl8, "pinctrl-8", NULL)
->>>>>>> de198b0f
 DEFINE_SUFFIX_PROP(regulators, "-supply", NULL)
 DEFINE_SUFFIX_PROP(gpio, "-gpio", "#gpio-cells")
 DEFINE_SUFFIX_PROP(gpios, "-gpios", "#gpio-cells")
@@ -1234,8 +1231,6 @@
 	{ .parse_prop = parse_dmas, },
 	{ .parse_prop = parse_power_domains, },
 	{ .parse_prop = parse_hwlocks, },
-<<<<<<< HEAD
-=======
 	{ .parse_prop = parse_extcon, },
 	{ .parse_prop = parse_interrupts_extended, },
 	{ .parse_prop = parse_nvmem_cells, },
@@ -1250,7 +1245,6 @@
 	{ .parse_prop = parse_pinctrl6, },
 	{ .parse_prop = parse_pinctrl7, },
 	{ .parse_prop = parse_pinctrl8, },
->>>>>>> de198b0f
 	{ .parse_prop = parse_regulators, },
 	{ .parse_prop = parse_gpio, },
 	{ .parse_prop = parse_gpios, },
