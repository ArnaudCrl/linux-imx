--- conflicted
+++ resolved
@@ -572,10 +572,7 @@
 	 */
 	spinlock_t lock;
 	ANDROID_VENDOR_DATA(1);
-<<<<<<< HEAD
-=======
 	ANDROID_OEM_DATA_ARRAY(1, 2);
->>>>>>> f4d6e832
 };
 
 /**
