--- conflicted
+++ resolved
@@ -220,16 +220,12 @@
         gcmkONERROR(gcvSTATUS_OUT_OF_MEMORY);
     }
 
-<<<<<<< HEAD
-    page = phys_to_page(dma_to_phys(&Allocator->os->device->platform->device->dev, mdl_priv->physical));
-=======
 #if LINUX_VERSION_CODE < KERNEL_VERSION(3,13,0)
     page = phys_to_page (mdlPriv->physical);
 #else
     page = phys_to_page(dma_to_phys(&Allocator->os->device->platform->device->dev, mdl_priv->physical));
 #endif
 
->>>>>>> 6dfb91ee
     for (i = 0; i < numPages; ++i)
     {
         pages[i] = nth_page(page, i + skipPages);
