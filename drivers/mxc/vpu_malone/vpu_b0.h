--- conflicted
+++ resolved
@@ -144,12 +144,8 @@
 #define V4L2_CID_USER_FRAME_FULLRANGE		(V4L2_CID_USER_BASE + 0x1107)
 #define V4L2_CID_USER_FRAME_VUIPRESENT		(V4L2_CID_USER_BASE + 0x1108)
 
-<<<<<<< HEAD
-#define IMX_V4L2_DEC_CMD_RESET		(5)
-=======
 #define IMX_V4L2_DEC_CMD_START		(0x09000000)
 #define IMX_V4L2_DEC_CMD_RESET		(IMX_V4L2_DEC_CMD_START + 1)
->>>>>>> d453cad0
 
 enum vpu_pixel_format {
 	VPU_HAS_COLOCATED = 0x00000001,
