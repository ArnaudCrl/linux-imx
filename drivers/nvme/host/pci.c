--- conflicted
+++ resolved
@@ -3254,8 +3254,6 @@
 	{ PCI_DEVICE(0x1b4b, 0x1092),	/* Lexar 256 GB SSD */
 		.driver_data = NVME_QUIRK_NO_NS_DESC_LIST |
 				NVME_QUIRK_IGNORE_DEV_SUBNQN, },
-	{ PCI_DEVICE(0x1987, 0x5016),	/* Phison E16 */
-		.driver_data = NVME_QUIRK_IGNORE_DEV_SUBNQN, },
 	{ PCI_DEVICE(0x1d1d, 0x1f1f),	/* LighNVM qemu device */
 		.driver_data = NVME_QUIRK_LIGHTNVM, },
 	{ PCI_DEVICE(0x1d1d, 0x2807),	/* CNEX WL */
@@ -3271,11 +3269,8 @@
 		.driver_data = NVME_QUIRK_DISABLE_WRITE_ZEROES, },
 	{ PCI_DEVICE(0x15b7, 0x2001),   /*  Sandisk Skyhawk */
 		.driver_data = NVME_QUIRK_DISABLE_WRITE_ZEROES, },
-<<<<<<< HEAD
-=======
 	{ PCI_DEVICE(0x2646, 0x2262),   /* KINGSTON SKC2000 NVMe SSD */
 		.driver_data = NVME_QUIRK_NO_DEEPEST_PS, },
->>>>>>> 2bf9d1b4
 	{ PCI_DEVICE(0x2646, 0x2263),   /* KINGSTON A2000 NVMe SSD  */
 		.driver_data = NVME_QUIRK_NO_DEEPEST_PS, },
 	{ PCI_DEVICE(PCI_VENDOR_ID_APPLE, 0x2001),
