/*
 * Cryptographic API.
 *
 * Support for OMAP AES HW acceleration.
 *
 * Copyright (c) 2010 Nokia Corporation
 * Author: Dmitry Kasatkin <dmitry.kasatkin@nokia.com>
 *
 * This program is free software; you can redistribute it and/or modify
 * it under the terms of the GNU General Public License version 2 as published
 * by the Free Software Foundation.
 *
 */

#define pr_fmt(fmt) "%s: " fmt, __func__

#include <linux/err.h>
#include <linux/module.h>
#include <linux/init.h>
#include <linux/errno.h>
#include <linux/kernel.h>
#include <linux/clk.h>
#include <linux/platform_device.h>
#include <linux/scatterlist.h>
#include <linux/dma-mapping.h>
#include <linux/io.h>
#include <linux/crypto.h>
#include <linux/interrupt.h>
#include <crypto/scatterwalk.h>
#include <crypto/aes.h>

<<<<<<< HEAD
#include <plat/dma.h>
=======
#include <plat/cpu.h>
#include <plat-omap/dma-omap.h>
>>>>>>> 2b6c4e73

/* OMAP TRM gives bitfields as start:end, where start is the higher bit
   number. For example 7:0 */
#define FLD_MASK(start, end)	(((1 << ((start) - (end) + 1)) - 1) << (end))
#define FLD_VAL(val, start, end) (((val) << (end)) & FLD_MASK(start, end))

#define AES_REG_KEY(x)			(0x1C - ((x ^ 0x01) * 0x04))
#define AES_REG_IV(x)			(0x20 + ((x) * 0x04))

#define AES_REG_CTRL			0x30
#define AES_REG_CTRL_CTR_WIDTH		(1 << 7)
#define AES_REG_CTRL_CTR		(1 << 6)
#define AES_REG_CTRL_CBC		(1 << 5)
#define AES_REG_CTRL_KEY_SIZE		(3 << 3)
#define AES_REG_CTRL_DIRECTION		(1 << 2)
#define AES_REG_CTRL_INPUT_READY	(1 << 1)
#define AES_REG_CTRL_OUTPUT_READY	(1 << 0)

#define AES_REG_DATA			0x34
#define AES_REG_DATA_N(x)		(0x34 + ((x) * 0x04))

#define AES_REG_REV			0x44
#define AES_REG_REV_MAJOR		0xF0
#define AES_REG_REV_MINOR		0x0F

#define AES_REG_MASK			0x48
#define AES_REG_MASK_SIDLE		(1 << 6)
#define AES_REG_MASK_START		(1 << 5)
#define AES_REG_MASK_DMA_OUT_EN		(1 << 3)
#define AES_REG_MASK_DMA_IN_EN		(1 << 2)
#define AES_REG_MASK_SOFTRESET		(1 << 1)
#define AES_REG_AUTOIDLE		(1 << 0)

#define AES_REG_SYSSTATUS		0x4C
#define AES_REG_SYSSTATUS_RESETDONE	(1 << 0)

#define DEFAULT_TIMEOUT		(5*HZ)

#define FLAGS_MODE_MASK		0x000f
#define FLAGS_ENCRYPT		BIT(0)
#define FLAGS_CBC		BIT(1)
#define FLAGS_GIV		BIT(2)

#define FLAGS_INIT		BIT(4)
#define FLAGS_FAST		BIT(5)
#define FLAGS_BUSY		BIT(6)

struct omap_aes_ctx {
	struct omap_aes_dev *dd;

	int		keylen;
	u32		key[AES_KEYSIZE_256 / sizeof(u32)];
	unsigned long	flags;
};

struct omap_aes_reqctx {
	unsigned long mode;
};

#define OMAP_AES_QUEUE_LENGTH	1
#define OMAP_AES_CACHE_SIZE	0

struct omap_aes_dev {
	struct list_head	list;
	unsigned long		phys_base;
	void __iomem		*io_base;
	struct clk		*iclk;
	struct omap_aes_ctx	*ctx;
	struct device		*dev;
	unsigned long		flags;
	int			err;

	spinlock_t		lock;
	struct crypto_queue	queue;

	struct tasklet_struct	done_task;
	struct tasklet_struct	queue_task;

	struct ablkcipher_request	*req;
	size_t				total;
	struct scatterlist		*in_sg;
	size_t				in_offset;
	struct scatterlist		*out_sg;
	size_t				out_offset;

	size_t			buflen;
	void			*buf_in;
	size_t			dma_size;
	int			dma_in;
	int			dma_lch_in;
	dma_addr_t		dma_addr_in;
	void			*buf_out;
	int			dma_out;
	int			dma_lch_out;
	dma_addr_t		dma_addr_out;
};

/* keep registered devices data here */
static LIST_HEAD(dev_list);
static DEFINE_SPINLOCK(list_lock);

static inline u32 omap_aes_read(struct omap_aes_dev *dd, u32 offset)
{
	return __raw_readl(dd->io_base + offset);
}

static inline void omap_aes_write(struct omap_aes_dev *dd, u32 offset,
				  u32 value)
{
	__raw_writel(value, dd->io_base + offset);
}

static inline void omap_aes_write_mask(struct omap_aes_dev *dd, u32 offset,
					u32 value, u32 mask)
{
	u32 val;

	val = omap_aes_read(dd, offset);
	val &= ~mask;
	val |= value;
	omap_aes_write(dd, offset, val);
}

static void omap_aes_write_n(struct omap_aes_dev *dd, u32 offset,
					u32 *value, int count)
{
	for (; count--; value++, offset += 4)
		omap_aes_write(dd, offset, *value);
}

static int omap_aes_wait(struct omap_aes_dev *dd, u32 offset, u32 bit)
{
	unsigned long timeout = jiffies + DEFAULT_TIMEOUT;

	while (!(omap_aes_read(dd, offset) & bit)) {
		if (time_is_before_jiffies(timeout)) {
			dev_err(dd->dev, "omap-aes timeout\n");
			return -ETIMEDOUT;
		}
	}
	return 0;
}

static int omap_aes_hw_init(struct omap_aes_dev *dd)
{
	/*
	 * clocks are enabled when request starts and disabled when finished.
	 * It may be long delays between requests.
	 * Device might go to off mode to save power.
	 */
	clk_enable(dd->iclk);

	if (!(dd->flags & FLAGS_INIT)) {
		/* is it necessary to reset before every operation? */
		omap_aes_write_mask(dd, AES_REG_MASK, AES_REG_MASK_SOFTRESET,
					AES_REG_MASK_SOFTRESET);
		/*
		 * prevent OCP bus error (SRESP) in case an access to the module
		 * is performed while the module is coming out of soft reset
		 */
		__asm__ __volatile__("nop");
		__asm__ __volatile__("nop");

		if (omap_aes_wait(dd, AES_REG_SYSSTATUS,
				AES_REG_SYSSTATUS_RESETDONE))
			return -ETIMEDOUT;

		dd->flags |= FLAGS_INIT;
		dd->err = 0;
	}

	return 0;
}

static int omap_aes_write_ctrl(struct omap_aes_dev *dd)
{
	unsigned int key32;
	int i, err;
	u32 val, mask;

	err = omap_aes_hw_init(dd);
	if (err)
		return err;

	val = 0;
	if (dd->dma_lch_out >= 0)
		val |= AES_REG_MASK_DMA_OUT_EN;
	if (dd->dma_lch_in >= 0)
		val |= AES_REG_MASK_DMA_IN_EN;

	mask = AES_REG_MASK_DMA_IN_EN | AES_REG_MASK_DMA_OUT_EN;

	omap_aes_write_mask(dd, AES_REG_MASK, val, mask);

	key32 = dd->ctx->keylen / sizeof(u32);

	/* it seems a key should always be set even if it has not changed */
	for (i = 0; i < key32; i++) {
		omap_aes_write(dd, AES_REG_KEY(i),
			__le32_to_cpu(dd->ctx->key[i]));
	}

	if ((dd->flags & FLAGS_CBC) && dd->req->info)
		omap_aes_write_n(dd, AES_REG_IV(0), dd->req->info, 4);

	val = FLD_VAL(((dd->ctx->keylen >> 3) - 1), 4, 3);
	if (dd->flags & FLAGS_CBC)
		val |= AES_REG_CTRL_CBC;
	if (dd->flags & FLAGS_ENCRYPT)
		val |= AES_REG_CTRL_DIRECTION;

	mask = AES_REG_CTRL_CBC | AES_REG_CTRL_DIRECTION |
			AES_REG_CTRL_KEY_SIZE;

	omap_aes_write_mask(dd, AES_REG_CTRL, val, mask);

	/* IN */
	omap_set_dma_dest_params(dd->dma_lch_in, 0, OMAP_DMA_AMODE_CONSTANT,
				 dd->phys_base + AES_REG_DATA, 0, 4);

	omap_set_dma_dest_burst_mode(dd->dma_lch_in, OMAP_DMA_DATA_BURST_4);
	omap_set_dma_src_burst_mode(dd->dma_lch_in, OMAP_DMA_DATA_BURST_4);

	/* OUT */
	omap_set_dma_src_params(dd->dma_lch_out, 0, OMAP_DMA_AMODE_CONSTANT,
				dd->phys_base + AES_REG_DATA, 0, 4);

	omap_set_dma_src_burst_mode(dd->dma_lch_out, OMAP_DMA_DATA_BURST_4);
	omap_set_dma_dest_burst_mode(dd->dma_lch_out, OMAP_DMA_DATA_BURST_4);

	return 0;
}

static struct omap_aes_dev *omap_aes_find_dev(struct omap_aes_ctx *ctx)
{
	struct omap_aes_dev *dd = NULL, *tmp;

	spin_lock_bh(&list_lock);
	if (!ctx->dd) {
		list_for_each_entry(tmp, &dev_list, list) {
			/* FIXME: take fist available aes core */
			dd = tmp;
			break;
		}
		ctx->dd = dd;
	} else {
		/* already found before */
		dd = ctx->dd;
	}
	spin_unlock_bh(&list_lock);

	return dd;
}

static void omap_aes_dma_callback(int lch, u16 ch_status, void *data)
{
	struct omap_aes_dev *dd = data;

	if (ch_status != OMAP_DMA_BLOCK_IRQ) {
		pr_err("omap-aes DMA error status: 0x%hx\n", ch_status);
		dd->err = -EIO;
		dd->flags &= ~FLAGS_INIT; /* request to re-initialize */
	} else if (lch == dd->dma_lch_in) {
		return;
	}

	/* dma_lch_out - completed */
	tasklet_schedule(&dd->done_task);
}

static int omap_aes_dma_init(struct omap_aes_dev *dd)
{
	int err = -ENOMEM;

	dd->dma_lch_out = -1;
	dd->dma_lch_in = -1;

	dd->buf_in = (void *)__get_free_pages(GFP_KERNEL, OMAP_AES_CACHE_SIZE);
	dd->buf_out = (void *)__get_free_pages(GFP_KERNEL, OMAP_AES_CACHE_SIZE);
	dd->buflen = PAGE_SIZE << OMAP_AES_CACHE_SIZE;
	dd->buflen &= ~(AES_BLOCK_SIZE - 1);

	if (!dd->buf_in || !dd->buf_out) {
		dev_err(dd->dev, "unable to alloc pages.\n");
		goto err_alloc;
	}

	/* MAP here */
	dd->dma_addr_in = dma_map_single(dd->dev, dd->buf_in, dd->buflen,
					 DMA_TO_DEVICE);
	if (dma_mapping_error(dd->dev, dd->dma_addr_in)) {
		dev_err(dd->dev, "dma %d bytes error\n", dd->buflen);
		err = -EINVAL;
		goto err_map_in;
	}

	dd->dma_addr_out = dma_map_single(dd->dev, dd->buf_out, dd->buflen,
					  DMA_FROM_DEVICE);
	if (dma_mapping_error(dd->dev, dd->dma_addr_out)) {
		dev_err(dd->dev, "dma %d bytes error\n", dd->buflen);
		err = -EINVAL;
		goto err_map_out;
	}

	err = omap_request_dma(dd->dma_in, "omap-aes-rx",
			       omap_aes_dma_callback, dd, &dd->dma_lch_in);
	if (err) {
		dev_err(dd->dev, "Unable to request DMA channel\n");
		goto err_dma_in;
	}
	err = omap_request_dma(dd->dma_out, "omap-aes-tx",
			       omap_aes_dma_callback, dd, &dd->dma_lch_out);
	if (err) {
		dev_err(dd->dev, "Unable to request DMA channel\n");
		goto err_dma_out;
	}

	return 0;

err_dma_out:
	omap_free_dma(dd->dma_lch_in);
err_dma_in:
	dma_unmap_single(dd->dev, dd->dma_addr_out, dd->buflen,
			 DMA_FROM_DEVICE);
err_map_out:
	dma_unmap_single(dd->dev, dd->dma_addr_in, dd->buflen, DMA_TO_DEVICE);
err_map_in:
	free_pages((unsigned long)dd->buf_out, OMAP_AES_CACHE_SIZE);
	free_pages((unsigned long)dd->buf_in, OMAP_AES_CACHE_SIZE);
err_alloc:
	if (err)
		pr_err("error: %d\n", err);
	return err;
}

static void omap_aes_dma_cleanup(struct omap_aes_dev *dd)
{
	omap_free_dma(dd->dma_lch_out);
	omap_free_dma(dd->dma_lch_in);
	dma_unmap_single(dd->dev, dd->dma_addr_out, dd->buflen,
			 DMA_FROM_DEVICE);
	dma_unmap_single(dd->dev, dd->dma_addr_in, dd->buflen, DMA_TO_DEVICE);
	free_pages((unsigned long)dd->buf_out, OMAP_AES_CACHE_SIZE);
	free_pages((unsigned long)dd->buf_in, OMAP_AES_CACHE_SIZE);
}

static void sg_copy_buf(void *buf, struct scatterlist *sg,
			      unsigned int start, unsigned int nbytes, int out)
{
	struct scatter_walk walk;

	if (!nbytes)
		return;

	scatterwalk_start(&walk, sg);
	scatterwalk_advance(&walk, start);
	scatterwalk_copychunks(buf, &walk, nbytes, out);
	scatterwalk_done(&walk, out, 0);
}

static int sg_copy(struct scatterlist **sg, size_t *offset, void *buf,
		   size_t buflen, size_t total, int out)
{
	unsigned int count, off = 0;

	while (buflen && total) {
		count = min((*sg)->length - *offset, total);
		count = min(count, buflen);

		if (!count)
			return off;

		/*
		 * buflen and total are AES_BLOCK_SIZE size aligned,
		 * so count should be also aligned
		 */

		sg_copy_buf(buf + off, *sg, *offset, count, out);

		off += count;
		buflen -= count;
		*offset += count;
		total -= count;

		if (*offset == (*sg)->length) {
			*sg = sg_next(*sg);
			if (*sg)
				*offset = 0;
			else
				total = 0;
		}
	}

	return off;
}

static int omap_aes_crypt_dma(struct crypto_tfm *tfm, dma_addr_t dma_addr_in,
			       dma_addr_t dma_addr_out, int length)
{
	struct omap_aes_ctx *ctx = crypto_tfm_ctx(tfm);
	struct omap_aes_dev *dd = ctx->dd;
	int len32;

	pr_debug("len: %d\n", length);

	dd->dma_size = length;

	if (!(dd->flags & FLAGS_FAST))
		dma_sync_single_for_device(dd->dev, dma_addr_in, length,
					   DMA_TO_DEVICE);

	len32 = DIV_ROUND_UP(length, sizeof(u32));

	/* IN */
	omap_set_dma_transfer_params(dd->dma_lch_in, OMAP_DMA_DATA_TYPE_S32,
				     len32, 1, OMAP_DMA_SYNC_PACKET, dd->dma_in,
					OMAP_DMA_DST_SYNC);

	omap_set_dma_src_params(dd->dma_lch_in, 0, OMAP_DMA_AMODE_POST_INC,
				dma_addr_in, 0, 0);

	/* OUT */
	omap_set_dma_transfer_params(dd->dma_lch_out, OMAP_DMA_DATA_TYPE_S32,
				     len32, 1, OMAP_DMA_SYNC_PACKET,
					dd->dma_out, OMAP_DMA_SRC_SYNC);

	omap_set_dma_dest_params(dd->dma_lch_out, 0, OMAP_DMA_AMODE_POST_INC,
				 dma_addr_out, 0, 0);

	omap_start_dma(dd->dma_lch_in);
	omap_start_dma(dd->dma_lch_out);

	/* start DMA or disable idle mode */
	omap_aes_write_mask(dd, AES_REG_MASK, AES_REG_MASK_START,
			    AES_REG_MASK_START);

	return 0;
}

static int omap_aes_crypt_dma_start(struct omap_aes_dev *dd)
{
	struct crypto_tfm *tfm = crypto_ablkcipher_tfm(
					crypto_ablkcipher_reqtfm(dd->req));
	int err, fast = 0, in, out;
	size_t count;
	dma_addr_t addr_in, addr_out;

	pr_debug("total: %d\n", dd->total);

	if (sg_is_last(dd->in_sg) && sg_is_last(dd->out_sg)) {
		/* check for alignment */
		in = IS_ALIGNED((u32)dd->in_sg->offset, sizeof(u32));
		out = IS_ALIGNED((u32)dd->out_sg->offset, sizeof(u32));

		fast = in && out;
	}

	if (fast)  {
		count = min(dd->total, sg_dma_len(dd->in_sg));
		count = min(count, sg_dma_len(dd->out_sg));

		if (count != dd->total) {
			pr_err("request length != buffer length\n");
			return -EINVAL;
		}

		pr_debug("fast\n");

		err = dma_map_sg(dd->dev, dd->in_sg, 1, DMA_TO_DEVICE);
		if (!err) {
			dev_err(dd->dev, "dma_map_sg() error\n");
			return -EINVAL;
		}

		err = dma_map_sg(dd->dev, dd->out_sg, 1, DMA_FROM_DEVICE);
		if (!err) {
			dev_err(dd->dev, "dma_map_sg() error\n");
			dma_unmap_sg(dd->dev, dd->in_sg, 1, DMA_TO_DEVICE);
			return -EINVAL;
		}

		addr_in = sg_dma_address(dd->in_sg);
		addr_out = sg_dma_address(dd->out_sg);

		dd->flags |= FLAGS_FAST;

	} else {
		/* use cache buffers */
		count = sg_copy(&dd->in_sg, &dd->in_offset, dd->buf_in,
				 dd->buflen, dd->total, 0);

		addr_in = dd->dma_addr_in;
		addr_out = dd->dma_addr_out;

		dd->flags &= ~FLAGS_FAST;

	}

	dd->total -= count;

	err = omap_aes_crypt_dma(tfm, addr_in, addr_out, count);
	if (err) {
		dma_unmap_sg(dd->dev, dd->in_sg, 1, DMA_TO_DEVICE);
		dma_unmap_sg(dd->dev, dd->out_sg, 1, DMA_TO_DEVICE);
	}

	return err;
}

static void omap_aes_finish_req(struct omap_aes_dev *dd, int err)
{
	struct ablkcipher_request *req = dd->req;

	pr_debug("err: %d\n", err);

	clk_disable(dd->iclk);
	dd->flags &= ~FLAGS_BUSY;

	req->base.complete(&req->base, err);
}

static int omap_aes_crypt_dma_stop(struct omap_aes_dev *dd)
{
	int err = 0;
	size_t count;

	pr_debug("total: %d\n", dd->total);

	omap_aes_write_mask(dd, AES_REG_MASK, 0, AES_REG_MASK_START);

	omap_stop_dma(dd->dma_lch_in);
	omap_stop_dma(dd->dma_lch_out);

	if (dd->flags & FLAGS_FAST) {
		dma_unmap_sg(dd->dev, dd->out_sg, 1, DMA_FROM_DEVICE);
		dma_unmap_sg(dd->dev, dd->in_sg, 1, DMA_TO_DEVICE);
	} else {
		dma_sync_single_for_device(dd->dev, dd->dma_addr_out,
					   dd->dma_size, DMA_FROM_DEVICE);

		/* copy data */
		count = sg_copy(&dd->out_sg, &dd->out_offset, dd->buf_out,
				 dd->buflen, dd->dma_size, 1);
		if (count != dd->dma_size) {
			err = -EINVAL;
			pr_err("not all data converted: %u\n", count);
		}
	}

	return err;
}

static int omap_aes_handle_queue(struct omap_aes_dev *dd,
			       struct ablkcipher_request *req)
{
	struct crypto_async_request *async_req, *backlog;
	struct omap_aes_ctx *ctx;
	struct omap_aes_reqctx *rctx;
	unsigned long flags;
	int err, ret = 0;

	spin_lock_irqsave(&dd->lock, flags);
	if (req)
		ret = ablkcipher_enqueue_request(&dd->queue, req);
	if (dd->flags & FLAGS_BUSY) {
		spin_unlock_irqrestore(&dd->lock, flags);
		return ret;
	}
	backlog = crypto_get_backlog(&dd->queue);
	async_req = crypto_dequeue_request(&dd->queue);
	if (async_req)
		dd->flags |= FLAGS_BUSY;
	spin_unlock_irqrestore(&dd->lock, flags);

	if (!async_req)
		return ret;

	if (backlog)
		backlog->complete(backlog, -EINPROGRESS);

	req = ablkcipher_request_cast(async_req);

	/* assign new request to device */
	dd->req = req;
	dd->total = req->nbytes;
	dd->in_offset = 0;
	dd->in_sg = req->src;
	dd->out_offset = 0;
	dd->out_sg = req->dst;

	rctx = ablkcipher_request_ctx(req);
	ctx = crypto_ablkcipher_ctx(crypto_ablkcipher_reqtfm(req));
	rctx->mode &= FLAGS_MODE_MASK;
	dd->flags = (dd->flags & ~FLAGS_MODE_MASK) | rctx->mode;

	dd->ctx = ctx;
	ctx->dd = dd;

	err = omap_aes_write_ctrl(dd);
	if (!err)
		err = omap_aes_crypt_dma_start(dd);
	if (err) {
		/* aes_task will not finish it, so do it here */
		omap_aes_finish_req(dd, err);
		tasklet_schedule(&dd->queue_task);
	}

	return ret; /* return ret, which is enqueue return value */
}

static void omap_aes_done_task(unsigned long data)
{
	struct omap_aes_dev *dd = (struct omap_aes_dev *)data;
	int err;

	pr_debug("enter\n");

	err = omap_aes_crypt_dma_stop(dd);

	err = dd->err ? : err;

	if (dd->total && !err) {
		err = omap_aes_crypt_dma_start(dd);
		if (!err)
			return; /* DMA started. Not fininishing. */
	}

	omap_aes_finish_req(dd, err);
	omap_aes_handle_queue(dd, NULL);

	pr_debug("exit\n");
}

static void omap_aes_queue_task(unsigned long data)
{
	struct omap_aes_dev *dd = (struct omap_aes_dev *)data;

	omap_aes_handle_queue(dd, NULL);
}

static int omap_aes_crypt(struct ablkcipher_request *req, unsigned long mode)
{
	struct omap_aes_ctx *ctx = crypto_ablkcipher_ctx(
			crypto_ablkcipher_reqtfm(req));
	struct omap_aes_reqctx *rctx = ablkcipher_request_ctx(req);
	struct omap_aes_dev *dd;

	pr_debug("nbytes: %d, enc: %d, cbc: %d\n", req->nbytes,
		  !!(mode & FLAGS_ENCRYPT),
		  !!(mode & FLAGS_CBC));

	if (!IS_ALIGNED(req->nbytes, AES_BLOCK_SIZE)) {
		pr_err("request size is not exact amount of AES blocks\n");
		return -EINVAL;
	}

	dd = omap_aes_find_dev(ctx);
	if (!dd)
		return -ENODEV;

	rctx->mode = mode;

	return omap_aes_handle_queue(dd, req);
}

/* ********************** ALG API ************************************ */

static int omap_aes_setkey(struct crypto_ablkcipher *tfm, const u8 *key,
			   unsigned int keylen)
{
	struct omap_aes_ctx *ctx = crypto_ablkcipher_ctx(tfm);

	if (keylen != AES_KEYSIZE_128 && keylen != AES_KEYSIZE_192 &&
		   keylen != AES_KEYSIZE_256)
		return -EINVAL;

	pr_debug("enter, keylen: %d\n", keylen);

	memcpy(ctx->key, key, keylen);
	ctx->keylen = keylen;

	return 0;
}

static int omap_aes_ecb_encrypt(struct ablkcipher_request *req)
{
	return omap_aes_crypt(req, FLAGS_ENCRYPT);
}

static int omap_aes_ecb_decrypt(struct ablkcipher_request *req)
{
	return omap_aes_crypt(req, 0);
}

static int omap_aes_cbc_encrypt(struct ablkcipher_request *req)
{
	return omap_aes_crypt(req, FLAGS_ENCRYPT | FLAGS_CBC);
}

static int omap_aes_cbc_decrypt(struct ablkcipher_request *req)
{
	return omap_aes_crypt(req, FLAGS_CBC);
}

static int omap_aes_cra_init(struct crypto_tfm *tfm)
{
	pr_debug("enter\n");

	tfm->crt_ablkcipher.reqsize = sizeof(struct omap_aes_reqctx);

	return 0;
}

static void omap_aes_cra_exit(struct crypto_tfm *tfm)
{
	pr_debug("enter\n");
}

/* ********************** ALGS ************************************ */

static struct crypto_alg algs[] = {
{
	.cra_name		= "ecb(aes)",
	.cra_driver_name	= "ecb-aes-omap",
	.cra_priority		= 100,
	.cra_flags		= CRYPTO_ALG_TYPE_ABLKCIPHER |
				  CRYPTO_ALG_KERN_DRIVER_ONLY |
				  CRYPTO_ALG_ASYNC,
	.cra_blocksize		= AES_BLOCK_SIZE,
	.cra_ctxsize		= sizeof(struct omap_aes_ctx),
	.cra_alignmask		= 0,
	.cra_type		= &crypto_ablkcipher_type,
	.cra_module		= THIS_MODULE,
	.cra_init		= omap_aes_cra_init,
	.cra_exit		= omap_aes_cra_exit,
	.cra_u.ablkcipher = {
		.min_keysize	= AES_MIN_KEY_SIZE,
		.max_keysize	= AES_MAX_KEY_SIZE,
		.setkey		= omap_aes_setkey,
		.encrypt	= omap_aes_ecb_encrypt,
		.decrypt	= omap_aes_ecb_decrypt,
	}
},
{
	.cra_name		= "cbc(aes)",
	.cra_driver_name	= "cbc-aes-omap",
	.cra_priority		= 100,
	.cra_flags		= CRYPTO_ALG_TYPE_ABLKCIPHER |
				  CRYPTO_ALG_KERN_DRIVER_ONLY |
				  CRYPTO_ALG_ASYNC,
	.cra_blocksize		= AES_BLOCK_SIZE,
	.cra_ctxsize		= sizeof(struct omap_aes_ctx),
	.cra_alignmask		= 0,
	.cra_type		= &crypto_ablkcipher_type,
	.cra_module		= THIS_MODULE,
	.cra_init		= omap_aes_cra_init,
	.cra_exit		= omap_aes_cra_exit,
	.cra_u.ablkcipher = {
		.min_keysize	= AES_MIN_KEY_SIZE,
		.max_keysize	= AES_MAX_KEY_SIZE,
		.ivsize		= AES_BLOCK_SIZE,
		.setkey		= omap_aes_setkey,
		.encrypt	= omap_aes_cbc_encrypt,
		.decrypt	= omap_aes_cbc_decrypt,
	}
}
};

static int omap_aes_probe(struct platform_device *pdev)
{
	struct device *dev = &pdev->dev;
	struct omap_aes_dev *dd;
	struct resource *res;
	int err = -ENOMEM, i, j;
	u32 reg;

	dd = kzalloc(sizeof(struct omap_aes_dev), GFP_KERNEL);
	if (dd == NULL) {
		dev_err(dev, "unable to alloc data struct.\n");
		goto err_data;
	}
	dd->dev = dev;
	platform_set_drvdata(pdev, dd);

	spin_lock_init(&dd->lock);
	crypto_init_queue(&dd->queue, OMAP_AES_QUEUE_LENGTH);

	/* Get the base address */
	res = platform_get_resource(pdev, IORESOURCE_MEM, 0);
	if (!res) {
		dev_err(dev, "invalid resource type\n");
		err = -ENODEV;
		goto err_res;
	}
	dd->phys_base = res->start;

	/* Get the DMA */
	res = platform_get_resource(pdev, IORESOURCE_DMA, 0);
	if (!res)
		dev_info(dev, "no DMA info\n");
	else
		dd->dma_out = res->start;

	/* Get the DMA */
	res = platform_get_resource(pdev, IORESOURCE_DMA, 1);
	if (!res)
		dev_info(dev, "no DMA info\n");
	else
		dd->dma_in = res->start;

	/* Initializing the clock */
	dd->iclk = clk_get(dev, "ick");
	if (IS_ERR(dd->iclk)) {
		dev_err(dev, "clock intialization failed.\n");
		err = PTR_ERR(dd->iclk);
		goto err_res;
	}

	dd->io_base = ioremap(dd->phys_base, SZ_4K);
	if (!dd->io_base) {
		dev_err(dev, "can't ioremap\n");
		err = -ENOMEM;
		goto err_io;
	}

	clk_enable(dd->iclk);
	reg = omap_aes_read(dd, AES_REG_REV);
	dev_info(dev, "OMAP AES hw accel rev: %u.%u\n",
		 (reg & AES_REG_REV_MAJOR) >> 4, reg & AES_REG_REV_MINOR);
	clk_disable(dd->iclk);

	tasklet_init(&dd->done_task, omap_aes_done_task, (unsigned long)dd);
	tasklet_init(&dd->queue_task, omap_aes_queue_task, (unsigned long)dd);

	err = omap_aes_dma_init(dd);
	if (err)
		goto err_dma;

	INIT_LIST_HEAD(&dd->list);
	spin_lock(&list_lock);
	list_add_tail(&dd->list, &dev_list);
	spin_unlock(&list_lock);

	for (i = 0; i < ARRAY_SIZE(algs); i++) {
		pr_debug("i: %d\n", i);
		err = crypto_register_alg(&algs[i]);
		if (err)
			goto err_algs;
	}

	pr_info("probe() done\n");

	return 0;
err_algs:
	for (j = 0; j < i; j++)
		crypto_unregister_alg(&algs[j]);
	omap_aes_dma_cleanup(dd);
err_dma:
	tasklet_kill(&dd->done_task);
	tasklet_kill(&dd->queue_task);
	iounmap(dd->io_base);
err_io:
	clk_put(dd->iclk);
err_res:
	kfree(dd);
	dd = NULL;
err_data:
	dev_err(dev, "initialization failed.\n");
	return err;
}

static int omap_aes_remove(struct platform_device *pdev)
{
	struct omap_aes_dev *dd = platform_get_drvdata(pdev);
	int i;

	if (!dd)
		return -ENODEV;

	spin_lock(&list_lock);
	list_del(&dd->list);
	spin_unlock(&list_lock);

	for (i = 0; i < ARRAY_SIZE(algs); i++)
		crypto_unregister_alg(&algs[i]);

	tasklet_kill(&dd->done_task);
	tasklet_kill(&dd->queue_task);
	omap_aes_dma_cleanup(dd);
	iounmap(dd->io_base);
	clk_put(dd->iclk);
	kfree(dd);
	dd = NULL;

	return 0;
}

static struct platform_driver omap_aes_driver = {
	.probe	= omap_aes_probe,
	.remove	= omap_aes_remove,
	.driver	= {
		.name	= "omap-aes",
		.owner	= THIS_MODULE,
	},
};

static int __init omap_aes_mod_init(void)
{
	pr_info("loading %s driver\n", "omap-aes");

	return  platform_driver_register(&omap_aes_driver);
}

static void __exit omap_aes_mod_exit(void)
{
	platform_driver_unregister(&omap_aes_driver);
}

module_init(omap_aes_mod_init);
module_exit(omap_aes_mod_exit);

MODULE_DESCRIPTION("OMAP AES hw acceleration support.");
MODULE_LICENSE("GPL v2");
MODULE_AUTHOR("Dmitry Kasatkin");
<|MERGE_RESOLUTION|>--- conflicted
+++ resolved
@@ -29,12 +29,7 @@
 #include <crypto/scatterwalk.h>
 #include <crypto/aes.h>
 
-<<<<<<< HEAD
-#include <plat/dma.h>
-=======
-#include <plat/cpu.h>
 #include <plat-omap/dma-omap.h>
->>>>>>> 2b6c4e73
 
 /* OMAP TRM gives bitfields as start:end, where start is the higher bit
    number. For example 7:0 */
