--- conflicted
+++ resolved
@@ -13,7 +13,6 @@
 #include <linux/kernel.h>
 #include <linux/module.h>
 #include <linux/of.h>
-#include <linux/of_irq.h>
 #include <linux/of_address.h>
 #include <linux/of_device.h>
 #include <linux/of_irq.h>
@@ -526,37 +525,8 @@
 	return ret;
 }
 
-<<<<<<< HEAD
-#ifdef MODULE
-static int qcom_pdc_probe(struct platform_device *pdev)
-{
-	struct device_node *np = pdev->dev.of_node;
-	struct device_node *parent = of_irq_find_parent(np);
-	return qcom_pdc_init(np, parent);
-}
-
-static const struct of_device_id qcom_pdc_match_table[] = {
-	{ .compatible = "qcom,pdc" },
-	{}
-};
-MODULE_DEVICE_TABLE(of, qcom_pdc_match_table);
-
-static struct platform_driver qcom_pdc_driver = {
-	.probe = qcom_pdc_probe,
-	.driver = {
-		.name = "qcom-pdc",
-		.of_match_table = qcom_pdc_match_table,
-	},
-};
-module_platform_driver(qcom_pdc_driver);
-#else
-IRQCHIP_DECLARE(qcom_pdc, "qcom,pdc", qcom_pdc_init);
-#endif
-
-=======
 IRQCHIP_PLATFORM_DRIVER_BEGIN(qcom_pdc)
 IRQCHIP_MATCH("qcom,pdc", qcom_pdc_init)
 IRQCHIP_PLATFORM_DRIVER_END(qcom_pdc)
->>>>>>> 7b4ea945
 MODULE_DESCRIPTION("Qualcomm Technologies, Inc. Power Domain Controller");
 MODULE_LICENSE("GPL v2");