--- conflicted
+++ resolved
@@ -1307,11 +1307,7 @@
 
 /* Internal regulator request function */
 static struct regulator *_regulator_get(struct device *dev, const char *id,
-<<<<<<< HEAD
-					bool exclusive)
-=======
 					bool exclusive, bool allow_dummy)
->>>>>>> d8ec26d7
 {
 	struct regulator_dev *rdev;
 	struct regulator *regulator = ERR_PTR(-EPROBE_DEFER);
@@ -1415,11 +1411,7 @@
  */
 struct regulator *regulator_get(struct device *dev, const char *id)
 {
-<<<<<<< HEAD
-	return _regulator_get(dev, id, false);
-=======
 	return _regulator_get(dev, id, false, true);
->>>>>>> d8ec26d7
 }
 EXPORT_SYMBOL_GPL(regulator_get);
 
@@ -1475,72 +1467,9 @@
  */
 struct regulator *regulator_get_optional(struct device *dev, const char *id)
 {
-<<<<<<< HEAD
-	return _regulator_get(dev, id, true);
-=======
 	return _regulator_get(dev, id, false, false);
->>>>>>> d8ec26d7
 }
 EXPORT_SYMBOL_GPL(regulator_get_optional);
-
-/**
- * regulator_get_optional - obtain optional access to a regulator.
- * @dev: device for regulator "consumer"
- * @id: Supply name or regulator ID.
- *
- * Returns a struct regulator corresponding to the regulator producer,
- * or IS_ERR() condition containing errno.  Other consumers will be
- * unable to obtain this reference is held and the use count for the
- * regulator will be initialised to reflect the current state of the
- * regulator.
- *
- * This is intended for use by consumers for devices which can have
- * some supplies unconnected in normal use, such as some MMC devices.
- * It can allow the regulator core to provide stub supplies for other
- * supplies requested using normal regulator_get() calls without
- * disrupting the operation of drivers that can handle absent
- * supplies.
- *
- * Use of supply names configured via regulator_set_device_supply() is
- * strongly encouraged.  It is recommended that the supply name used
- * should match the name used for the supply and/or the relevant
- * device pins in the datasheet.
- */
-struct regulator *regulator_get_optional(struct device *dev, const char *id)
-{
-	return _regulator_get(dev, id, 0);
-}
-EXPORT_SYMBOL_GPL(regulator_get_optional);
-
-/**
- * devm_regulator_get_optional - Resource managed regulator_get_optional()
- * @dev: device for regulator "consumer"
- * @id: Supply name or regulator ID.
- *
- * Managed regulator_get_optional(). Regulators returned from this
- * function are automatically regulator_put() on driver detach. See
- * regulator_get_optional() for more information.
- */
-struct regulator *devm_regulator_get_optional(struct device *dev,
-					      const char *id)
-{
-	struct regulator **ptr, *regulator;
-
-	ptr = devres_alloc(devm_regulator_release, sizeof(*ptr), GFP_KERNEL);
-	if (!ptr)
-		return ERR_PTR(-ENOMEM);
-
-	regulator = regulator_get_optional(dev, id);
-	if (!IS_ERR(regulator)) {
-		*ptr = regulator;
-		devres_add(dev, ptr);
-	} else {
-		devres_free(ptr);
-	}
-
-	return regulator;
-}
-EXPORT_SYMBOL_GPL(devm_regulator_get_optional);
 
 /* Locks held by regulator_put() */
 static void _regulator_put(struct regulator *regulator)
@@ -1566,36 +1495,6 @@
 
 	module_put(rdev->owner);
 }
-
-/**
- * devm_regulator_get_exclusive - Resource managed regulator_get_exclusive()
- * @dev: device for regulator "consumer"
- * @id: Supply name or regulator ID.
- *
- * Managed regulator_get_exclusive(). Regulators returned from this function
- * are automatically regulator_put() on driver detach. See regulator_get() for
- * more information.
- */
-struct regulator *devm_regulator_get_exclusive(struct device *dev,
-					       const char *id)
-{
-	struct regulator **ptr, *regulator;
-
-	ptr = devres_alloc(devm_regulator_release, sizeof(*ptr), GFP_KERNEL);
-	if (!ptr)
-		return ERR_PTR(-ENOMEM);
-
-	regulator = _regulator_get(dev, id, 1);
-	if (!IS_ERR(regulator)) {
-		*ptr = regulator;
-		devres_add(dev, ptr);
-	} else {
-		devres_free(ptr);
-	}
-
-	return regulator;
-}
-EXPORT_SYMBOL_GPL(devm_regulator_get_exclusive);
 
 /**
  * regulator_put - "free" the regulator source
