--- conflicted
+++ resolved
@@ -42,8 +42,6 @@
 int ion_free(struct ion_buffer *buffer)
 {
 	return ion_buffer_destroy(internal_dev, buffer);
-<<<<<<< HEAD
-=======
 }
 EXPORT_SYMBOL_GPL(ion_free);
 
@@ -62,21 +60,8 @@
 		dma_buf_put(dmabuf);
 
 	return fd;
->>>>>>> a9ca5eca
-}
-EXPORT_SYMBOL_GPL(ion_free);
-
-<<<<<<< HEAD
-static int ion_alloc_fd(size_t len, unsigned int heap_id_mask,
-			unsigned int flags)
-{
-	int fd;
-	struct dma_buf *dmabuf;
-
-	dmabuf = ion_dmabuf_alloc(internal_dev, len, heap_id_mask, flags);
-	if (IS_ERR(dmabuf))
-		return PTR_ERR(dmabuf);
-=======
+}
+
 size_t ion_query_heaps_kernel(struct ion_heap_data *hdata, size_t size)
 {
 	struct ion_device *dev = internal_dev;
@@ -101,7 +86,6 @@
 		if (i >= size)
 			break;
 	}
->>>>>>> a9ca5eca
 
 	num_heaps = i;
 out:
@@ -285,7 +269,6 @@
 	case ION_HEAP_TYPE_SYSTEM:
 		id_bit = __ffs(ION_HEAP_SYSTEM);
 		break;
-<<<<<<< HEAD
 	case ION_HEAP_TYPE_SYSTEM_CONTIG:
 		id_bit = __ffs(ION_HEAP_SYSTEM_CONTIG);
 		break;
@@ -296,8 +279,6 @@
 		start_bit = __ffs(ION_HEAP_CARVEOUT_START);
 		end_bit = __ffs(ION_HEAP_CARVEOUT_END);
 		break;
-=======
->>>>>>> a9ca5eca
 	case ION_HEAP_TYPE_DMA:
 		start_bit = __ffs(ION_HEAP_DMA_START);
 		end_bit = __ffs(ION_HEAP_DMA_END);
