/*
 * Copyright (C) 2012-2017 ARM Limited or its affiliates.
 *
 * This program is free software; you can redistribute it and/or modify
 * it under the terms of the GNU General Public License version 2 as
 * published by the Free Software Foundation.
 *
 * This program is distributed in the hope that it will be useful,
 * but WITHOUT ANY WARRANTY; without even the implied warranty of
 * MERCHANTABILITY or FITNESS FOR A PARTICULAR PURPOSE.  See the
 * GNU General Public License for more details.
 *
 * You should have received a copy of the GNU General Public License
 * along with this program; if not, see <http://www.gnu.org/licenses/>.
 */

#include <linux/kernel.h>
#include <linux/module.h>
#include <linux/platform_device.h>
#include <linux/semaphore.h>
#include <crypto/algapi.h>
#include <crypto/internal/skcipher.h>
#include <crypto/aes.h>
#include <crypto/ctr.h>
#include <crypto/des.h>
#include <crypto/xts.h>
#include <crypto/scatterwalk.h>

#include "ssi_config.h"
#include "ssi_driver.h"
#include "cc_lli_defs.h"
#include "ssi_buffer_mgr.h"
#include "ssi_cipher.h"
#include "ssi_request_mgr.h"
#include "ssi_sysfs.h"

#define MAX_ABLKCIPHER_SEQ_LEN 6

#define template_ablkcipher	template_u.ablkcipher

#define SSI_MIN_AES_XTS_SIZE 0x10
#define SSI_MAX_AES_XTS_SIZE 0x2000
struct ssi_blkcipher_handle {
	struct list_head blkcipher_alg_list;
};

struct cc_user_key_info {
	u8 *key;
	dma_addr_t key_dma_addr;
};

struct cc_hw_key_info {
	enum cc_hw_crypto_key key1_slot;
	enum cc_hw_crypto_key key2_slot;
};

struct ssi_ablkcipher_ctx {
	struct ssi_drvdata *drvdata;
	int keylen;
	int key_round_number;
	int cipher_mode;
	int flow_mode;
	unsigned int flags;
	struct blkcipher_req_ctx *sync_ctx;
	struct cc_user_key_info user;
	struct cc_hw_key_info hw;
	struct crypto_shash *shash_tfm;
};

static void ssi_ablkcipher_complete(struct device *dev, void *ssi_req, void __iomem *cc_base);

<<<<<<< HEAD
static int validate_keys_sizes(struct ssi_ablkcipher_ctx *ctx_p, u32 size) {
=======
static int validate_keys_sizes(struct ssi_ablkcipher_ctx *ctx_p, u32 size)
{
>>>>>>> bb176f67
	switch (ctx_p->flow_mode) {
	case S_DIN_to_AES:
		switch (size) {
		case CC_AES_128_BIT_KEY_SIZE:
		case CC_AES_192_BIT_KEY_SIZE:
			if (likely((ctx_p->cipher_mode != DRV_CIPHER_XTS) &&
				   (ctx_p->cipher_mode != DRV_CIPHER_ESSIV) &&
				   (ctx_p->cipher_mode != DRV_CIPHER_BITLOCKER)))
				return 0;
			break;
		case CC_AES_256_BIT_KEY_SIZE:
			return 0;
		case (CC_AES_192_BIT_KEY_SIZE * 2):
		case (CC_AES_256_BIT_KEY_SIZE * 2):
			if (likely((ctx_p->cipher_mode == DRV_CIPHER_XTS) ||
				   (ctx_p->cipher_mode == DRV_CIPHER_ESSIV) ||
				   (ctx_p->cipher_mode == DRV_CIPHER_BITLOCKER)))
				return 0;
			break;
		default:
			break;
		}
	case S_DIN_to_DES:
		if (likely(size == DES3_EDE_KEY_SIZE || size == DES_KEY_SIZE))
			return 0;
		break;
#if SSI_CC_HAS_MULTI2
	case S_DIN_to_MULTI2:
		if (likely(size == CC_MULTI2_SYSTEM_N_DATA_KEY_SIZE))
			return 0;
		break;
#endif
	default:
		break;
	}
	return -EINVAL;
}

<<<<<<< HEAD
static int validate_data_size(struct ssi_ablkcipher_ctx *ctx_p, unsigned int size) {
=======
static int validate_data_size(struct ssi_ablkcipher_ctx *ctx_p, unsigned int size)
{
>>>>>>> bb176f67
	switch (ctx_p->flow_mode) {
	case S_DIN_to_AES:
		switch (ctx_p->cipher_mode) {
		case DRV_CIPHER_XTS:
			if ((size >= SSI_MIN_AES_XTS_SIZE) &&
			    (size <= SSI_MAX_AES_XTS_SIZE) &&
			    IS_ALIGNED(size, AES_BLOCK_SIZE))
				return 0;
			break;
		case DRV_CIPHER_CBC_CTS:
			if (likely(size >= AES_BLOCK_SIZE))
				return 0;
			break;
		case DRV_CIPHER_OFB:
		case DRV_CIPHER_CTR:
				return 0;
		case DRV_CIPHER_ECB:
		case DRV_CIPHER_CBC:
		case DRV_CIPHER_ESSIV:
		case DRV_CIPHER_BITLOCKER:
			if (likely(IS_ALIGNED(size, AES_BLOCK_SIZE)))
				return 0;
			break;
		default:
			break;
		}
		break;
	case S_DIN_to_DES:
		if (likely(IS_ALIGNED(size, DES_BLOCK_SIZE)))
				return 0;
		break;
#if SSI_CC_HAS_MULTI2
	case S_DIN_to_MULTI2:
		switch (ctx_p->cipher_mode) {
		case DRV_MULTI2_CBC:
			if (likely(IS_ALIGNED(size, CC_MULTI2_BLOCK_SIZE)))
				return 0;
			break;
		case DRV_MULTI2_OFB:
			return 0;
		default:
			break;
		}
		break;
#endif /*SSI_CC_HAS_MULTI2*/
	default:
		break;
	}
	return -EINVAL;
}

static unsigned int get_max_keysize(struct crypto_tfm *tfm)
{
	struct ssi_crypto_alg *ssi_alg = container_of(tfm->__crt_alg, struct ssi_crypto_alg, crypto_alg);

	if ((ssi_alg->crypto_alg.cra_flags & CRYPTO_ALG_TYPE_MASK) == CRYPTO_ALG_TYPE_ABLKCIPHER)
		return ssi_alg->crypto_alg.cra_ablkcipher.max_keysize;

	if ((ssi_alg->crypto_alg.cra_flags & CRYPTO_ALG_TYPE_MASK) == CRYPTO_ALG_TYPE_BLKCIPHER)
		return ssi_alg->crypto_alg.cra_blkcipher.max_keysize;

	return 0;
}

static int ssi_blkcipher_init(struct crypto_tfm *tfm)
{
	struct ssi_ablkcipher_ctx *ctx_p = crypto_tfm_ctx(tfm);
	struct crypto_alg *alg = tfm->__crt_alg;
	struct ssi_crypto_alg *ssi_alg =
			container_of(alg, struct ssi_crypto_alg, crypto_alg);
	struct device *dev;
	int rc = 0;
	unsigned int max_key_buf_size = get_max_keysize(tfm);

<<<<<<< HEAD
	SSI_LOG_DEBUG("Initializing context @%p for %s\n", ctx_p,
						crypto_tfm_alg_name(tfm));
=======
	SSI_LOG_DEBUG("Initializing context @%p for %s\n",
		      ctx_p, crypto_tfm_alg_name(tfm));
>>>>>>> bb176f67

	ctx_p->cipher_mode = ssi_alg->cipher_mode;
	ctx_p->flow_mode = ssi_alg->flow_mode;
	ctx_p->drvdata = ssi_alg->drvdata;
	dev = &ctx_p->drvdata->plat_dev->dev;

	/* Allocate key buffer, cache line aligned */
	ctx_p->user.key = kmalloc(max_key_buf_size, GFP_KERNEL | GFP_DMA);
	if (!ctx_p->user.key) {
		SSI_LOG_ERR("Allocating key buffer in context failed\n");
		rc = -ENOMEM;
	}
	SSI_LOG_DEBUG("Allocated key buffer in context. key=@%p\n",
		      ctx_p->user.key);

	/* Map key buffer */
	ctx_p->user.key_dma_addr = dma_map_single(dev, (void *)ctx_p->user.key,
						  max_key_buf_size,
						  DMA_TO_DEVICE);
	if (dma_mapping_error(dev, ctx_p->user.key_dma_addr)) {
		SSI_LOG_ERR("Mapping Key %u B at va=%pK for DMA failed\n",
			    max_key_buf_size, ctx_p->user.key);
		return -ENOMEM;
	}
<<<<<<< HEAD
	SSI_LOG_DEBUG("Mapped key %u B at va=%pK to dma=0x%llX\n",
		max_key_buf_size, ctx_p->user.key,
		(unsigned long long)ctx_p->user.key_dma_addr);
=======
	SSI_LOG_DEBUG("Mapped key %u B at va=%pK to dma=%pad\n",
		      max_key_buf_size, ctx_p->user.key,
		      ctx_p->user.key_dma_addr);
>>>>>>> bb176f67

	if (ctx_p->cipher_mode == DRV_CIPHER_ESSIV) {
		/* Alloc hash tfm for essiv */
		ctx_p->shash_tfm = crypto_alloc_shash("sha256-generic", 0, 0);
		if (IS_ERR(ctx_p->shash_tfm)) {
			SSI_LOG_ERR("Error allocating hash tfm for ESSIV.\n");
			return PTR_ERR(ctx_p->shash_tfm);
		}
	}

	return rc;
}

static void ssi_blkcipher_exit(struct crypto_tfm *tfm)
{
	struct ssi_ablkcipher_ctx *ctx_p = crypto_tfm_ctx(tfm);
	struct device *dev = &ctx_p->drvdata->plat_dev->dev;
	unsigned int max_key_buf_size = get_max_keysize(tfm);

	SSI_LOG_DEBUG("Clearing context @%p for %s\n",
		      crypto_tfm_ctx(tfm), crypto_tfm_alg_name(tfm));

	if (ctx_p->cipher_mode == DRV_CIPHER_ESSIV) {
		/* Free hash tfm for essiv */
		crypto_free_shash(ctx_p->shash_tfm);
		ctx_p->shash_tfm = NULL;
	}

	/* Unmap key buffer */
	dma_unmap_single(dev, ctx_p->user.key_dma_addr, max_key_buf_size,
<<<<<<< HEAD
								DMA_TO_DEVICE);
	SSI_LOG_DEBUG("Unmapped key buffer key_dma_addr=0x%llX\n",
		(unsigned long long)ctx_p->user.key_dma_addr);
=======
			 DMA_TO_DEVICE);
	SSI_LOG_DEBUG("Unmapped key buffer key_dma_addr=%pad\n",
		      ctx_p->user.key_dma_addr);
>>>>>>> bb176f67

	/* Free key buffer in context */
	kfree(ctx_p->user.key);
	SSI_LOG_DEBUG("Free key buffer in context. key=@%p\n", ctx_p->user.key);
}

struct tdes_keys {
	u8	key1[DES_KEY_SIZE];
	u8	key2[DES_KEY_SIZE];
	u8	key3[DES_KEY_SIZE];
};

static const u8 zero_buff[] = {	0x0, 0x0, 0x0, 0x0, 0x0, 0x0, 0x0, 0x0,
				0x0, 0x0, 0x0, 0x0, 0x0, 0x0, 0x0, 0x0,
				0x0, 0x0, 0x0, 0x0, 0x0, 0x0, 0x0, 0x0,
				0x0, 0x0, 0x0, 0x0, 0x0, 0x0, 0x0, 0x0};

/* The function verifies that tdes keys are not weak.*/
static int ssi_verify_3des_keys(const u8 *key, unsigned int keylen)
{
<<<<<<< HEAD
#ifdef CCREE_FIPS_SUPPORT
=======
>>>>>>> bb176f67
	struct tdes_keys *tdes_key = (struct tdes_keys *)key;

	/* verify key1 != key2 and key3 != key2*/
	if (unlikely((memcmp((u8 *)tdes_key->key1, (u8 *)tdes_key->key2, sizeof(tdes_key->key1)) == 0) ||
<<<<<<< HEAD
		      (memcmp((u8 *)tdes_key->key3, (u8 *)tdes_key->key2, sizeof(tdes_key->key3)) == 0))) {
		return -ENOEXEC;
	}
#endif /* CCREE_FIPS_SUPPORT */

	return 0;
}

/* The function verifies that xts keys are not weak.*/
static int ssi_fips_verify_xts_keys(const u8 *key, unsigned int keylen)
{
#ifdef CCREE_FIPS_SUPPORT
	/* Weak key is define as key that its first half (128/256 lsb) equals its second half (128/256 msb) */
	int singleKeySize = keylen >> 1;

	if (unlikely(memcmp(key, &key[singleKeySize], singleKeySize) == 0))
		return -ENOEXEC;
#endif /* CCREE_FIPS_SUPPORT */
=======
		     (memcmp((u8 *)tdes_key->key3, (u8 *)tdes_key->key2, sizeof(tdes_key->key3)) == 0))) {
		return -ENOEXEC;
	}
>>>>>>> bb176f67

	return 0;
}

static enum cc_hw_crypto_key hw_key_to_cc_hw_key(int slot_num)
{
	switch (slot_num) {
	case 0:
		return KFDE0_KEY;
	case 1:
		return KFDE1_KEY;
	case 2:
		return KFDE2_KEY;
	case 3:
		return KFDE3_KEY;
	}
	return END_OF_KEYS;
}

static int ssi_blkcipher_setkey(struct crypto_tfm *tfm,
				const u8 *key,
				unsigned int keylen)
{
	struct ssi_ablkcipher_ctx *ctx_p = crypto_tfm_ctx(tfm);
	struct device *dev = &ctx_p->drvdata->plat_dev->dev;
	u32 tmp[DES_EXPKEY_WORDS];
	unsigned int max_key_buf_size = get_max_keysize(tfm);

	SSI_LOG_DEBUG("Setting key in context @%p for %s. keylen=%u\n",
<<<<<<< HEAD
		ctx_p, crypto_tfm_alg_name(tfm), keylen);
=======
		      ctx_p, crypto_tfm_alg_name(tfm), keylen);
>>>>>>> bb176f67
	dump_byte_array("key", (u8 *)key, keylen);

	SSI_LOG_DEBUG("after FIPS check");

<<<<<<< HEAD
	SSI_LOG_DEBUG("ssi_blkcipher_setkey: after FIPS check");

=======
>>>>>>> bb176f67
	/* STAT_PHASE_0: Init and sanity checks */

#if SSI_CC_HAS_MULTI2
	/*last byte of key buffer is round number and should not be a part of key size*/
	if (ctx_p->flow_mode == S_DIN_to_MULTI2)
		keylen -= 1;
#endif /*SSI_CC_HAS_MULTI2*/

	if (unlikely(validate_keys_sizes(ctx_p, keylen) != 0)) {
		SSI_LOG_ERR("Unsupported key size %d.\n", keylen);
		crypto_tfm_set_flags(tfm, CRYPTO_TFM_RES_BAD_KEY_LEN);
		return -EINVAL;
	}

	if (ssi_is_hw_key(tfm)) {
		/* setting HW key slots */
		struct arm_hw_key_info *hki = (struct arm_hw_key_info *)key;

		if (unlikely(ctx_p->flow_mode != S_DIN_to_AES)) {
			SSI_LOG_ERR("HW key not supported for non-AES flows\n");
			return -EINVAL;
		}

		ctx_p->hw.key1_slot = hw_key_to_cc_hw_key(hki->hw_key1);
		if (unlikely(ctx_p->hw.key1_slot == END_OF_KEYS)) {
			SSI_LOG_ERR("Unsupported hw key1 number (%d)\n", hki->hw_key1);
			return -EINVAL;
		}

		if ((ctx_p->cipher_mode == DRV_CIPHER_XTS) ||
		    (ctx_p->cipher_mode == DRV_CIPHER_ESSIV) ||
		    (ctx_p->cipher_mode == DRV_CIPHER_BITLOCKER)) {
			if (unlikely(hki->hw_key1 == hki->hw_key2)) {
				SSI_LOG_ERR("Illegal hw key numbers (%d,%d)\n", hki->hw_key1, hki->hw_key2);
				return -EINVAL;
			}
			ctx_p->hw.key2_slot = hw_key_to_cc_hw_key(hki->hw_key2);
			if (unlikely(ctx_p->hw.key2_slot == END_OF_KEYS)) {
				SSI_LOG_ERR("Unsupported hw key2 number (%d)\n", hki->hw_key2);
				return -EINVAL;
			}
		}

		ctx_p->keylen = keylen;
<<<<<<< HEAD
		SSI_LOG_DEBUG("ssi_blkcipher_setkey: ssi_is_hw_key ret 0");
=======
		SSI_LOG_DEBUG("ssi_is_hw_key ret 0");
>>>>>>> bb176f67

		return 0;
	}

	// verify weak keys
	if (ctx_p->flow_mode == S_DIN_to_DES) {
		if (unlikely(!des_ekey(tmp, key)) &&
		    (crypto_tfm_get_flags(tfm) & CRYPTO_TFM_REQ_WEAK_KEY)) {
			tfm->crt_flags |= CRYPTO_TFM_RES_WEAK_KEY;
			SSI_LOG_DEBUG("weak DES key");
			return -EINVAL;
		}
	}
	if ((ctx_p->cipher_mode == DRV_CIPHER_XTS) &&
<<<<<<< HEAD
	    ssi_fips_verify_xts_keys(key, keylen) != 0) {
		SSI_LOG_DEBUG("ssi_blkcipher_setkey: weak XTS key");
=======
	    xts_check_key(tfm, key, keylen) != 0) {
		SSI_LOG_DEBUG("weak XTS key");
>>>>>>> bb176f67
		return -EINVAL;
	}
	if ((ctx_p->flow_mode == S_DIN_to_DES) &&
	    (keylen == DES3_EDE_KEY_SIZE) &&
<<<<<<< HEAD
	    ssi_fips_verify_3des_keys(key, keylen) != 0) {
		SSI_LOG_DEBUG("ssi_blkcipher_setkey: weak 3DES key");
=======
	    ssi_verify_3des_keys(key, keylen) != 0) {
		SSI_LOG_DEBUG("weak 3DES key");
>>>>>>> bb176f67
		return -EINVAL;
	}

	/* STAT_PHASE_1: Copy key to ctx */
	dma_sync_single_for_cpu(dev, ctx_p->user.key_dma_addr,
<<<<<<< HEAD
					max_key_buf_size, DMA_TO_DEVICE);
=======
				max_key_buf_size, DMA_TO_DEVICE);
>>>>>>> bb176f67

	if (ctx_p->flow_mode == S_DIN_to_MULTI2) {
#if SSI_CC_HAS_MULTI2
		memcpy(ctx_p->user.key, key, CC_MULTI2_SYSTEM_N_DATA_KEY_SIZE);
		ctx_p->key_round_number = key[CC_MULTI2_SYSTEM_N_DATA_KEY_SIZE];
		if (ctx_p->key_round_number < CC_MULTI2_MIN_NUM_ROUNDS ||
		    ctx_p->key_round_number > CC_MULTI2_MAX_NUM_ROUNDS) {
			crypto_tfm_set_flags(tfm, CRYPTO_TFM_RES_BAD_KEY_LEN);
			SSI_LOG_DEBUG("SSI_CC_HAS_MULTI2 einval");
			return -EINVAL;
#endif /*SSI_CC_HAS_MULTI2*/
	} else {
		memcpy(ctx_p->user.key, key, keylen);
		if (keylen == 24)
			memset(ctx_p->user.key + 24, 0, CC_AES_KEY_SIZE_MAX - 24);

		if (ctx_p->cipher_mode == DRV_CIPHER_ESSIV) {
			/* sha256 for key2 - use sw implementation */
			int key_len = keylen >> 1;
			int err;
			SHASH_DESC_ON_STACK(desc, ctx_p->shash_tfm);

			desc->tfm = ctx_p->shash_tfm;

			err = crypto_shash_digest(desc, ctx_p->user.key, key_len, ctx_p->user.key + key_len);
			if (err) {
				SSI_LOG_ERR("Failed to hash ESSIV key.\n");
				return err;
			}
		}
	}
	dma_sync_single_for_device(dev, ctx_p->user.key_dma_addr,
<<<<<<< HEAD
					max_key_buf_size, DMA_TO_DEVICE);
=======
				   max_key_buf_size, DMA_TO_DEVICE);
>>>>>>> bb176f67
	ctx_p->keylen = keylen;

	 SSI_LOG_DEBUG("return safely");
	return 0;
}

static inline void
ssi_blkcipher_create_setup_desc(
	struct crypto_tfm *tfm,
	struct blkcipher_req_ctx *req_ctx,
	unsigned int ivsize,
	unsigned int nbytes,
	struct cc_hw_desc desc[],
	unsigned int *seq_size)
{
	struct ssi_ablkcipher_ctx *ctx_p = crypto_tfm_ctx(tfm);
	int cipher_mode = ctx_p->cipher_mode;
	int flow_mode = ctx_p->flow_mode;
	int direction = req_ctx->gen_ctx.op_type;
	dma_addr_t key_dma_addr = ctx_p->user.key_dma_addr;
	unsigned int key_len = ctx_p->keylen;
	dma_addr_t iv_dma_addr = req_ctx->gen_ctx.iv_dma_addr;
	unsigned int du_size = nbytes;

	struct ssi_crypto_alg *ssi_alg = container_of(tfm->__crt_alg, struct ssi_crypto_alg, crypto_alg);

	if ((ssi_alg->crypto_alg.cra_flags & CRYPTO_ALG_BULK_MASK) == CRYPTO_ALG_BULK_DU_512)
		du_size = 512;
	if ((ssi_alg->crypto_alg.cra_flags & CRYPTO_ALG_BULK_MASK) == CRYPTO_ALG_BULK_DU_4096)
		du_size = 4096;

	switch (cipher_mode) {
	case DRV_CIPHER_CBC:
	case DRV_CIPHER_CBC_CTS:
	case DRV_CIPHER_CTR:
	case DRV_CIPHER_OFB:
		/* Load cipher state */
		hw_desc_init(&desc[*seq_size]);
		set_din_type(&desc[*seq_size], DMA_DLLI, iv_dma_addr, ivsize,
			     NS_BIT);
		set_cipher_config0(&desc[*seq_size], direction);
		set_flow_mode(&desc[*seq_size], flow_mode);
		set_cipher_mode(&desc[*seq_size], cipher_mode);
		if ((cipher_mode == DRV_CIPHER_CTR) ||
		    (cipher_mode == DRV_CIPHER_OFB)) {
			set_setup_mode(&desc[*seq_size], SETUP_LOAD_STATE1);
		} else {
			set_setup_mode(&desc[*seq_size], SETUP_LOAD_STATE0);
		}
		(*seq_size)++;
		/*FALLTHROUGH*/
	case DRV_CIPHER_ECB:
		/* Load key */
		hw_desc_init(&desc[*seq_size]);
		set_cipher_mode(&desc[*seq_size], cipher_mode);
		set_cipher_config0(&desc[*seq_size], direction);
		if (flow_mode == S_DIN_to_AES) {
			if (ssi_is_hw_key(tfm)) {
				set_hw_crypto_key(&desc[*seq_size],
						  ctx_p->hw.key1_slot);
			} else {
				set_din_type(&desc[*seq_size], DMA_DLLI,
					     key_dma_addr, ((key_len == 24) ?
							    AES_MAX_KEY_SIZE :
							    key_len), NS_BIT);
			}
			set_key_size_aes(&desc[*seq_size], key_len);
		} else {
			/*des*/
			set_din_type(&desc[*seq_size], DMA_DLLI, key_dma_addr,
				     key_len, NS_BIT);
			set_key_size_des(&desc[*seq_size], key_len);
		}
		set_flow_mode(&desc[*seq_size], flow_mode);
		set_setup_mode(&desc[*seq_size], SETUP_LOAD_KEY0);
		(*seq_size)++;
		break;
	case DRV_CIPHER_XTS:
	case DRV_CIPHER_ESSIV:
	case DRV_CIPHER_BITLOCKER:
		/* Load AES key */
		hw_desc_init(&desc[*seq_size]);
		set_cipher_mode(&desc[*seq_size], cipher_mode);
		set_cipher_config0(&desc[*seq_size], direction);
		if (ssi_is_hw_key(tfm)) {
			set_hw_crypto_key(&desc[*seq_size],
					  ctx_p->hw.key1_slot);
		} else {
			set_din_type(&desc[*seq_size], DMA_DLLI, key_dma_addr,
				     (key_len / 2), NS_BIT);
		}
		set_key_size_aes(&desc[*seq_size], (key_len / 2));
		set_flow_mode(&desc[*seq_size], flow_mode);
		set_setup_mode(&desc[*seq_size], SETUP_LOAD_KEY0);
		(*seq_size)++;

		/* load XEX key */
		hw_desc_init(&desc[*seq_size]);
		set_cipher_mode(&desc[*seq_size], cipher_mode);
		set_cipher_config0(&desc[*seq_size], direction);
		if (ssi_is_hw_key(tfm)) {
			set_hw_crypto_key(&desc[*seq_size],
					  ctx_p->hw.key2_slot);
		} else {
			set_din_type(&desc[*seq_size], DMA_DLLI,
				     (key_dma_addr + (key_len / 2)),
				     (key_len / 2), NS_BIT);
		}
		set_xex_data_unit_size(&desc[*seq_size], du_size);
		set_flow_mode(&desc[*seq_size], S_DIN_to_AES2);
		set_key_size_aes(&desc[*seq_size], (key_len / 2));
		set_setup_mode(&desc[*seq_size], SETUP_LOAD_XEX_KEY);
		(*seq_size)++;

		/* Set state */
		hw_desc_init(&desc[*seq_size]);
		set_setup_mode(&desc[*seq_size], SETUP_LOAD_STATE1);
		set_cipher_mode(&desc[*seq_size], cipher_mode);
		set_cipher_config0(&desc[*seq_size], direction);
		set_key_size_aes(&desc[*seq_size], (key_len / 2));
		set_flow_mode(&desc[*seq_size], flow_mode);
		set_din_type(&desc[*seq_size], DMA_DLLI, iv_dma_addr,
			     CC_AES_BLOCK_SIZE, NS_BIT);
		(*seq_size)++;
		break;
	default:
		SSI_LOG_ERR("Unsupported cipher mode (%d)\n", cipher_mode);
		BUG();
	}
}

#if SSI_CC_HAS_MULTI2
static inline void ssi_blkcipher_create_multi2_setup_desc(
	struct crypto_tfm *tfm,
	struct blkcipher_req_ctx *req_ctx,
	unsigned int ivsize,
	struct cc_hw_desc desc[],
	unsigned int *seq_size)
{
	struct ssi_ablkcipher_ctx *ctx_p = crypto_tfm_ctx(tfm);

	int direction = req_ctx->gen_ctx.op_type;
	/* Load system key */
	hw_desc_init(&desc[*seq_size]);
	set_cipher_mode(&desc[*seq_size], ctx_p->cipher_mode);
	set_cipher_config0(&desc[*seq_size], direction);
	set_din_type(&desc[*seq_size], DMA_DLLI, ctx_p->user.key_dma_addr,
		     CC_MULTI2_SYSTEM_KEY_SIZE, NS_BIT);
	set_flow_mode(&desc[*seq_size], ctx_p->flow_mode);
	set_setup_mode(&desc[*seq_size], SETUP_LOAD_KEY0);
	(*seq_size)++;

	/* load data key */
	hw_desc_init(&desc[*seq_size]);
	set_din_type(&desc[*seq_size], DMA_DLLI,
		     (ctx_p->user.key_dma_addr + CC_MULTI2_SYSTEM_KEY_SIZE),
		     CC_MULTI2_DATA_KEY_SIZE, NS_BIT);
	set_multi2_num_rounds(&desc[*seq_size], ctx_p->key_round_number);
	set_flow_mode(&desc[*seq_size], ctx_p->flow_mode);
	set_cipher_mode(&desc[*seq_size], ctx_p->cipher_mode);
	set_cipher_config0(&desc[*seq_size], direction);
	set_setup_mode(&desc[*seq_size], SETUP_LOAD_STATE0);
	(*seq_size)++;

	/* Set state */
	hw_desc_init(&desc[*seq_size]);
	set_din_type(&desc[*seq_size], DMA_DLLI, req_ctx->gen_ctx.iv_dma_addr,
		     ivsize, NS_BIT);
	set_cipher_config0(&desc[*seq_size], direction);
	set_flow_mode(&desc[*seq_size], ctx_p->flow_mode);
	set_cipher_mode(&desc[*seq_size], ctx_p->cipher_mode);
	set_setup_mode(&desc[*seq_size], SETUP_LOAD_STATE1);
	(*seq_size)++;
}
#endif /*SSI_CC_HAS_MULTI2*/

static inline void
ssi_blkcipher_create_data_desc(
	struct crypto_tfm *tfm,
	struct blkcipher_req_ctx *req_ctx,
	struct scatterlist *dst, struct scatterlist *src,
	unsigned int nbytes,
	void *areq,
	struct cc_hw_desc desc[],
	unsigned int *seq_size)
{
	struct ssi_ablkcipher_ctx *ctx_p = crypto_tfm_ctx(tfm);
	unsigned int flow_mode = ctx_p->flow_mode;

	switch (ctx_p->flow_mode) {
	case S_DIN_to_AES:
		flow_mode = DIN_AES_DOUT;
		break;
	case S_DIN_to_DES:
		flow_mode = DIN_DES_DOUT;
		break;
#if SSI_CC_HAS_MULTI2
	case S_DIN_to_MULTI2:
		flow_mode = DIN_MULTI2_DOUT;
		break;
#endif /*SSI_CC_HAS_MULTI2*/
	default:
		SSI_LOG_ERR("invalid flow mode, flow_mode = %d\n", flow_mode);
		return;
	}
	/* Process */
	if (likely(req_ctx->dma_buf_type == SSI_DMA_BUF_DLLI)) {
<<<<<<< HEAD
		SSI_LOG_DEBUG(" data params addr 0x%llX length 0x%X \n",
			     (unsigned long long)sg_dma_address(src),
			     nbytes);
		SSI_LOG_DEBUG(" data params addr 0x%llX length 0x%X \n",
			     (unsigned long long)sg_dma_address(dst),
			     nbytes);
=======
		SSI_LOG_DEBUG(" data params addr %pad length 0x%X\n",
			      sg_dma_address(src), nbytes);
		SSI_LOG_DEBUG(" data params addr %pad length 0x%X\n",
			      sg_dma_address(dst), nbytes);
>>>>>>> bb176f67
		hw_desc_init(&desc[*seq_size]);
		set_din_type(&desc[*seq_size], DMA_DLLI, sg_dma_address(src),
			     nbytes, NS_BIT);
		set_dout_dlli(&desc[*seq_size], sg_dma_address(dst),
			      nbytes, NS_BIT, (!areq ? 0 : 1));
		if (areq)
			set_queue_last_ind(&desc[*seq_size]);

		set_flow_mode(&desc[*seq_size], flow_mode);
		(*seq_size)++;
	} else {
		/* bypass */
		SSI_LOG_DEBUG(" bypass params addr %pad "
			     "length 0x%X addr 0x%08X\n",
			req_ctx->mlli_params.mlli_dma_addr,
			req_ctx->mlli_params.mlli_len,
			(unsigned int)ctx_p->drvdata->mlli_sram_addr);
		hw_desc_init(&desc[*seq_size]);
		set_din_type(&desc[*seq_size], DMA_DLLI,
			     req_ctx->mlli_params.mlli_dma_addr,
			     req_ctx->mlli_params.mlli_len, NS_BIT);
		set_dout_sram(&desc[*seq_size],
			      ctx_p->drvdata->mlli_sram_addr,
			      req_ctx->mlli_params.mlli_len);
		set_flow_mode(&desc[*seq_size], BYPASS);
		(*seq_size)++;

		hw_desc_init(&desc[*seq_size]);
		set_din_type(&desc[*seq_size], DMA_MLLI,
			     ctx_p->drvdata->mlli_sram_addr,
			     req_ctx->in_mlli_nents, NS_BIT);
		if (req_ctx->out_nents == 0) {
			SSI_LOG_DEBUG(" din/dout params addr 0x%08X "
				     "addr 0x%08X\n",
			(unsigned int)ctx_p->drvdata->mlli_sram_addr,
			(unsigned int)ctx_p->drvdata->mlli_sram_addr);
			set_dout_mlli(&desc[*seq_size],
				      ctx_p->drvdata->mlli_sram_addr,
				      req_ctx->in_mlli_nents, NS_BIT,
				      (!areq ? 0 : 1));
		} else {
			SSI_LOG_DEBUG(" din/dout params "
				     "addr 0x%08X addr 0x%08X\n",
				(unsigned int)ctx_p->drvdata->mlli_sram_addr,
				(unsigned int)ctx_p->drvdata->mlli_sram_addr +
				(u32)LLI_ENTRY_BYTE_SIZE *
							req_ctx->in_nents);
			set_dout_mlli(&desc[*seq_size],
				      (ctx_p->drvdata->mlli_sram_addr +
				       (LLI_ENTRY_BYTE_SIZE *
					req_ctx->in_mlli_nents)),
				      req_ctx->out_mlli_nents, NS_BIT,
				      (!areq ? 0 : 1));
		}
		if (areq)
			set_queue_last_ind(&desc[*seq_size]);

		set_flow_mode(&desc[*seq_size], flow_mode);
		(*seq_size)++;
	}
}

static int ssi_blkcipher_complete(struct device *dev,
<<<<<<< HEAD
				struct ssi_ablkcipher_ctx *ctx_p,
				struct blkcipher_req_ctx *req_ctx,
				struct scatterlist *dst,
				struct scatterlist *src,
				unsigned int ivsize,
				void *areq,
				void __iomem *cc_base)
{
	int completion_error = 0;
	u32 inflight_counter;
=======
				  struct ssi_ablkcipher_ctx *ctx_p,
				  struct blkcipher_req_ctx *req_ctx,
				  struct scatterlist *dst,
				  struct scatterlist *src,
				  unsigned int ivsize,
				  void *areq,
				  void __iomem *cc_base)
{
	int completion_error = 0;
	u32 inflight_counter;
	struct ablkcipher_request *req = (struct ablkcipher_request *)areq;
>>>>>>> bb176f67

	ssi_buffer_mgr_unmap_blkcipher_request(dev, req_ctx, ivsize, src, dst);

	/*Set the inflight couter value to local variable*/
	inflight_counter =  ctx_p->drvdata->inflight_counter;
	/*Decrease the inflight counter*/
	if (ctx_p->flow_mode == BYPASS && ctx_p->drvdata->inflight_counter > 0)
		ctx_p->drvdata->inflight_counter--;

	if (areq) {
<<<<<<< HEAD
=======
		/*
		 * The crypto API expects us to set the req->info to the last
		 * ciphertext block. For encrypt, simply copy from the result.
		 * For decrypt, we must copy from a saved buffer since this
		 * could be an in-place decryption operation and the src is
		 * lost by this point.
		 */
		if (req_ctx->gen_ctx.op_type == DRV_CRYPTO_DIRECTION_DECRYPT)  {
			memcpy(req->info, req_ctx->backup_info, ivsize);
			kfree(req_ctx->backup_info);
		} else {
			scatterwalk_map_and_copy(req->info, req->dst,
						 (req->nbytes - ivsize),
						 ivsize, 0);
		}

>>>>>>> bb176f67
		ablkcipher_request_complete(areq, completion_error);
		return 0;
	}
	return completion_error;
}

static int ssi_blkcipher_process(
	struct crypto_tfm *tfm,
	struct blkcipher_req_ctx *req_ctx,
	struct scatterlist *dst, struct scatterlist *src,
	unsigned int nbytes,
	void *info, //req info
	unsigned int ivsize,
	void *areq,
	enum drv_crypto_direction direction)
{
	struct ssi_ablkcipher_ctx *ctx_p = crypto_tfm_ctx(tfm);
	struct device *dev = &ctx_p->drvdata->plat_dev->dev;
	struct cc_hw_desc desc[MAX_ABLKCIPHER_SEQ_LEN];
	struct ssi_crypto_req ssi_req = {};
	int rc, seq_len = 0, cts_restore_flag = 0;

	SSI_LOG_DEBUG("%s areq=%p info=%p nbytes=%d\n",
<<<<<<< HEAD
		((direction == DRV_CRYPTO_DIRECTION_ENCRYPT) ? "Encrypt" : "Decrypt"),
		     areq, info, nbytes);
=======
		      ((direction == DRV_CRYPTO_DIRECTION_ENCRYPT) ? "Encrypt" : "Decrypt"),
		      areq, info, nbytes);
>>>>>>> bb176f67

	/* STAT_PHASE_0: Init and sanity checks */

	/* TODO: check data length according to mode */
	if (unlikely(validate_data_size(ctx_p, nbytes))) {
		SSI_LOG_ERR("Unsupported data size %d.\n", nbytes);
		crypto_tfm_set_flags(tfm, CRYPTO_TFM_RES_BAD_BLOCK_LEN);
		rc = -EINVAL;
		goto exit_process;
	}
	if (nbytes == 0) {
		/* No data to process is valid */
		rc = 0;
		goto exit_process;
	}
	/*For CTS in case of data size aligned to 16 use CBC mode*/
	if (((nbytes % AES_BLOCK_SIZE) == 0) && (ctx_p->cipher_mode == DRV_CIPHER_CBC_CTS)) {
		ctx_p->cipher_mode = DRV_CIPHER_CBC;
		cts_restore_flag = 1;
	}

	/* Setup DX request structure */
	ssi_req.user_cb = (void *)ssi_ablkcipher_complete;
	ssi_req.user_arg = (void *)areq;

#ifdef ENABLE_CYCLE_COUNT
	ssi_req.op_type = (direction == DRV_CRYPTO_DIRECTION_DECRYPT) ?
		STAT_OP_TYPE_DECODE : STAT_OP_TYPE_ENCODE;

#endif

	/* Setup request context */
	req_ctx->gen_ctx.op_type = direction;

	/* STAT_PHASE_1: Map buffers */

	rc = ssi_buffer_mgr_map_blkcipher_request(ctx_p->drvdata, req_ctx, ivsize, nbytes, info, src, dst);
	if (unlikely(rc != 0)) {
		SSI_LOG_ERR("map_request() failed\n");
		goto exit_process;
	}

	/* STAT_PHASE_2: Create sequence */

	/* Setup processing */
#if SSI_CC_HAS_MULTI2
	if (ctx_p->flow_mode == S_DIN_to_MULTI2)
		ssi_blkcipher_create_multi2_setup_desc(tfm, req_ctx, ivsize,
						       desc, &seq_len);
	else
#endif /*SSI_CC_HAS_MULTI2*/
		ssi_blkcipher_create_setup_desc(tfm, req_ctx, ivsize, nbytes,
						desc, &seq_len);
	/* Data processing */
<<<<<<< HEAD
	ssi_blkcipher_create_data_desc(tfm,
			      req_ctx,
			      dst, src,
			      nbytes,
			      areq,
			      desc, &seq_len);
=======
	ssi_blkcipher_create_data_desc(tfm, req_ctx, dst, src, nbytes, areq,
				       desc, &seq_len);
>>>>>>> bb176f67

	/* do we need to generate IV? */
	if (req_ctx->is_giv) {
		ssi_req.ivgen_dma_addr[0] = req_ctx->gen_ctx.iv_dma_addr;
		ssi_req.ivgen_dma_addr_len = 1;
		/* set the IV size (8/16 B long)*/
		ssi_req.ivgen_size = ivsize;
	}

	/* STAT_PHASE_3: Lock HW and push sequence */

	rc = send_request(ctx_p->drvdata, &ssi_req, desc, seq_len, (!areq) ? 0 : 1);
	if (areq) {
		if (unlikely(rc != -EINPROGRESS)) {
			/* Failed to send the request or request completed synchronously */
			ssi_buffer_mgr_unmap_blkcipher_request(dev, req_ctx, ivsize, src, dst);
		}

	} else {
		if (rc != 0) {
			ssi_buffer_mgr_unmap_blkcipher_request(dev, req_ctx, ivsize, src, dst);
		} else {
			rc = ssi_blkcipher_complete(dev, ctx_p, req_ctx, dst,
						    src, ivsize, NULL,
						    ctx_p->drvdata->cc_base);
		}
	}

exit_process:
	if (cts_restore_flag != 0)
		ctx_p->cipher_mode = DRV_CIPHER_CBC_CTS;

<<<<<<< HEAD
=======
	if (rc != -EINPROGRESS)
		kfree(req_ctx->backup_info);

>>>>>>> bb176f67
	return rc;
}

static void ssi_ablkcipher_complete(struct device *dev, void *ssi_req, void __iomem *cc_base)
{
	struct ablkcipher_request *areq = (struct ablkcipher_request *)ssi_req;
	struct blkcipher_req_ctx *req_ctx = ablkcipher_request_ctx(areq);
	struct crypto_ablkcipher *tfm = crypto_ablkcipher_reqtfm(areq);
	struct ssi_ablkcipher_ctx *ctx_p = crypto_ablkcipher_ctx(tfm);
	unsigned int ivsize = crypto_ablkcipher_ivsize(tfm);

<<<<<<< HEAD
	CHECK_AND_RETURN_VOID_UPON_FIPS_ERROR();

=======
>>>>>>> bb176f67
	ssi_blkcipher_complete(dev, ctx_p, req_ctx, areq->dst, areq->src,
			       ivsize, areq, cc_base);
}

/* Async wrap functions */

static int ssi_ablkcipher_init(struct crypto_tfm *tfm)
{
	struct ablkcipher_tfm *ablktfm = &tfm->crt_ablkcipher;

	ablktfm->reqsize = sizeof(struct blkcipher_req_ctx);

	return ssi_blkcipher_init(tfm);
}

static int ssi_ablkcipher_setkey(struct crypto_ablkcipher *tfm,
<<<<<<< HEAD
				const u8 *key,
				unsigned int keylen)
=======
				 const u8 *key,
				 unsigned int keylen)
>>>>>>> bb176f67
{
	return ssi_blkcipher_setkey(crypto_ablkcipher_tfm(tfm), key, keylen);
}

static int ssi_ablkcipher_encrypt(struct ablkcipher_request *req)
{
	struct crypto_ablkcipher *ablk_tfm = crypto_ablkcipher_reqtfm(req);
	struct crypto_tfm *tfm = crypto_ablkcipher_tfm(ablk_tfm);
	struct blkcipher_req_ctx *req_ctx = ablkcipher_request_ctx(req);
	unsigned int ivsize = crypto_ablkcipher_ivsize(ablk_tfm);

	req_ctx->is_giv = false;

	return ssi_blkcipher_process(tfm, req_ctx, req->dst, req->src, req->nbytes, req->info, ivsize, (void *)req, DRV_CRYPTO_DIRECTION_ENCRYPT);
}

static int ssi_ablkcipher_decrypt(struct ablkcipher_request *req)
{
	struct crypto_ablkcipher *ablk_tfm = crypto_ablkcipher_reqtfm(req);
	struct crypto_tfm *tfm = crypto_ablkcipher_tfm(ablk_tfm);
	struct blkcipher_req_ctx *req_ctx = ablkcipher_request_ctx(req);
	unsigned int ivsize = crypto_ablkcipher_ivsize(ablk_tfm);

	/*
	 * Allocate and save the last IV sized bytes of the source, which will
	 * be lost in case of in-place decryption and might be needed for CTS.
	 */
	req_ctx->backup_info = kmalloc(ivsize, GFP_KERNEL);
	if (!req_ctx->backup_info)
		return -ENOMEM;

	scatterwalk_map_and_copy(req_ctx->backup_info, req->src,
				 (req->nbytes - ivsize), ivsize, 0);
	req_ctx->is_giv = false;

	return ssi_blkcipher_process(tfm, req_ctx, req->dst, req->src, req->nbytes, req->info, ivsize, (void *)req, DRV_CRYPTO_DIRECTION_DECRYPT);
}

/* DX Block cipher alg */
static struct ssi_alg_template blkcipher_algs[] = {
/* Async template */
#if SSI_CC_HAS_AES_XTS
	{
		.name = "xts(aes)",
		.driver_name = "xts-aes-dx",
		.blocksize = AES_BLOCK_SIZE,
		.type = CRYPTO_ALG_TYPE_ABLKCIPHER,
		.template_ablkcipher = {
			.setkey = ssi_ablkcipher_setkey,
			.encrypt = ssi_ablkcipher_encrypt,
			.decrypt = ssi_ablkcipher_decrypt,
			.min_keysize = AES_MIN_KEY_SIZE * 2,
			.max_keysize = AES_MAX_KEY_SIZE * 2,
			.ivsize = AES_BLOCK_SIZE,
			.geniv = "eseqiv",
			},
		.cipher_mode = DRV_CIPHER_XTS,
		.flow_mode = S_DIN_to_AES,
	},
	{
		.name = "xts(aes)",
		.driver_name = "xts-aes-du512-dx",
		.blocksize = AES_BLOCK_SIZE,
		.type = CRYPTO_ALG_TYPE_ABLKCIPHER | CRYPTO_ALG_BULK_DU_512,
		.template_ablkcipher = {
			.setkey = ssi_ablkcipher_setkey,
			.encrypt = ssi_ablkcipher_encrypt,
			.decrypt = ssi_ablkcipher_decrypt,
			.min_keysize = AES_MIN_KEY_SIZE * 2,
			.max_keysize = AES_MAX_KEY_SIZE * 2,
			.ivsize = AES_BLOCK_SIZE,
			},
		.cipher_mode = DRV_CIPHER_XTS,
		.flow_mode = S_DIN_to_AES,
	},
	{
		.name = "xts(aes)",
		.driver_name = "xts-aes-du4096-dx",
		.blocksize = AES_BLOCK_SIZE,
		.type = CRYPTO_ALG_TYPE_ABLKCIPHER | CRYPTO_ALG_BULK_DU_4096,
		.template_ablkcipher = {
			.setkey = ssi_ablkcipher_setkey,
			.encrypt = ssi_ablkcipher_encrypt,
			.decrypt = ssi_ablkcipher_decrypt,
			.min_keysize = AES_MIN_KEY_SIZE * 2,
			.max_keysize = AES_MAX_KEY_SIZE * 2,
			.ivsize = AES_BLOCK_SIZE,
			},
		.cipher_mode = DRV_CIPHER_XTS,
		.flow_mode = S_DIN_to_AES,
	},
#endif /*SSI_CC_HAS_AES_XTS*/
#if SSI_CC_HAS_AES_ESSIV
	{
		.name = "essiv(aes)",
		.driver_name = "essiv-aes-dx",
		.blocksize = AES_BLOCK_SIZE,
		.type = CRYPTO_ALG_TYPE_ABLKCIPHER,
		.template_ablkcipher = {
			.setkey = ssi_ablkcipher_setkey,
			.encrypt = ssi_ablkcipher_encrypt,
			.decrypt = ssi_ablkcipher_decrypt,
			.min_keysize = AES_MIN_KEY_SIZE * 2,
			.max_keysize = AES_MAX_KEY_SIZE * 2,
			.ivsize = AES_BLOCK_SIZE,
			},
		.cipher_mode = DRV_CIPHER_ESSIV,
		.flow_mode = S_DIN_to_AES,
	},
	{
		.name = "essiv(aes)",
		.driver_name = "essiv-aes-du512-dx",
		.blocksize = AES_BLOCK_SIZE,
		.type = CRYPTO_ALG_TYPE_ABLKCIPHER | CRYPTO_ALG_BULK_DU_512,
		.template_ablkcipher = {
			.setkey = ssi_ablkcipher_setkey,
			.encrypt = ssi_ablkcipher_encrypt,
			.decrypt = ssi_ablkcipher_decrypt,
			.min_keysize = AES_MIN_KEY_SIZE * 2,
			.max_keysize = AES_MAX_KEY_SIZE * 2,
			.ivsize = AES_BLOCK_SIZE,
			},
		.cipher_mode = DRV_CIPHER_ESSIV,
		.flow_mode = S_DIN_to_AES,
	},
	{
		.name = "essiv(aes)",
		.driver_name = "essiv-aes-du4096-dx",
		.blocksize = AES_BLOCK_SIZE,
		.type = CRYPTO_ALG_TYPE_ABLKCIPHER | CRYPTO_ALG_BULK_DU_4096,
		.template_ablkcipher = {
			.setkey = ssi_ablkcipher_setkey,
			.encrypt = ssi_ablkcipher_encrypt,
			.decrypt = ssi_ablkcipher_decrypt,
			.min_keysize = AES_MIN_KEY_SIZE * 2,
			.max_keysize = AES_MAX_KEY_SIZE * 2,
			.ivsize = AES_BLOCK_SIZE,
			},
		.cipher_mode = DRV_CIPHER_ESSIV,
		.flow_mode = S_DIN_to_AES,
	},
#endif /*SSI_CC_HAS_AES_ESSIV*/
#if SSI_CC_HAS_AES_BITLOCKER
	{
		.name = "bitlocker(aes)",
		.driver_name = "bitlocker-aes-dx",
		.blocksize = AES_BLOCK_SIZE,
		.type = CRYPTO_ALG_TYPE_ABLKCIPHER,
		.template_ablkcipher = {
			.setkey = ssi_ablkcipher_setkey,
			.encrypt = ssi_ablkcipher_encrypt,
			.decrypt = ssi_ablkcipher_decrypt,
			.min_keysize = AES_MIN_KEY_SIZE * 2,
			.max_keysize = AES_MAX_KEY_SIZE * 2,
			.ivsize = AES_BLOCK_SIZE,
			},
		.cipher_mode = DRV_CIPHER_BITLOCKER,
		.flow_mode = S_DIN_to_AES,
	},
	{
		.name = "bitlocker(aes)",
		.driver_name = "bitlocker-aes-du512-dx",
		.blocksize = AES_BLOCK_SIZE,
		.type = CRYPTO_ALG_TYPE_ABLKCIPHER | CRYPTO_ALG_BULK_DU_512,
		.template_ablkcipher = {
			.setkey = ssi_ablkcipher_setkey,
			.encrypt = ssi_ablkcipher_encrypt,
			.decrypt = ssi_ablkcipher_decrypt,
			.min_keysize = AES_MIN_KEY_SIZE * 2,
			.max_keysize = AES_MAX_KEY_SIZE * 2,
			.ivsize = AES_BLOCK_SIZE,
			},
		.cipher_mode = DRV_CIPHER_BITLOCKER,
		.flow_mode = S_DIN_to_AES,
	},
	{
		.name = "bitlocker(aes)",
		.driver_name = "bitlocker-aes-du4096-dx",
		.blocksize = AES_BLOCK_SIZE,
		.type = CRYPTO_ALG_TYPE_ABLKCIPHER | CRYPTO_ALG_BULK_DU_4096,
		.template_ablkcipher = {
			.setkey = ssi_ablkcipher_setkey,
			.encrypt = ssi_ablkcipher_encrypt,
			.decrypt = ssi_ablkcipher_decrypt,
			.min_keysize = AES_MIN_KEY_SIZE * 2,
			.max_keysize = AES_MAX_KEY_SIZE * 2,
			.ivsize = AES_BLOCK_SIZE,
			},
		.cipher_mode = DRV_CIPHER_BITLOCKER,
		.flow_mode = S_DIN_to_AES,
	},
#endif /*SSI_CC_HAS_AES_BITLOCKER*/
	{
		.name = "ecb(aes)",
		.driver_name = "ecb-aes-dx",
		.blocksize = AES_BLOCK_SIZE,
		.type = CRYPTO_ALG_TYPE_ABLKCIPHER,
		.template_ablkcipher = {
			.setkey = ssi_ablkcipher_setkey,
			.encrypt = ssi_ablkcipher_encrypt,
			.decrypt = ssi_ablkcipher_decrypt,
			.min_keysize = AES_MIN_KEY_SIZE,
			.max_keysize = AES_MAX_KEY_SIZE,
			.ivsize = 0,
			},
		.cipher_mode = DRV_CIPHER_ECB,
		.flow_mode = S_DIN_to_AES,
	},
	{
		.name = "cbc(aes)",
		.driver_name = "cbc-aes-dx",
		.blocksize = AES_BLOCK_SIZE,
		.type = CRYPTO_ALG_TYPE_ABLKCIPHER,
		.template_ablkcipher = {
			.setkey = ssi_ablkcipher_setkey,
			.encrypt = ssi_ablkcipher_encrypt,
			.decrypt = ssi_ablkcipher_decrypt,
			.min_keysize = AES_MIN_KEY_SIZE,
			.max_keysize = AES_MAX_KEY_SIZE,
			.ivsize = AES_BLOCK_SIZE,
		},
		.cipher_mode = DRV_CIPHER_CBC,
		.flow_mode = S_DIN_to_AES,
	},
	{
		.name = "ofb(aes)",
		.driver_name = "ofb-aes-dx",
		.blocksize = AES_BLOCK_SIZE,
		.type = CRYPTO_ALG_TYPE_ABLKCIPHER,
		.template_ablkcipher = {
			.setkey = ssi_ablkcipher_setkey,
			.encrypt = ssi_ablkcipher_encrypt,
			.decrypt = ssi_ablkcipher_decrypt,
			.min_keysize = AES_MIN_KEY_SIZE,
			.max_keysize = AES_MAX_KEY_SIZE,
			.ivsize = AES_BLOCK_SIZE,
			},
		.cipher_mode = DRV_CIPHER_OFB,
		.flow_mode = S_DIN_to_AES,
	},
#if SSI_CC_HAS_AES_CTS
	{
		.name = "cts1(cbc(aes))",
		.driver_name = "cts1-cbc-aes-dx",
		.blocksize = AES_BLOCK_SIZE,
		.type = CRYPTO_ALG_TYPE_ABLKCIPHER,
		.template_ablkcipher = {
			.setkey = ssi_ablkcipher_setkey,
			.encrypt = ssi_ablkcipher_encrypt,
			.decrypt = ssi_ablkcipher_decrypt,
			.min_keysize = AES_MIN_KEY_SIZE,
			.max_keysize = AES_MAX_KEY_SIZE,
			.ivsize = AES_BLOCK_SIZE,
			},
		.cipher_mode = DRV_CIPHER_CBC_CTS,
		.flow_mode = S_DIN_to_AES,
	},
#endif
	{
		.name = "ctr(aes)",
		.driver_name = "ctr-aes-dx",
		.blocksize = 1,
		.type = CRYPTO_ALG_TYPE_ABLKCIPHER,
		.template_ablkcipher = {
			.setkey = ssi_ablkcipher_setkey,
			.encrypt = ssi_ablkcipher_encrypt,
			.decrypt = ssi_ablkcipher_decrypt,
			.min_keysize = AES_MIN_KEY_SIZE,
			.max_keysize = AES_MAX_KEY_SIZE,
			.ivsize = AES_BLOCK_SIZE,
			},
		.cipher_mode = DRV_CIPHER_CTR,
		.flow_mode = S_DIN_to_AES,
	},
	{
		.name = "cbc(des3_ede)",
		.driver_name = "cbc-3des-dx",
		.blocksize = DES3_EDE_BLOCK_SIZE,
		.type = CRYPTO_ALG_TYPE_ABLKCIPHER,
		.template_ablkcipher = {
			.setkey = ssi_ablkcipher_setkey,
			.encrypt = ssi_ablkcipher_encrypt,
			.decrypt = ssi_ablkcipher_decrypt,
			.min_keysize = DES3_EDE_KEY_SIZE,
			.max_keysize = DES3_EDE_KEY_SIZE,
			.ivsize = DES3_EDE_BLOCK_SIZE,
			},
		.cipher_mode = DRV_CIPHER_CBC,
		.flow_mode = S_DIN_to_DES,
	},
	{
		.name = "ecb(des3_ede)",
		.driver_name = "ecb-3des-dx",
		.blocksize = DES3_EDE_BLOCK_SIZE,
		.type = CRYPTO_ALG_TYPE_ABLKCIPHER,
		.template_ablkcipher = {
			.setkey = ssi_ablkcipher_setkey,
			.encrypt = ssi_ablkcipher_encrypt,
			.decrypt = ssi_ablkcipher_decrypt,
			.min_keysize = DES3_EDE_KEY_SIZE,
			.max_keysize = DES3_EDE_KEY_SIZE,
			.ivsize = 0,
			},
		.cipher_mode = DRV_CIPHER_ECB,
		.flow_mode = S_DIN_to_DES,
	},
	{
		.name = "cbc(des)",
		.driver_name = "cbc-des-dx",
		.blocksize = DES_BLOCK_SIZE,
		.type = CRYPTO_ALG_TYPE_ABLKCIPHER,
		.template_ablkcipher = {
			.setkey = ssi_ablkcipher_setkey,
			.encrypt = ssi_ablkcipher_encrypt,
			.decrypt = ssi_ablkcipher_decrypt,
			.min_keysize = DES_KEY_SIZE,
			.max_keysize = DES_KEY_SIZE,
			.ivsize = DES_BLOCK_SIZE,
			},
		.cipher_mode = DRV_CIPHER_CBC,
		.flow_mode = S_DIN_to_DES,
	},
	{
		.name = "ecb(des)",
		.driver_name = "ecb-des-dx",
		.blocksize = DES_BLOCK_SIZE,
		.type = CRYPTO_ALG_TYPE_ABLKCIPHER,
		.template_ablkcipher = {
			.setkey = ssi_ablkcipher_setkey,
			.encrypt = ssi_ablkcipher_encrypt,
			.decrypt = ssi_ablkcipher_decrypt,
			.min_keysize = DES_KEY_SIZE,
			.max_keysize = DES_KEY_SIZE,
			.ivsize = 0,
			},
		.cipher_mode = DRV_CIPHER_ECB,
		.flow_mode = S_DIN_to_DES,
	},
#if SSI_CC_HAS_MULTI2
	{
		.name = "cbc(multi2)",
		.driver_name = "cbc-multi2-dx",
		.blocksize = CC_MULTI2_BLOCK_SIZE,
		.type = CRYPTO_ALG_TYPE_ABLKCIPHER,
		.template_ablkcipher = {
			.setkey = ssi_ablkcipher_setkey,
			.encrypt = ssi_ablkcipher_encrypt,
			.decrypt = ssi_ablkcipher_decrypt,
			.min_keysize = CC_MULTI2_SYSTEM_N_DATA_KEY_SIZE + 1,
			.max_keysize = CC_MULTI2_SYSTEM_N_DATA_KEY_SIZE + 1,
			.ivsize = CC_MULTI2_IV_SIZE,
			},
		.cipher_mode = DRV_MULTI2_CBC,
		.flow_mode = S_DIN_to_MULTI2,
	},
	{
		.name = "ofb(multi2)",
		.driver_name = "ofb-multi2-dx",
		.blocksize = 1,
		.type = CRYPTO_ALG_TYPE_ABLKCIPHER,
		.template_ablkcipher = {
			.setkey = ssi_ablkcipher_setkey,
			.encrypt = ssi_ablkcipher_encrypt,
			.decrypt = ssi_ablkcipher_encrypt,
			.min_keysize = CC_MULTI2_SYSTEM_N_DATA_KEY_SIZE + 1,
			.max_keysize = CC_MULTI2_SYSTEM_N_DATA_KEY_SIZE + 1,
			.ivsize = CC_MULTI2_IV_SIZE,
			},
		.cipher_mode = DRV_MULTI2_OFB,
		.flow_mode = S_DIN_to_MULTI2,
	},
#endif /*SSI_CC_HAS_MULTI2*/
};

static
struct ssi_crypto_alg *ssi_ablkcipher_create_alg(struct ssi_alg_template *template)
{
	struct ssi_crypto_alg *t_alg;
	struct crypto_alg *alg;

	t_alg = kzalloc(sizeof(*t_alg), GFP_KERNEL);
	if (!t_alg) {
		SSI_LOG_ERR("failed to allocate t_alg\n");
		return ERR_PTR(-ENOMEM);
	}

	alg = &t_alg->crypto_alg;

	snprintf(alg->cra_name, CRYPTO_MAX_ALG_NAME, "%s", template->name);
	snprintf(alg->cra_driver_name, CRYPTO_MAX_ALG_NAME, "%s",
		 template->driver_name);
	alg->cra_module = THIS_MODULE;
	alg->cra_priority = SSI_CRA_PRIO;
	alg->cra_blocksize = template->blocksize;
	alg->cra_alignmask = 0;
	alg->cra_ctxsize = sizeof(struct ssi_ablkcipher_ctx);

	alg->cra_init = ssi_ablkcipher_init;
	alg->cra_exit = ssi_blkcipher_exit;
	alg->cra_type = &crypto_ablkcipher_type;
	alg->cra_ablkcipher = template->template_ablkcipher;
	alg->cra_flags = CRYPTO_ALG_ASYNC | CRYPTO_ALG_KERN_DRIVER_ONLY |
				template->type;

	t_alg->cipher_mode = template->cipher_mode;
	t_alg->flow_mode = template->flow_mode;

	return t_alg;
}

int ssi_ablkcipher_free(struct ssi_drvdata *drvdata)
{
	struct ssi_crypto_alg *t_alg, *n;
	struct ssi_blkcipher_handle *blkcipher_handle =
						drvdata->blkcipher_handle;
	struct device *dev;

	dev = &drvdata->plat_dev->dev;

	if (blkcipher_handle) {
		/* Remove registered algs */
		list_for_each_entry_safe(t_alg, n,
					 &blkcipher_handle->blkcipher_alg_list,
					 entry) {
			crypto_unregister_alg(&t_alg->crypto_alg);
			list_del(&t_alg->entry);
			kfree(t_alg);
		}
		kfree(blkcipher_handle);
		drvdata->blkcipher_handle = NULL;
	}
	return 0;
}

int ssi_ablkcipher_alloc(struct ssi_drvdata *drvdata)
{
	struct ssi_blkcipher_handle *ablkcipher_handle;
	struct ssi_crypto_alg *t_alg;
	int rc = -ENOMEM;
	int alg;

<<<<<<< HEAD
	ablkcipher_handle = kmalloc(sizeof(struct ssi_blkcipher_handle),
		GFP_KERNEL);
=======
	ablkcipher_handle = kmalloc(sizeof(*ablkcipher_handle), GFP_KERNEL);
>>>>>>> bb176f67
	if (!ablkcipher_handle)
		return -ENOMEM;

	drvdata->blkcipher_handle = ablkcipher_handle;

	INIT_LIST_HEAD(&ablkcipher_handle->blkcipher_alg_list);

	/* Linux crypto */
	SSI_LOG_DEBUG("Number of algorithms = %zu\n", ARRAY_SIZE(blkcipher_algs));
	for (alg = 0; alg < ARRAY_SIZE(blkcipher_algs); alg++) {
		SSI_LOG_DEBUG("creating %s\n", blkcipher_algs[alg].driver_name);
		t_alg = ssi_ablkcipher_create_alg(&blkcipher_algs[alg]);
		if (IS_ERR(t_alg)) {
			rc = PTR_ERR(t_alg);
			SSI_LOG_ERR("%s alg allocation failed\n",
				    blkcipher_algs[alg].driver_name);
			goto fail0;
		}
		t_alg->drvdata = drvdata;

		SSI_LOG_DEBUG("registering %s\n", blkcipher_algs[alg].driver_name);
		rc = crypto_register_alg(&t_alg->crypto_alg);
		SSI_LOG_DEBUG("%s alg registration rc = %x\n",
			      t_alg->crypto_alg.cra_driver_name, rc);
		if (unlikely(rc != 0)) {
			SSI_LOG_ERR("%s alg registration failed\n",
				    t_alg->crypto_alg.cra_driver_name);
			kfree(t_alg);
			goto fail0;
		} else {
			list_add_tail(&t_alg->entry,
				      &ablkcipher_handle->blkcipher_alg_list);
			SSI_LOG_DEBUG("Registered %s\n",
<<<<<<< HEAD
					t_alg->crypto_alg.cra_driver_name);
=======
				      t_alg->crypto_alg.cra_driver_name);
>>>>>>> bb176f67
		}
	}
	return 0;

fail0:
	ssi_ablkcipher_free(drvdata);
	return rc;
}<|MERGE_RESOLUTION|>--- conflicted
+++ resolved
@@ -69,12 +69,8 @@
 
 static void ssi_ablkcipher_complete(struct device *dev, void *ssi_req, void __iomem *cc_base);
 
-<<<<<<< HEAD
-static int validate_keys_sizes(struct ssi_ablkcipher_ctx *ctx_p, u32 size) {
-=======
 static int validate_keys_sizes(struct ssi_ablkcipher_ctx *ctx_p, u32 size)
 {
->>>>>>> bb176f67
 	switch (ctx_p->flow_mode) {
 	case S_DIN_to_AES:
 		switch (size) {
@@ -113,12 +109,8 @@
 	return -EINVAL;
 }
 
-<<<<<<< HEAD
-static int validate_data_size(struct ssi_ablkcipher_ctx *ctx_p, unsigned int size) {
-=======
 static int validate_data_size(struct ssi_ablkcipher_ctx *ctx_p, unsigned int size)
 {
->>>>>>> bb176f67
 	switch (ctx_p->flow_mode) {
 	case S_DIN_to_AES:
 		switch (ctx_p->cipher_mode) {
@@ -193,13 +185,8 @@
 	int rc = 0;
 	unsigned int max_key_buf_size = get_max_keysize(tfm);
 
-<<<<<<< HEAD
-	SSI_LOG_DEBUG("Initializing context @%p for %s\n", ctx_p,
-						crypto_tfm_alg_name(tfm));
-=======
 	SSI_LOG_DEBUG("Initializing context @%p for %s\n",
 		      ctx_p, crypto_tfm_alg_name(tfm));
->>>>>>> bb176f67
 
 	ctx_p->cipher_mode = ssi_alg->cipher_mode;
 	ctx_p->flow_mode = ssi_alg->flow_mode;
@@ -224,15 +211,9 @@
 			    max_key_buf_size, ctx_p->user.key);
 		return -ENOMEM;
 	}
-<<<<<<< HEAD
-	SSI_LOG_DEBUG("Mapped key %u B at va=%pK to dma=0x%llX\n",
-		max_key_buf_size, ctx_p->user.key,
-		(unsigned long long)ctx_p->user.key_dma_addr);
-=======
 	SSI_LOG_DEBUG("Mapped key %u B at va=%pK to dma=%pad\n",
 		      max_key_buf_size, ctx_p->user.key,
 		      ctx_p->user.key_dma_addr);
->>>>>>> bb176f67
 
 	if (ctx_p->cipher_mode == DRV_CIPHER_ESSIV) {
 		/* Alloc hash tfm for essiv */
@@ -263,15 +244,9 @@
 
 	/* Unmap key buffer */
 	dma_unmap_single(dev, ctx_p->user.key_dma_addr, max_key_buf_size,
-<<<<<<< HEAD
-								DMA_TO_DEVICE);
-	SSI_LOG_DEBUG("Unmapped key buffer key_dma_addr=0x%llX\n",
-		(unsigned long long)ctx_p->user.key_dma_addr);
-=======
 			 DMA_TO_DEVICE);
 	SSI_LOG_DEBUG("Unmapped key buffer key_dma_addr=%pad\n",
 		      ctx_p->user.key_dma_addr);
->>>>>>> bb176f67
 
 	/* Free key buffer in context */
 	kfree(ctx_p->user.key);
@@ -292,38 +267,13 @@
 /* The function verifies that tdes keys are not weak.*/
 static int ssi_verify_3des_keys(const u8 *key, unsigned int keylen)
 {
-<<<<<<< HEAD
-#ifdef CCREE_FIPS_SUPPORT
-=======
->>>>>>> bb176f67
 	struct tdes_keys *tdes_key = (struct tdes_keys *)key;
 
 	/* verify key1 != key2 and key3 != key2*/
 	if (unlikely((memcmp((u8 *)tdes_key->key1, (u8 *)tdes_key->key2, sizeof(tdes_key->key1)) == 0) ||
-<<<<<<< HEAD
-		      (memcmp((u8 *)tdes_key->key3, (u8 *)tdes_key->key2, sizeof(tdes_key->key3)) == 0))) {
-		return -ENOEXEC;
-	}
-#endif /* CCREE_FIPS_SUPPORT */
-
-	return 0;
-}
-
-/* The function verifies that xts keys are not weak.*/
-static int ssi_fips_verify_xts_keys(const u8 *key, unsigned int keylen)
-{
-#ifdef CCREE_FIPS_SUPPORT
-	/* Weak key is define as key that its first half (128/256 lsb) equals its second half (128/256 msb) */
-	int singleKeySize = keylen >> 1;
-
-	if (unlikely(memcmp(key, &key[singleKeySize], singleKeySize) == 0))
-		return -ENOEXEC;
-#endif /* CCREE_FIPS_SUPPORT */
-=======
 		     (memcmp((u8 *)tdes_key->key3, (u8 *)tdes_key->key2, sizeof(tdes_key->key3)) == 0))) {
 		return -ENOEXEC;
 	}
->>>>>>> bb176f67
 
 	return 0;
 }
@@ -353,20 +303,11 @@
 	unsigned int max_key_buf_size = get_max_keysize(tfm);
 
 	SSI_LOG_DEBUG("Setting key in context @%p for %s. keylen=%u\n",
-<<<<<<< HEAD
-		ctx_p, crypto_tfm_alg_name(tfm), keylen);
-=======
 		      ctx_p, crypto_tfm_alg_name(tfm), keylen);
->>>>>>> bb176f67
 	dump_byte_array("key", (u8 *)key, keylen);
 
 	SSI_LOG_DEBUG("after FIPS check");
 
-<<<<<<< HEAD
-	SSI_LOG_DEBUG("ssi_blkcipher_setkey: after FIPS check");
-
-=======
->>>>>>> bb176f67
 	/* STAT_PHASE_0: Init and sanity checks */
 
 #if SSI_CC_HAS_MULTI2
@@ -411,11 +352,7 @@
 		}
 
 		ctx_p->keylen = keylen;
-<<<<<<< HEAD
-		SSI_LOG_DEBUG("ssi_blkcipher_setkey: ssi_is_hw_key ret 0");
-=======
 		SSI_LOG_DEBUG("ssi_is_hw_key ret 0");
->>>>>>> bb176f67
 
 		return 0;
 	}
@@ -430,34 +367,20 @@
 		}
 	}
 	if ((ctx_p->cipher_mode == DRV_CIPHER_XTS) &&
-<<<<<<< HEAD
-	    ssi_fips_verify_xts_keys(key, keylen) != 0) {
-		SSI_LOG_DEBUG("ssi_blkcipher_setkey: weak XTS key");
-=======
 	    xts_check_key(tfm, key, keylen) != 0) {
 		SSI_LOG_DEBUG("weak XTS key");
->>>>>>> bb176f67
 		return -EINVAL;
 	}
 	if ((ctx_p->flow_mode == S_DIN_to_DES) &&
 	    (keylen == DES3_EDE_KEY_SIZE) &&
-<<<<<<< HEAD
-	    ssi_fips_verify_3des_keys(key, keylen) != 0) {
-		SSI_LOG_DEBUG("ssi_blkcipher_setkey: weak 3DES key");
-=======
 	    ssi_verify_3des_keys(key, keylen) != 0) {
 		SSI_LOG_DEBUG("weak 3DES key");
->>>>>>> bb176f67
 		return -EINVAL;
 	}
 
 	/* STAT_PHASE_1: Copy key to ctx */
 	dma_sync_single_for_cpu(dev, ctx_p->user.key_dma_addr,
-<<<<<<< HEAD
-					max_key_buf_size, DMA_TO_DEVICE);
-=======
 				max_key_buf_size, DMA_TO_DEVICE);
->>>>>>> bb176f67
 
 	if (ctx_p->flow_mode == S_DIN_to_MULTI2) {
 #if SSI_CC_HAS_MULTI2
@@ -490,11 +413,7 @@
 		}
 	}
 	dma_sync_single_for_device(dev, ctx_p->user.key_dma_addr,
-<<<<<<< HEAD
-					max_key_buf_size, DMA_TO_DEVICE);
-=======
 				   max_key_buf_size, DMA_TO_DEVICE);
->>>>>>> bb176f67
 	ctx_p->keylen = keylen;
 
 	 SSI_LOG_DEBUG("return safely");
@@ -702,19 +621,10 @@
 	}
 	/* Process */
 	if (likely(req_ctx->dma_buf_type == SSI_DMA_BUF_DLLI)) {
-<<<<<<< HEAD
-		SSI_LOG_DEBUG(" data params addr 0x%llX length 0x%X \n",
-			     (unsigned long long)sg_dma_address(src),
-			     nbytes);
-		SSI_LOG_DEBUG(" data params addr 0x%llX length 0x%X \n",
-			     (unsigned long long)sg_dma_address(dst),
-			     nbytes);
-=======
 		SSI_LOG_DEBUG(" data params addr %pad length 0x%X\n",
 			      sg_dma_address(src), nbytes);
 		SSI_LOG_DEBUG(" data params addr %pad length 0x%X\n",
 			      sg_dma_address(dst), nbytes);
->>>>>>> bb176f67
 		hw_desc_init(&desc[*seq_size]);
 		set_din_type(&desc[*seq_size], DMA_DLLI, sg_dma_address(src),
 			     nbytes, NS_BIT);
@@ -778,18 +688,6 @@
 }
 
 static int ssi_blkcipher_complete(struct device *dev,
-<<<<<<< HEAD
-				struct ssi_ablkcipher_ctx *ctx_p,
-				struct blkcipher_req_ctx *req_ctx,
-				struct scatterlist *dst,
-				struct scatterlist *src,
-				unsigned int ivsize,
-				void *areq,
-				void __iomem *cc_base)
-{
-	int completion_error = 0;
-	u32 inflight_counter;
-=======
 				  struct ssi_ablkcipher_ctx *ctx_p,
 				  struct blkcipher_req_ctx *req_ctx,
 				  struct scatterlist *dst,
@@ -801,7 +699,6 @@
 	int completion_error = 0;
 	u32 inflight_counter;
 	struct ablkcipher_request *req = (struct ablkcipher_request *)areq;
->>>>>>> bb176f67
 
 	ssi_buffer_mgr_unmap_blkcipher_request(dev, req_ctx, ivsize, src, dst);
 
@@ -812,8 +709,6 @@
 		ctx_p->drvdata->inflight_counter--;
 
 	if (areq) {
-<<<<<<< HEAD
-=======
 		/*
 		 * The crypto API expects us to set the req->info to the last
 		 * ciphertext block. For encrypt, simply copy from the result.
@@ -830,7 +725,6 @@
 						 ivsize, 0);
 		}
 
->>>>>>> bb176f67
 		ablkcipher_request_complete(areq, completion_error);
 		return 0;
 	}
@@ -854,13 +748,8 @@
 	int rc, seq_len = 0, cts_restore_flag = 0;
 
 	SSI_LOG_DEBUG("%s areq=%p info=%p nbytes=%d\n",
-<<<<<<< HEAD
-		((direction == DRV_CRYPTO_DIRECTION_ENCRYPT) ? "Encrypt" : "Decrypt"),
-		     areq, info, nbytes);
-=======
 		      ((direction == DRV_CRYPTO_DIRECTION_ENCRYPT) ? "Encrypt" : "Decrypt"),
 		      areq, info, nbytes);
->>>>>>> bb176f67
 
 	/* STAT_PHASE_0: Init and sanity checks */
 
@@ -915,17 +804,8 @@
 		ssi_blkcipher_create_setup_desc(tfm, req_ctx, ivsize, nbytes,
 						desc, &seq_len);
 	/* Data processing */
-<<<<<<< HEAD
-	ssi_blkcipher_create_data_desc(tfm,
-			      req_ctx,
-			      dst, src,
-			      nbytes,
-			      areq,
-			      desc, &seq_len);
-=======
 	ssi_blkcipher_create_data_desc(tfm, req_ctx, dst, src, nbytes, areq,
 				       desc, &seq_len);
->>>>>>> bb176f67
 
 	/* do we need to generate IV? */
 	if (req_ctx->is_giv) {
@@ -958,12 +838,9 @@
 	if (cts_restore_flag != 0)
 		ctx_p->cipher_mode = DRV_CIPHER_CBC_CTS;
 
-<<<<<<< HEAD
-=======
 	if (rc != -EINPROGRESS)
 		kfree(req_ctx->backup_info);
 
->>>>>>> bb176f67
 	return rc;
 }
 
@@ -975,11 +852,6 @@
 	struct ssi_ablkcipher_ctx *ctx_p = crypto_ablkcipher_ctx(tfm);
 	unsigned int ivsize = crypto_ablkcipher_ivsize(tfm);
 
-<<<<<<< HEAD
-	CHECK_AND_RETURN_VOID_UPON_FIPS_ERROR();
-
-=======
->>>>>>> bb176f67
 	ssi_blkcipher_complete(dev, ctx_p, req_ctx, areq->dst, areq->src,
 			       ivsize, areq, cc_base);
 }
@@ -996,13 +868,8 @@
 }
 
 static int ssi_ablkcipher_setkey(struct crypto_ablkcipher *tfm,
-<<<<<<< HEAD
-				const u8 *key,
-				unsigned int keylen)
-=======
 				 const u8 *key,
 				 unsigned int keylen)
->>>>>>> bb176f67
 {
 	return ssi_blkcipher_setkey(crypto_ablkcipher_tfm(tfm), key, keylen);
 }
@@ -1444,12 +1311,7 @@
 	int rc = -ENOMEM;
 	int alg;
 
-<<<<<<< HEAD
-	ablkcipher_handle = kmalloc(sizeof(struct ssi_blkcipher_handle),
-		GFP_KERNEL);
-=======
 	ablkcipher_handle = kmalloc(sizeof(*ablkcipher_handle), GFP_KERNEL);
->>>>>>> bb176f67
 	if (!ablkcipher_handle)
 		return -ENOMEM;
 
@@ -1483,11 +1345,7 @@
 			list_add_tail(&t_alg->entry,
 				      &ablkcipher_handle->blkcipher_alg_list);
 			SSI_LOG_DEBUG("Registered %s\n",
-<<<<<<< HEAD
-					t_alg->crypto_alg.cra_driver_name);
-=======
 				      t_alg->crypto_alg.cra_driver_name);
->>>>>>> bb176f67
 		}
 	}
 	return 0;
