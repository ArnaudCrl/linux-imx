--- conflicted
+++ resolved
@@ -323,14 +323,11 @@
 	if (rc)
 		return rc;
 
-<<<<<<< HEAD
-=======
 	mutex_lock(&vbox->hw_mutex);
 	vbox_set_view(crtc);
 	vbox_do_modeset(crtc, &crtc->mode);
 	mutex_unlock(&vbox->hw_mutex);
 
->>>>>>> f9885ef8
 	spin_lock_irqsave(&drm->event_lock, flags);
 
 	if (event)
