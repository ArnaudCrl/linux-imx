// SPDX-License-Identifier: GPL-2.0-only
/*
 *  linux/drivers/mmc/core/core.c
 *
 *  Copyright (C) 2003-2004 Russell King, All Rights Reserved.
 *  SD support Copyright (C) 2004 Ian Molton, All Rights Reserved.
 *  Copyright (C) 2005-2008 Pierre Ossman, All Rights Reserved.
 *  MMCv4 support Copyright (C) 2006 Philip Langdale, All Rights Reserved.
 */
#include <linux/module.h>
#include <linux/init.h>
#include <linux/interrupt.h>
#include <linux/completion.h>
#include <linux/device.h>
#include <linux/delay.h>
#include <linux/pagemap.h>
#include <linux/err.h>
#include <linux/leds.h>
#include <linux/scatterlist.h>
#include <linux/log2.h>
#include <linux/pm_runtime.h>
#include <linux/pm_wakeup.h>
#include <linux/suspend.h>
#include <linux/fault-inject.h>
#include <linux/random.h>
#include <linux/slab.h>
#include <linux/of.h>

#include <linux/mmc/card.h>
#include <linux/mmc/host.h>
#include <linux/mmc/mmc.h>
#include <linux/mmc/sd.h>
#include <linux/mmc/slot-gpio.h>

#define CREATE_TRACE_POINTS
#include <trace/events/mmc.h>

#include "core.h"
#include "card.h"
#include "bus.h"
#include "host.h"
#include "sdio_bus.h"
#include "pwrseq.h"

#include "mmc_ops.h"
#include "sd_ops.h"
#include "sdio_ops.h"

/* The max erase timeout, used when host->max_busy_timeout isn't specified */
#define MMC_ERASE_TIMEOUT_MS	(60 * 1000) /* 60 s */
#define SD_DISCARD_TIMEOUT_MS	(250)

static const unsigned freqs[] = { 400000, 300000, 200000, 100000 };

static int __mmc_max_reserved_idx = -1;

/*
 * Enabling software CRCs on the data blocks can be a significant (30%)
 * performance cost, and for other reasons may not always be desired.
 * So we allow it it to be disabled.
 */
bool use_spi_crc = 1;
module_param(use_spi_crc, bool, 0);

static int mmc_schedule_delayed_work(struct delayed_work *work,
				     unsigned long delay)
{
	/*
	 * We use the system_freezable_wq, because of two reasons.
	 * First, it allows several works (not the same work item) to be
	 * executed simultaneously. Second, the queue becomes frozen when
	 * userspace becomes frozen during system PM.
	 */
	return queue_delayed_work(system_freezable_wq, work, delay);
}

#ifdef CONFIG_FAIL_MMC_REQUEST

/*
 * Internal function. Inject random data errors.
 * If mmc_data is NULL no errors are injected.
 */
static void mmc_should_fail_request(struct mmc_host *host,
				    struct mmc_request *mrq)
{
	struct mmc_command *cmd = mrq->cmd;
	struct mmc_data *data = mrq->data;
	static const int data_errors[] = {
		-ETIMEDOUT,
		-EILSEQ,
		-EIO,
	};

	if (!data)
		return;

	if ((cmd && cmd->error) || data->error ||
	    !should_fail(&host->fail_mmc_request, data->blksz * data->blocks))
		return;

	data->error = data_errors[prandom_u32() % ARRAY_SIZE(data_errors)];
	data->bytes_xfered = (prandom_u32() % (data->bytes_xfered >> 9)) << 9;
}

#else /* CONFIG_FAIL_MMC_REQUEST */

static inline void mmc_should_fail_request(struct mmc_host *host,
					   struct mmc_request *mrq)
{
}

#endif /* CONFIG_FAIL_MMC_REQUEST */

static inline void mmc_complete_cmd(struct mmc_request *mrq)
{
	if (mrq->cap_cmd_during_tfr && !completion_done(&mrq->cmd_completion))
		complete_all(&mrq->cmd_completion);
}

void mmc_command_done(struct mmc_host *host, struct mmc_request *mrq)
{
	if (!mrq->cap_cmd_during_tfr)
		return;

	mmc_complete_cmd(mrq);

	pr_debug("%s: cmd done, tfr ongoing (CMD%u)\n",
		 mmc_hostname(host), mrq->cmd->opcode);
}
EXPORT_SYMBOL(mmc_command_done);

/**
 *	mmc_request_done - finish processing an MMC request
 *	@host: MMC host which completed request
 *	@mrq: MMC request which request
 *
 *	MMC drivers should call this function when they have completed
 *	their processing of a request.
 */
void mmc_request_done(struct mmc_host *host, struct mmc_request *mrq)
{
	struct mmc_command *cmd = mrq->cmd;
	int err = cmd->error;

	/* Flag re-tuning needed on CRC errors */
	if (cmd->opcode != MMC_SEND_TUNING_BLOCK &&
	    cmd->opcode != MMC_SEND_TUNING_BLOCK_HS200 &&
	    !host->retune_crc_disable &&
	    (err == -EILSEQ || (mrq->sbc && mrq->sbc->error == -EILSEQ) ||
	    (mrq->data && mrq->data->error == -EILSEQ) ||
	    (mrq->stop && mrq->stop->error == -EILSEQ)))
		mmc_retune_needed(host);

	if (err && cmd->retries && mmc_host_is_spi(host)) {
		if (cmd->resp[0] & R1_SPI_ILLEGAL_COMMAND)
			cmd->retries = 0;
	}

	if (host->ongoing_mrq == mrq)
		host->ongoing_mrq = NULL;

	mmc_complete_cmd(mrq);

	trace_mmc_request_done(host, mrq);

	/*
	 * We list various conditions for the command to be considered
	 * properly done:
	 *
	 * - There was no error, OK fine then
	 * - We are not doing some kind of retry
	 * - The card was removed (...so just complete everything no matter
	 *   if there are errors or retries)
	 */
	if (!err || !cmd->retries || mmc_card_removed(host->card)) {
		mmc_should_fail_request(host, mrq);

		if (!host->ongoing_mrq)
			led_trigger_event(host->led, LED_OFF);

		if (mrq->sbc) {
			pr_debug("%s: req done <CMD%u>: %d: %08x %08x %08x %08x\n",
				mmc_hostname(host), mrq->sbc->opcode,
				mrq->sbc->error,
				mrq->sbc->resp[0], mrq->sbc->resp[1],
				mrq->sbc->resp[2], mrq->sbc->resp[3]);
		}

		pr_debug("%s: req done (CMD%u): %d: %08x %08x %08x %08x\n",
			mmc_hostname(host), cmd->opcode, err,
			cmd->resp[0], cmd->resp[1],
			cmd->resp[2], cmd->resp[3]);

		if (mrq->data) {
			pr_debug("%s:     %d bytes transferred: %d\n",
				mmc_hostname(host),
				mrq->data->bytes_xfered, mrq->data->error);
		}

		if (mrq->stop) {
			pr_debug("%s:     (CMD%u): %d: %08x %08x %08x %08x\n",
				mmc_hostname(host), mrq->stop->opcode,
				mrq->stop->error,
				mrq->stop->resp[0], mrq->stop->resp[1],
				mrq->stop->resp[2], mrq->stop->resp[3]);
		}
	}
	/*
	 * Request starter must handle retries - see
	 * mmc_wait_for_req_done().
	 */
	if (mrq->done)
		mrq->done(mrq);
}

EXPORT_SYMBOL(mmc_request_done);

static void __mmc_start_request(struct mmc_host *host, struct mmc_request *mrq)
{
	int err;

	/* Assumes host controller has been runtime resumed by mmc_claim_host */
	err = mmc_retune(host);
	if (err) {
		mrq->cmd->error = err;
		mmc_request_done(host, mrq);
		return;
	}

	/*
	 * For sdio rw commands we must wait for card busy otherwise some
	 * sdio devices won't work properly.
	 * And bypass I/O abort, reset and bus suspend operations.
	 */
	if (sdio_is_io_busy(mrq->cmd->opcode, mrq->cmd->arg) &&
	    host->ops->card_busy) {
		int tries = 500; /* Wait aprox 500ms at maximum */

		while (host->ops->card_busy(host) && --tries)
			mmc_delay(1);

		if (tries == 0) {
			mrq->cmd->error = -EBUSY;
			mmc_request_done(host, mrq);
			return;
		}
	}

	if (mrq->cap_cmd_during_tfr) {
		host->ongoing_mrq = mrq;
		/*
		 * Retry path could come through here without having waiting on
		 * cmd_completion, so ensure it is reinitialised.
		 */
		reinit_completion(&mrq->cmd_completion);
	}

	trace_mmc_request_start(host, mrq);

	if (host->cqe_on)
		host->cqe_ops->cqe_off(host);

	host->ops->request(host, mrq);
}

static void mmc_mrq_pr_debug(struct mmc_host *host, struct mmc_request *mrq,
			     bool cqe)
{
	if (mrq->sbc) {
		pr_debug("<%s: starting CMD%u arg %08x flags %08x>\n",
			 mmc_hostname(host), mrq->sbc->opcode,
			 mrq->sbc->arg, mrq->sbc->flags);
	}

	if (mrq->cmd) {
		pr_debug("%s: starting %sCMD%u arg %08x flags %08x\n",
			 mmc_hostname(host), cqe ? "CQE direct " : "",
			 mrq->cmd->opcode, mrq->cmd->arg, mrq->cmd->flags);
	} else if (cqe) {
		pr_debug("%s: starting CQE transfer for tag %d blkaddr %u\n",
			 mmc_hostname(host), mrq->tag, mrq->data->blk_addr);
	}

	if (mrq->data) {
		pr_debug("%s:     blksz %d blocks %d flags %08x "
			"tsac %d ms nsac %d\n",
			mmc_hostname(host), mrq->data->blksz,
			mrq->data->blocks, mrq->data->flags,
			mrq->data->timeout_ns / 1000000,
			mrq->data->timeout_clks);
	}

	if (mrq->stop) {
		pr_debug("%s:     CMD%u arg %08x flags %08x\n",
			 mmc_hostname(host), mrq->stop->opcode,
			 mrq->stop->arg, mrq->stop->flags);
	}
}

static int mmc_mrq_prep(struct mmc_host *host, struct mmc_request *mrq)
{
	unsigned int i, sz = 0;
	struct scatterlist *sg;

	if (mrq->cmd) {
		mrq->cmd->error = 0;
		mrq->cmd->mrq = mrq;
		mrq->cmd->data = mrq->data;
	}
	if (mrq->sbc) {
		mrq->sbc->error = 0;
		mrq->sbc->mrq = mrq;
	}
	if (mrq->data) {
		if (mrq->data->blksz > host->max_blk_size ||
		    mrq->data->blocks > host->max_blk_count ||
		    mrq->data->blocks * mrq->data->blksz > host->max_req_size)
			return -EINVAL;

		for_each_sg(mrq->data->sg, sg, mrq->data->sg_len, i)
			sz += sg->length;
		if (sz != mrq->data->blocks * mrq->data->blksz)
			return -EINVAL;

		mrq->data->error = 0;
		mrq->data->mrq = mrq;
		if (mrq->stop) {
			mrq->data->stop = mrq->stop;
			mrq->stop->error = 0;
			mrq->stop->mrq = mrq;
		}
	}

	return 0;
}

int mmc_start_request(struct mmc_host *host, struct mmc_request *mrq)
{
	int err;

	init_completion(&mrq->cmd_completion);

	mmc_retune_hold(host);

	if (mmc_card_removed(host->card))
		return -ENOMEDIUM;

	mmc_mrq_pr_debug(host, mrq, false);

	WARN_ON(!host->claimed);

	err = mmc_mrq_prep(host, mrq);
	if (err)
		return err;

	led_trigger_event(host->led, LED_FULL);
	__mmc_start_request(host, mrq);

	return 0;
}
EXPORT_SYMBOL(mmc_start_request);

static void mmc_wait_done(struct mmc_request *mrq)
{
	complete(&mrq->completion);
}

static inline void mmc_wait_ongoing_tfr_cmd(struct mmc_host *host)
{
	struct mmc_request *ongoing_mrq = READ_ONCE(host->ongoing_mrq);

	/*
	 * If there is an ongoing transfer, wait for the command line to become
	 * available.
	 */
	if (ongoing_mrq && !completion_done(&ongoing_mrq->cmd_completion))
		wait_for_completion(&ongoing_mrq->cmd_completion);
}

static int __mmc_start_req(struct mmc_host *host, struct mmc_request *mrq)
{
	int err;

	mmc_wait_ongoing_tfr_cmd(host);

	init_completion(&mrq->completion);
	mrq->done = mmc_wait_done;

	err = mmc_start_request(host, mrq);
	if (err) {
		mrq->cmd->error = err;
		mmc_complete_cmd(mrq);
		complete(&mrq->completion);
	}

	return err;
}

void mmc_wait_for_req_done(struct mmc_host *host, struct mmc_request *mrq)
{
	struct mmc_command *cmd;

	while (1) {
		wait_for_completion(&mrq->completion);

		cmd = mrq->cmd;

		/*
		 * If host has timed out waiting for the sanitize
		 * to complete, card might be still in programming state
		 * so let's try to bring the card out of programming
		 * state.
		 */
		if (cmd->sanitize_busy && cmd->error == -ETIMEDOUT) {
			if (!mmc_interrupt_hpi(host->card)) {
				pr_warn("%s: %s: Interrupted sanitize\n",
					mmc_hostname(host), __func__);
				cmd->error = 0;
				break;
			} else {
				pr_err("%s: %s: Failed to interrupt sanitize\n",
				       mmc_hostname(host), __func__);
			}
		}
		if (!cmd->error || !cmd->retries ||
		    mmc_card_removed(host->card))
			break;

		mmc_retune_recheck(host);

		pr_debug("%s: req failed (CMD%u): %d, retrying...\n",
			 mmc_hostname(host), cmd->opcode, cmd->error);
		cmd->retries--;
		cmd->error = 0;
		__mmc_start_request(host, mrq);
	}

	mmc_retune_release(host);
}
EXPORT_SYMBOL(mmc_wait_for_req_done);

/*
 * mmc_cqe_start_req - Start a CQE request.
 * @host: MMC host to start the request
 * @mrq: request to start
 *
 * Start the request, re-tuning if needed and it is possible. Returns an error
 * code if the request fails to start or -EBUSY if CQE is busy.
 */
int mmc_cqe_start_req(struct mmc_host *host, struct mmc_request *mrq)
{
	int err;

	/*
	 * CQE cannot process re-tuning commands. Caller must hold retuning
	 * while CQE is in use.  Re-tuning can happen here only when CQE has no
	 * active requests i.e. this is the first.  Note, re-tuning will call
	 * ->cqe_off().
	 */
	err = mmc_retune(host);
	if (err)
		goto out_err;

	mrq->host = host;

	mmc_mrq_pr_debug(host, mrq, true);

	err = mmc_mrq_prep(host, mrq);
	if (err)
		goto out_err;

	err = host->cqe_ops->cqe_request(host, mrq);
	if (err)
		goto out_err;

	trace_mmc_request_start(host, mrq);

	return 0;

out_err:
	if (mrq->cmd) {
		pr_debug("%s: failed to start CQE direct CMD%u, error %d\n",
			 mmc_hostname(host), mrq->cmd->opcode, err);
	} else {
		pr_debug("%s: failed to start CQE transfer for tag %d, error %d\n",
			 mmc_hostname(host), mrq->tag, err);
	}
	return err;
}
EXPORT_SYMBOL(mmc_cqe_start_req);

/**
 *	mmc_cqe_request_done - CQE has finished processing an MMC request
 *	@host: MMC host which completed request
 *	@mrq: MMC request which completed
 *
 *	CQE drivers should call this function when they have completed
 *	their processing of a request.
 */
void mmc_cqe_request_done(struct mmc_host *host, struct mmc_request *mrq)
{
	mmc_should_fail_request(host, mrq);

	/* Flag re-tuning needed on CRC errors */
	if ((mrq->cmd && mrq->cmd->error == -EILSEQ) ||
	    (mrq->data && mrq->data->error == -EILSEQ))
		mmc_retune_needed(host);

	trace_mmc_request_done(host, mrq);

	if (mrq->cmd) {
		pr_debug("%s: CQE req done (direct CMD%u): %d\n",
			 mmc_hostname(host), mrq->cmd->opcode, mrq->cmd->error);
	} else {
		pr_debug("%s: CQE transfer done tag %d\n",
			 mmc_hostname(host), mrq->tag);
	}

	if (mrq->data) {
		pr_debug("%s:     %d bytes transferred: %d\n",
			 mmc_hostname(host),
			 mrq->data->bytes_xfered, mrq->data->error);
	}

	mrq->done(mrq);
}
EXPORT_SYMBOL(mmc_cqe_request_done);

/**
 *	mmc_cqe_post_req - CQE post process of a completed MMC request
 *	@host: MMC host
 *	@mrq: MMC request to be processed
 */
void mmc_cqe_post_req(struct mmc_host *host, struct mmc_request *mrq)
{
	if (host->cqe_ops->cqe_post_req)
		host->cqe_ops->cqe_post_req(host, mrq);
}
EXPORT_SYMBOL(mmc_cqe_post_req);

/* Arbitrary 1 second timeout */
#define MMC_CQE_RECOVERY_TIMEOUT	1000

/*
 * mmc_cqe_recovery - Recover from CQE errors.
 * @host: MMC host to recover
 *
 * Recovery consists of stopping CQE, stopping eMMC, discarding the queue in
 * in eMMC, and discarding the queue in CQE. CQE must call
 * mmc_cqe_request_done() on all requests. An error is returned if the eMMC
 * fails to discard its queue.
 */
int mmc_cqe_recovery(struct mmc_host *host)
{
	struct mmc_command cmd;
	int err;

	mmc_retune_hold_now(host);

	/*
	 * Recovery is expected seldom, if at all, but it reduces performance,
	 * so make sure it is not completely silent.
	 */
	pr_warn("%s: running CQE recovery\n", mmc_hostname(host));

	host->cqe_ops->cqe_recovery_start(host);

	memset(&cmd, 0, sizeof(cmd));
	cmd.opcode       = MMC_STOP_TRANSMISSION,
	cmd.flags        = MMC_RSP_R1B | MMC_CMD_AC,
	cmd.flags       &= ~MMC_RSP_CRC; /* Ignore CRC */
	cmd.busy_timeout = MMC_CQE_RECOVERY_TIMEOUT,
	mmc_wait_for_cmd(host, &cmd, 0);

	memset(&cmd, 0, sizeof(cmd));
	cmd.opcode       = MMC_CMDQ_TASK_MGMT;
	cmd.arg          = 1; /* Discard entire queue */
	cmd.flags        = MMC_RSP_R1B | MMC_CMD_AC;
	cmd.flags       &= ~MMC_RSP_CRC; /* Ignore CRC */
	cmd.busy_timeout = MMC_CQE_RECOVERY_TIMEOUT,
	err = mmc_wait_for_cmd(host, &cmd, 0);

	host->cqe_ops->cqe_recovery_finish(host);

	mmc_retune_release(host);

	return err;
}
EXPORT_SYMBOL(mmc_cqe_recovery);

/**
 *	mmc_is_req_done - Determine if a 'cap_cmd_during_tfr' request is done
 *	@host: MMC host
 *	@mrq: MMC request
 *
 *	mmc_is_req_done() is used with requests that have
 *	mrq->cap_cmd_during_tfr = true. mmc_is_req_done() must be called after
 *	starting a request and before waiting for it to complete. That is,
 *	either in between calls to mmc_start_req(), or after mmc_wait_for_req()
 *	and before mmc_wait_for_req_done(). If it is called at other times the
 *	result is not meaningful.
 */
bool mmc_is_req_done(struct mmc_host *host, struct mmc_request *mrq)
{
	return completion_done(&mrq->completion);
}
EXPORT_SYMBOL(mmc_is_req_done);

/**
 *	mmc_wait_for_req - start a request and wait for completion
 *	@host: MMC host to start command
 *	@mrq: MMC request to start
 *
 *	Start a new MMC custom command request for a host, and wait
 *	for the command to complete. In the case of 'cap_cmd_during_tfr'
 *	requests, the transfer is ongoing and the caller can issue further
 *	commands that do not use the data lines, and then wait by calling
 *	mmc_wait_for_req_done().
 *	Does not attempt to parse the response.
 */
void mmc_wait_for_req(struct mmc_host *host, struct mmc_request *mrq)
{
	__mmc_start_req(host, mrq);

	if (!mrq->cap_cmd_during_tfr)
		mmc_wait_for_req_done(host, mrq);
}
EXPORT_SYMBOL(mmc_wait_for_req);

/**
 *	mmc_wait_for_cmd - start a command and wait for completion
 *	@host: MMC host to start command
 *	@cmd: MMC command to start
 *	@retries: maximum number of retries
 *
 *	Start a new MMC command for a host, and wait for the command
 *	to complete.  Return any error that occurred while the command
 *	was executing.  Do not attempt to parse the response.
 */
int mmc_wait_for_cmd(struct mmc_host *host, struct mmc_command *cmd, int retries)
{
	struct mmc_request mrq = {};

	WARN_ON(!host->claimed);

	memset(cmd->resp, 0, sizeof(cmd->resp));
	cmd->retries = retries;

	mrq.cmd = cmd;
	cmd->data = NULL;

	mmc_wait_for_req(host, &mrq);

	return cmd->error;
}

EXPORT_SYMBOL(mmc_wait_for_cmd);

/**
 *	mmc_set_data_timeout - set the timeout for a data command
 *	@data: data phase for command
 *	@card: the MMC card associated with the data transfer
 *
 *	Computes the data timeout parameters according to the
 *	correct algorithm given the card type.
 */
void mmc_set_data_timeout(struct mmc_data *data, const struct mmc_card *card)
{
	unsigned int mult;

	/*
	 * SDIO cards only define an upper 1 s limit on access.
	 */
	if (mmc_card_sdio(card)) {
		data->timeout_ns = 1000000000;
		data->timeout_clks = 0;
		return;
	}

	/*
	 * SD cards use a 100 multiplier rather than 10
	 */
	mult = mmc_card_sd(card) ? 100 : 10;

	/*
	 * Scale up the multiplier (and therefore the timeout) by
	 * the r2w factor for writes.
	 */
	if (data->flags & MMC_DATA_WRITE)
		mult <<= card->csd.r2w_factor;

	data->timeout_ns = card->csd.taac_ns * mult;
	data->timeout_clks = card->csd.taac_clks * mult;

	/*
	 * SD cards also have an upper limit on the timeout.
	 */
	if (mmc_card_sd(card)) {
		unsigned int timeout_us, limit_us;

		timeout_us = data->timeout_ns / 1000;
		if (card->host->ios.clock)
			timeout_us += data->timeout_clks * 1000 /
				(card->host->ios.clock / 1000);

		if (data->flags & MMC_DATA_WRITE)
			/*
			 * The MMC spec "It is strongly recommended
			 * for hosts to implement more than 500ms
			 * timeout value even if the card indicates
			 * the 250ms maximum busy length."  Even the
			 * previous value of 300ms is known to be
			 * insufficient for some cards.
			 */
			limit_us = 3000000;
		else
			limit_us = 100000;

		/*
		 * SDHC cards always use these fixed values.
		 */
		if (timeout_us > limit_us) {
			data->timeout_ns = limit_us * 1000;
			data->timeout_clks = 0;
		}

		/* assign limit value if invalid */
		if (timeout_us == 0)
			data->timeout_ns = limit_us * 1000;
	}

	/*
	 * Some cards require longer data read timeout than indicated in CSD.
	 * Address this by setting the read timeout to a "reasonably high"
	 * value. For the cards tested, 600ms has proven enough. If necessary,
	 * this value can be increased if other problematic cards require this.
	 */
	if (mmc_card_long_read_time(card) && data->flags & MMC_DATA_READ) {
		data->timeout_ns = 600000000;
		data->timeout_clks = 0;
	}

	/*
	 * Some cards need very high timeouts if driven in SPI mode.
	 * The worst observed timeout was 900ms after writing a
	 * continuous stream of data until the internal logic
	 * overflowed.
	 */
	if (mmc_host_is_spi(card->host)) {
		if (data->flags & MMC_DATA_WRITE) {
			if (data->timeout_ns < 1000000000)
				data->timeout_ns = 1000000000;	/* 1s */
		} else {
			if (data->timeout_ns < 100000000)
				data->timeout_ns =  100000000;	/* 100ms */
		}
	}
}
EXPORT_SYMBOL(mmc_set_data_timeout);

/*
 * Allow claiming an already claimed host if the context is the same or there is
 * no context but the task is the same.
 */
static inline bool mmc_ctx_matches(struct mmc_host *host, struct mmc_ctx *ctx,
				   struct task_struct *task)
{
	return host->claimer == ctx ||
	       (!ctx && task && host->claimer->task == task);
}

static inline void mmc_ctx_set_claimer(struct mmc_host *host,
				       struct mmc_ctx *ctx,
				       struct task_struct *task)
{
	if (!host->claimer) {
		if (ctx)
			host->claimer = ctx;
		else
			host->claimer = &host->default_ctx;
	}
	if (task)
		host->claimer->task = task;
}

/**
 *	__mmc_claim_host - exclusively claim a host
 *	@host: mmc host to claim
 *	@ctx: context that claims the host or NULL in which case the default
 *	context will be used
 *	@abort: whether or not the operation should be aborted
 *
 *	Claim a host for a set of operations.  If @abort is non null and
 *	dereference a non-zero value then this will return prematurely with
 *	that non-zero value without acquiring the lock.  Returns zero
 *	with the lock held otherwise.
 */
int __mmc_claim_host(struct mmc_host *host, struct mmc_ctx *ctx,
		     atomic_t *abort)
{
	struct task_struct *task = ctx ? NULL : current;
	DECLARE_WAITQUEUE(wait, current);
	unsigned long flags;
	int stop;
	bool pm = false;

	might_sleep();

	add_wait_queue(&host->wq, &wait);
	spin_lock_irqsave(&host->lock, flags);
	while (1) {
		set_current_state(TASK_UNINTERRUPTIBLE);
		stop = abort ? atomic_read(abort) : 0;
		if (stop || !host->claimed || mmc_ctx_matches(host, ctx, task))
			break;
		spin_unlock_irqrestore(&host->lock, flags);
		schedule();
		spin_lock_irqsave(&host->lock, flags);
	}
	set_current_state(TASK_RUNNING);
	if (!stop) {
		host->claimed = 1;
		mmc_ctx_set_claimer(host, ctx, task);
		host->claim_cnt += 1;
		if (host->claim_cnt == 1)
			pm = true;
	} else
		wake_up(&host->wq);
	spin_unlock_irqrestore(&host->lock, flags);
	remove_wait_queue(&host->wq, &wait);

	if (pm)
		pm_runtime_get_sync(mmc_dev(host));

	return stop;
}
EXPORT_SYMBOL(__mmc_claim_host);

/**
 *	mmc_release_host - release a host
 *	@host: mmc host to release
 *
 *	Release a MMC host, allowing others to claim the host
 *	for their operations.
 */
void mmc_release_host(struct mmc_host *host)
{
	unsigned long flags;

	WARN_ON(!host->claimed);

	spin_lock_irqsave(&host->lock, flags);
	if (--host->claim_cnt) {
		/* Release for nested claim */
		spin_unlock_irqrestore(&host->lock, flags);
	} else {
		host->claimed = 0;
		host->claimer->task = NULL;
		host->claimer = NULL;
		spin_unlock_irqrestore(&host->lock, flags);
		wake_up(&host->wq);
		pm_runtime_mark_last_busy(mmc_dev(host));
		if (host->caps & MMC_CAP_SYNC_RUNTIME_PM)
			pm_runtime_put_sync_suspend(mmc_dev(host));
		else
			pm_runtime_put_autosuspend(mmc_dev(host));
	}
}
EXPORT_SYMBOL(mmc_release_host);

/*
 * This is a helper function, which fetches a runtime pm reference for the
 * card device and also claims the host.
 */
void mmc_get_card(struct mmc_card *card, struct mmc_ctx *ctx)
{
	pm_runtime_get_sync(&card->dev);
	__mmc_claim_host(card->host, ctx, NULL);
}
EXPORT_SYMBOL(mmc_get_card);

/*
 * This is a helper function, which releases the host and drops the runtime
 * pm reference for the card device.
 */
void mmc_put_card(struct mmc_card *card, struct mmc_ctx *ctx)
{
	struct mmc_host *host = card->host;

	WARN_ON(ctx && host->claimer != ctx);

	mmc_release_host(host);
	pm_runtime_mark_last_busy(&card->dev);
	pm_runtime_put_autosuspend(&card->dev);
}
EXPORT_SYMBOL(mmc_put_card);

/*
 * Internal function that does the actual ios call to the host driver,
 * optionally printing some debug output.
 */
static inline void mmc_set_ios(struct mmc_host *host)
{
	struct mmc_ios *ios = &host->ios;

	pr_debug("%s: clock %uHz busmode %u powermode %u cs %u Vdd %u "
		"width %u timing %u\n",
		 mmc_hostname(host), ios->clock, ios->bus_mode,
		 ios->power_mode, ios->chip_select, ios->vdd,
		 1 << ios->bus_width, ios->timing);

	host->ops->set_ios(host, ios);
}

/*
 * Control chip select pin on a host.
 */
void mmc_set_chip_select(struct mmc_host *host, int mode)
{
	host->ios.chip_select = mode;
	mmc_set_ios(host);
}

/*
 * Sets the host clock to the highest possible frequency that
 * is below "hz".
 */
void mmc_set_clock(struct mmc_host *host, unsigned int hz)
{
	WARN_ON(hz && hz < host->f_min);

	if (hz > host->f_max)
		hz = host->f_max;

	host->ios.clock = hz;
	mmc_set_ios(host);
}

int mmc_execute_tuning(struct mmc_card *card)
{
	struct mmc_host *host = card->host;
	u32 opcode;
	int err;

	if (!host->ops->execute_tuning)
		return 0;

	if (host->cqe_on)
		host->cqe_ops->cqe_off(host);

	if (mmc_card_mmc(card))
		opcode = MMC_SEND_TUNING_BLOCK_HS200;
	else
		opcode = MMC_SEND_TUNING_BLOCK;

	err = host->ops->execute_tuning(host, opcode);

	if (err)
		pr_err("%s: tuning execution failed: %d\n",
			mmc_hostname(host), err);
	else
		mmc_retune_enable(host);

	return err;
}

/*
 * Change the bus mode (open drain/push-pull) of a host.
 */
void mmc_set_bus_mode(struct mmc_host *host, unsigned int mode)
{
	host->ios.bus_mode = mode;
	mmc_set_ios(host);
}

/*
 * Change data bus width of a host.
 */
void mmc_set_bus_width(struct mmc_host *host, unsigned int width)
{
	host->ios.bus_width = width;
	mmc_set_ios(host);
}

/*
 * Set initial state after a power cycle or a hw_reset.
 */
void mmc_set_initial_state(struct mmc_host *host)
{
	if (host->cqe_on)
		host->cqe_ops->cqe_off(host);

	mmc_retune_disable(host);

	if (mmc_host_is_spi(host))
		host->ios.chip_select = MMC_CS_HIGH;
	else
		host->ios.chip_select = MMC_CS_DONTCARE;
	host->ios.bus_mode = MMC_BUSMODE_PUSHPULL;
	host->ios.bus_width = MMC_BUS_WIDTH_1;
	host->ios.timing = MMC_TIMING_LEGACY;
	host->ios.drv_type = 0;
	host->ios.enhanced_strobe = false;

	/*
	 * Make sure we are in non-enhanced strobe mode before we
	 * actually enable it in ext_csd.
	 */
	if ((host->caps2 & MMC_CAP2_HS400_ES) &&
	     host->ops->hs400_enhanced_strobe)
		host->ops->hs400_enhanced_strobe(host, &host->ios);

	mmc_set_ios(host);
}

/**
 * mmc_vdd_to_ocrbitnum - Convert a voltage to the OCR bit number
 * @vdd:	voltage (mV)
 * @low_bits:	prefer low bits in boundary cases
 *
 * This function returns the OCR bit number according to the provided @vdd
 * value. If conversion is not possible a negative errno value returned.
 *
 * Depending on the @low_bits flag the function prefers low or high OCR bits
 * on boundary voltages. For example,
 * with @low_bits = true, 3300 mV translates to ilog2(MMC_VDD_32_33);
 * with @low_bits = false, 3300 mV translates to ilog2(MMC_VDD_33_34);
 *
 * Any value in the [1951:1999] range translates to the ilog2(MMC_VDD_20_21).
 */
static int mmc_vdd_to_ocrbitnum(int vdd, bool low_bits)
{
	const int max_bit = ilog2(MMC_VDD_35_36);
	int bit;

	if (vdd < 1650 || vdd > 3600)
		return -EINVAL;

	if (vdd >= 1650 && vdd <= 1950)
		return ilog2(MMC_VDD_165_195);

	if (low_bits)
		vdd -= 1;

	/* Base 2000 mV, step 100 mV, bit's base 8. */
	bit = (vdd - 2000) / 100 + 8;
	if (bit > max_bit)
		return max_bit;
	return bit;
}

/**
 * mmc_vddrange_to_ocrmask - Convert a voltage range to the OCR mask
 * @vdd_min:	minimum voltage value (mV)
 * @vdd_max:	maximum voltage value (mV)
 *
 * This function returns the OCR mask bits according to the provided @vdd_min
 * and @vdd_max values. If conversion is not possible the function returns 0.
 *
 * Notes wrt boundary cases:
 * This function sets the OCR bits for all boundary voltages, for example
 * [3300:3400] range is translated to MMC_VDD_32_33 | MMC_VDD_33_34 |
 * MMC_VDD_34_35 mask.
 */
u32 mmc_vddrange_to_ocrmask(int vdd_min, int vdd_max)
{
	u32 mask = 0;

	if (vdd_max < vdd_min)
		return 0;

	/* Prefer high bits for the boundary vdd_max values. */
	vdd_max = mmc_vdd_to_ocrbitnum(vdd_max, false);
	if (vdd_max < 0)
		return 0;

	/* Prefer low bits for the boundary vdd_min values. */
	vdd_min = mmc_vdd_to_ocrbitnum(vdd_min, true);
	if (vdd_min < 0)
		return 0;

	/* Fill the mask, from max bit to min bit. */
	while (vdd_max >= vdd_min)
		mask |= 1 << vdd_max--;

	return mask;
}

static int mmc_of_get_func_num(struct device_node *node)
{
	u32 reg;
	int ret;

	ret = of_property_read_u32(node, "reg", &reg);
	if (ret < 0)
		return ret;

	return reg;
}

struct device_node *mmc_of_find_child_device(struct mmc_host *host,
		unsigned func_num)
{
	struct device_node *node;

	if (!host->parent || !host->parent->of_node)
		return NULL;

	for_each_child_of_node(host->parent->of_node, node) {
		if (mmc_of_get_func_num(node) == func_num)
			return node;
	}

	return NULL;
}

/*
 * Mask off any voltages we don't support and select
 * the lowest voltage
 */
u32 mmc_select_voltage(struct mmc_host *host, u32 ocr)
{
	int bit;

	/*
	 * Sanity check the voltages that the card claims to
	 * support.
	 */
	if (ocr & 0x7F) {
		dev_warn(mmc_dev(host),
		"card claims to support voltages below defined range\n");
		ocr &= ~0x7F;
	}

	ocr &= host->ocr_avail;
	if (!ocr) {
		dev_warn(mmc_dev(host), "no support for card's volts\n");
		return 0;
	}

	if (host->caps2 & MMC_CAP2_FULL_PWR_CYCLE) {
		bit = ffs(ocr) - 1;
		ocr &= 3 << bit;
		mmc_power_cycle(host, ocr);
	} else {
		bit = fls(ocr) - 1;
		ocr &= 3 << bit;
		if (bit != host->ios.vdd)
			dev_warn(mmc_dev(host), "exceeding card's volts\n");
	}

	return ocr;
}

int mmc_set_signal_voltage(struct mmc_host *host, int signal_voltage)
{
	int err = 0;
	int old_signal_voltage = host->ios.signal_voltage;

	host->ios.signal_voltage = signal_voltage;
	if (host->ops->start_signal_voltage_switch)
		err = host->ops->start_signal_voltage_switch(host, &host->ios);

	if (err)
		host->ios.signal_voltage = old_signal_voltage;

	return err;

}

void mmc_set_initial_signal_voltage(struct mmc_host *host)
{
	/* Try to set signal voltage to 3.3V but fall back to 1.8v or 1.2v */
	if (!mmc_set_signal_voltage(host, MMC_SIGNAL_VOLTAGE_330))
		dev_dbg(mmc_dev(host), "Initial signal voltage of 3.3v\n");
	else if (!mmc_set_signal_voltage(host, MMC_SIGNAL_VOLTAGE_180))
		dev_dbg(mmc_dev(host), "Initial signal voltage of 1.8v\n");
	else if (!mmc_set_signal_voltage(host, MMC_SIGNAL_VOLTAGE_120))
		dev_dbg(mmc_dev(host), "Initial signal voltage of 1.2v\n");
}

int mmc_host_set_uhs_voltage(struct mmc_host *host)
{
	u32 clock;

	/*
	 * During a signal voltage level switch, the clock must be gated
	 * for 5 ms according to the SD spec
	 */
	clock = host->ios.clock;
	host->ios.clock = 0;
	mmc_set_ios(host);

	if (mmc_set_signal_voltage(host, MMC_SIGNAL_VOLTAGE_180))
		return -EAGAIN;

	/* Keep clock gated for at least 10 ms, though spec only says 5 ms */
	mmc_delay(10);
	host->ios.clock = clock;
	mmc_set_ios(host);

	return 0;
}

int mmc_set_uhs_voltage(struct mmc_host *host, u32 ocr)
{
	struct mmc_command cmd = {};
	int err = 0;

	/*
	 * If we cannot switch voltages, return failure so the caller
	 * can continue without UHS mode
	 */
	if (!host->ops->start_signal_voltage_switch)
		return -EPERM;
	if (!host->ops->card_busy)
		pr_warn("%s: cannot verify signal voltage switch\n",
			mmc_hostname(host));

	cmd.opcode = SD_SWITCH_VOLTAGE;
	cmd.arg = 0;
	cmd.flags = MMC_RSP_R1 | MMC_CMD_AC;

	err = mmc_wait_for_cmd(host, &cmd, 0);
	if (err)
		goto power_cycle;

	if (!mmc_host_is_spi(host) && (cmd.resp[0] & R1_ERROR))
		return -EIO;

	/*
	 * The card should drive cmd and dat[0:3] low immediately
	 * after the response of cmd11, but wait 1 ms to be sure
	 */
	mmc_delay(1);
	if (host->ops->card_busy && !host->ops->card_busy(host)) {
		err = -EAGAIN;
		goto power_cycle;
	}

	if (mmc_host_set_uhs_voltage(host)) {
		/*
		 * Voltages may not have been switched, but we've already
		 * sent CMD11, so a power cycle is required anyway
		 */
		err = -EAGAIN;
		goto power_cycle;
	}

	/* Wait for at least 1 ms according to spec */
	mmc_delay(1);

	/*
	 * Failure to switch is indicated by the card holding
	 * dat[0:3] low
	 */
	if (host->ops->card_busy && host->ops->card_busy(host))
		err = -EAGAIN;

power_cycle:
	if (err) {
		pr_debug("%s: Signal voltage switch failed, "
			"power cycling card\n", mmc_hostname(host));
		mmc_power_cycle(host, ocr);
	}

	return err;
}

/*
 * Select timing parameters for host.
 */
void mmc_set_timing(struct mmc_host *host, unsigned int timing)
{
	host->ios.timing = timing;
	mmc_set_ios(host);
}

/*
 * Select appropriate driver type for host.
 */
void mmc_set_driver_type(struct mmc_host *host, unsigned int drv_type)
{
	host->ios.drv_type = drv_type;
	mmc_set_ios(host);
}

int mmc_select_drive_strength(struct mmc_card *card, unsigned int max_dtr,
			      int card_drv_type, int *drv_type)
{
	struct mmc_host *host = card->host;
	int host_drv_type = SD_DRIVER_TYPE_B;

	*drv_type = 0;

	if (!host->ops->select_drive_strength)
		return 0;

	/* Use SD definition of driver strength for hosts */
	if (host->caps & MMC_CAP_DRIVER_TYPE_A)
		host_drv_type |= SD_DRIVER_TYPE_A;

	if (host->caps & MMC_CAP_DRIVER_TYPE_C)
		host_drv_type |= SD_DRIVER_TYPE_C;

	if (host->caps & MMC_CAP_DRIVER_TYPE_D)
		host_drv_type |= SD_DRIVER_TYPE_D;

	/*
	 * The drive strength that the hardware can support
	 * depends on the board design.  Pass the appropriate
	 * information and let the hardware specific code
	 * return what is possible given the options
	 */
	return host->ops->select_drive_strength(card, max_dtr,
						host_drv_type,
						card_drv_type,
						drv_type);
}

/*
 * Apply power to the MMC stack.  This is a two-stage process.
 * First, we enable power to the card without the clock running.
 * We then wait a bit for the power to stabilise.  Finally,
 * enable the bus drivers and clock to the card.
 *
 * We must _NOT_ enable the clock prior to power stablising.
 *
 * If a host does all the power sequencing itself, ignore the
 * initial MMC_POWER_UP stage.
 */
void mmc_power_up(struct mmc_host *host, u32 ocr)
{
	if (host->ios.power_mode == MMC_POWER_ON)
		return;

	mmc_pwrseq_pre_power_on(host);

	host->ios.vdd = fls(ocr) - 1;
	host->ios.power_mode = MMC_POWER_UP;
	/* Set initial state and call mmc_set_ios */
	mmc_set_initial_state(host);

	mmc_set_initial_signal_voltage(host);

	/*
	 * This delay should be sufficient to allow the power supply
	 * to reach the minimum voltage.
	 */
	mmc_delay(host->ios.power_delay_ms);

	mmc_pwrseq_post_power_on(host);

	host->ios.clock = host->f_init;

	host->ios.power_mode = MMC_POWER_ON;
	mmc_set_ios(host);

	/*
	 * This delay must be at least 74 clock sizes, or 1 ms, or the
	 * time required to reach a stable voltage.
	 */
	mmc_delay(host->ios.power_delay_ms);
}

void mmc_power_off(struct mmc_host *host)
{
	if (host->ios.power_mode == MMC_POWER_OFF)
		return;

	mmc_pwrseq_power_off(host);

	host->ios.clock = 0;
	host->ios.vdd = 0;

	host->ios.power_mode = MMC_POWER_OFF;
	/* Set initial state and call mmc_set_ios */
	mmc_set_initial_state(host);

	/*
	 * Some configurations, such as the 802.11 SDIO card in the OLPC
	 * XO-1.5, require a short delay after poweroff before the card
	 * can be successfully turned on again.
	 */
	mmc_delay(1);
}

void mmc_power_cycle(struct mmc_host *host, u32 ocr)
{
	mmc_power_off(host);
	/* Wait at least 1 ms according to SD spec */
	mmc_delay(1);
	mmc_power_up(host, ocr);
}

/*
 * Cleanup when the last reference to the bus operator is dropped.
 */
static void __mmc_release_bus(struct mmc_host *host)
{
	WARN_ON(!host->bus_dead);

	host->bus_ops = NULL;
}

/*
 * Increase reference count of bus operator
 */
static inline void mmc_bus_get(struct mmc_host *host)
{
	unsigned long flags;

	spin_lock_irqsave(&host->lock, flags);
	host->bus_refs++;
	spin_unlock_irqrestore(&host->lock, flags);
}

/*
 * Decrease reference count of bus operator and free it if
 * it is the last reference.
 */
static inline void mmc_bus_put(struct mmc_host *host)
{
	unsigned long flags;

	spin_lock_irqsave(&host->lock, flags);
	host->bus_refs--;
	if ((host->bus_refs == 0) && host->bus_ops)
		__mmc_release_bus(host);
	spin_unlock_irqrestore(&host->lock, flags);
}

/*
 * Assign a mmc bus handler to a host. Only one bus handler may control a
 * host at any given time.
 */
void mmc_attach_bus(struct mmc_host *host, const struct mmc_bus_ops *ops)
{
	unsigned long flags;

	WARN_ON(!host->claimed);

	spin_lock_irqsave(&host->lock, flags);

	WARN_ON(host->bus_ops);
	WARN_ON(host->bus_refs);

	host->bus_ops = ops;
	host->bus_refs = 1;
	host->bus_dead = 0;

	spin_unlock_irqrestore(&host->lock, flags);
}

/*
 * Remove the current bus handler from a host.
 */
void mmc_detach_bus(struct mmc_host *host)
{
	unsigned long flags;

	WARN_ON(!host->claimed);
	WARN_ON(!host->bus_ops);

	spin_lock_irqsave(&host->lock, flags);

	host->bus_dead = 1;

	spin_unlock_irqrestore(&host->lock, flags);

	mmc_bus_put(host);
}

void _mmc_detect_change(struct mmc_host *host, unsigned long delay, bool cd_irq)
{
	/*
	 * If the device is configured as wakeup, we prevent a new sleep for
	 * 5 s to give provision for user space to consume the event.
	 */
	if (cd_irq && !(host->caps & MMC_CAP_NEEDS_POLL) &&
		device_can_wakeup(mmc_dev(host)))
		pm_wakeup_event(mmc_dev(host), 5000);

	host->detect_change = 1;
	mmc_schedule_delayed_work(&host->detect, delay);
}

/**
 *	mmc_detect_change - process change of state on a MMC socket
 *	@host: host which changed state.
 *	@delay: optional delay to wait before detection (jiffies)
 *
 *	MMC drivers should call this when they detect a card has been
 *	inserted or removed. The MMC layer will confirm that any
 *	present card is still functional, and initialize any newly
 *	inserted.
 */
void mmc_detect_change(struct mmc_host *host, unsigned long delay)
{
	_mmc_detect_change(host, delay, true);
}
EXPORT_SYMBOL(mmc_detect_change);

void mmc_init_erase(struct mmc_card *card)
{
	unsigned int sz;

	if (is_power_of_2(card->erase_size))
		card->erase_shift = ffs(card->erase_size) - 1;
	else
		card->erase_shift = 0;

	/*
	 * It is possible to erase an arbitrarily large area of an SD or MMC
	 * card.  That is not desirable because it can take a long time
	 * (minutes) potentially delaying more important I/O, and also the
	 * timeout calculations become increasingly hugely over-estimated.
	 * Consequently, 'pref_erase' is defined as a guide to limit erases
	 * to that size and alignment.
	 *
	 * For SD cards that define Allocation Unit size, limit erases to one
	 * Allocation Unit at a time.
	 * For MMC, have a stab at ai good value and for modern cards it will
	 * end up being 4MiB. Note that if the value is too small, it can end
	 * up taking longer to erase. Also note, erase_size is already set to
	 * High Capacity Erase Size if available when this function is called.
	 */
	if (mmc_card_sd(card) && card->ssr.au) {
		card->pref_erase = card->ssr.au;
		card->erase_shift = ffs(card->ssr.au) - 1;
	} else if (card->erase_size) {
		sz = (card->csd.capacity << (card->csd.read_blkbits - 9)) >> 11;
		if (sz < 128)
			card->pref_erase = 512 * 1024 / 512;
		else if (sz < 512)
			card->pref_erase = 1024 * 1024 / 512;
		else if (sz < 1024)
			card->pref_erase = 2 * 1024 * 1024 / 512;
		else
			card->pref_erase = 4 * 1024 * 1024 / 512;
		if (card->pref_erase < card->erase_size)
			card->pref_erase = card->erase_size;
		else {
			sz = card->pref_erase % card->erase_size;
			if (sz)
				card->pref_erase += card->erase_size - sz;
		}
	} else
		card->pref_erase = 0;
}

static unsigned int mmc_mmc_erase_timeout(struct mmc_card *card,
				          unsigned int arg, unsigned int qty)
{
	unsigned int erase_timeout;

	if (arg == MMC_DISCARD_ARG ||
	    (arg == MMC_TRIM_ARG && card->ext_csd.rev >= 6)) {
		erase_timeout = card->ext_csd.trim_timeout;
	} else if (card->ext_csd.erase_group_def & 1) {
		/* High Capacity Erase Group Size uses HC timeouts */
		if (arg == MMC_TRIM_ARG)
			erase_timeout = card->ext_csd.trim_timeout;
		else
			erase_timeout = card->ext_csd.hc_erase_timeout;
	} else {
		/* CSD Erase Group Size uses write timeout */
		unsigned int mult = (10 << card->csd.r2w_factor);
		unsigned int timeout_clks = card->csd.taac_clks * mult;
		unsigned int timeout_us;

		/* Avoid overflow: e.g. taac_ns=80000000 mult=1280 */
		if (card->csd.taac_ns < 1000000)
			timeout_us = (card->csd.taac_ns * mult) / 1000;
		else
			timeout_us = (card->csd.taac_ns / 1000) * mult;

		/*
		 * ios.clock is only a target.  The real clock rate might be
		 * less but not that much less, so fudge it by multiplying by 2.
		 */
		timeout_clks <<= 1;
		timeout_us += (timeout_clks * 1000) /
			      (card->host->ios.clock / 1000);

		erase_timeout = timeout_us / 1000;

		/*
		 * Theoretically, the calculation could underflow so round up
		 * to 1ms in that case.
		 */
		if (!erase_timeout)
			erase_timeout = 1;
	}

	/* Multiplier for secure operations */
	if (arg & MMC_SECURE_ARGS) {
		if (arg == MMC_SECURE_ERASE_ARG)
			erase_timeout *= card->ext_csd.sec_erase_mult;
		else
			erase_timeout *= card->ext_csd.sec_trim_mult;
	}

	erase_timeout *= qty;

	/*
	 * Ensure at least a 1 second timeout for SPI as per
	 * 'mmc_set_data_timeout()'
	 */
	if (mmc_host_is_spi(card->host) && erase_timeout < 1000)
		erase_timeout = 1000;

	return erase_timeout;
}

static unsigned int mmc_sd_erase_timeout(struct mmc_card *card,
					 unsigned int arg,
					 unsigned int qty)
{
	unsigned int erase_timeout;

	/* for DISCARD none of the below calculation applies.
	 * the busy timeout is 250msec per discard command.
	 */
	if (arg == SD_DISCARD_ARG)
		return SD_DISCARD_TIMEOUT_MS;

	if (card->ssr.erase_timeout) {
		/* Erase timeout specified in SD Status Register (SSR) */
		erase_timeout = card->ssr.erase_timeout * qty +
				card->ssr.erase_offset;
	} else {
		/*
		 * Erase timeout not specified in SD Status Register (SSR) so
		 * use 250ms per write block.
		 */
		erase_timeout = 250 * qty;
	}

	/* Must not be less than 1 second */
	if (erase_timeout < 1000)
		erase_timeout = 1000;

	return erase_timeout;
}

static unsigned int mmc_erase_timeout(struct mmc_card *card,
				      unsigned int arg,
				      unsigned int qty)
{
	if (mmc_card_sd(card))
		return mmc_sd_erase_timeout(card, arg, qty);
	else
		return mmc_mmc_erase_timeout(card, arg, qty);
}

static int mmc_do_erase(struct mmc_card *card, unsigned int from,
			unsigned int to, unsigned int arg)
{
	struct mmc_command cmd = {};
	unsigned int qty = 0, busy_timeout = 0;
	bool use_r1b_resp = false;
	unsigned long timeout;
	int loop_udelay=64, udelay_max=32768;
	int err;

	mmc_retune_hold(card->host);

	/*
	 * qty is used to calculate the erase timeout which depends on how many
	 * erase groups (or allocation units in SD terminology) are affected.
	 * We count erasing part of an erase group as one erase group.
	 * For SD, the allocation units are always a power of 2.  For MMC, the
	 * erase group size is almost certainly also power of 2, but it does not
	 * seem to insist on that in the JEDEC standard, so we fall back to
	 * division in that case.  SD may not specify an allocation unit size,
	 * in which case the timeout is based on the number of write blocks.
	 *
	 * Note that the timeout for secure trim 2 will only be correct if the
	 * number of erase groups specified is the same as the total of all
	 * preceding secure trim 1 commands.  Since the power may have been
	 * lost since the secure trim 1 commands occurred, it is generally
	 * impossible to calculate the secure trim 2 timeout correctly.
	 */
	if (card->erase_shift)
		qty += ((to >> card->erase_shift) -
			(from >> card->erase_shift)) + 1;
	else if (mmc_card_sd(card))
		qty += to - from + 1;
	else
		qty += ((to / card->erase_size) -
			(from / card->erase_size)) + 1;

	if (!mmc_card_blockaddr(card)) {
		from <<= 9;
		to <<= 9;
	}

	if (mmc_card_sd(card))
		cmd.opcode = SD_ERASE_WR_BLK_START;
	else
		cmd.opcode = MMC_ERASE_GROUP_START;
	cmd.arg = from;
	cmd.flags = MMC_RSP_SPI_R1 | MMC_RSP_R1 | MMC_CMD_AC;
	err = mmc_wait_for_cmd(card->host, &cmd, 0);
	if (err) {
		pr_err("mmc_erase: group start error %d, "
		       "status %#x\n", err, cmd.resp[0]);
		err = -EIO;
		goto out;
	}

	memset(&cmd, 0, sizeof(struct mmc_command));
	if (mmc_card_sd(card))
		cmd.opcode = SD_ERASE_WR_BLK_END;
	else
		cmd.opcode = MMC_ERASE_GROUP_END;
	cmd.arg = to;
	cmd.flags = MMC_RSP_SPI_R1 | MMC_RSP_R1 | MMC_CMD_AC;
	err = mmc_wait_for_cmd(card->host, &cmd, 0);
	if (err) {
		pr_err("mmc_erase: group end error %d, status %#x\n",
		       err, cmd.resp[0]);
		err = -EIO;
		goto out;
	}

	memset(&cmd, 0, sizeof(struct mmc_command));
	cmd.opcode = MMC_ERASE;
	cmd.arg = arg;
	busy_timeout = mmc_erase_timeout(card, arg, qty);
	/*
	 * If the host controller supports busy signalling and the timeout for
	 * the erase operation does not exceed the max_busy_timeout, we should
	 * use R1B response. Or we need to prevent the host from doing hw busy
	 * detection, which is done by converting to a R1 response instead.
	 * Note, some hosts requires R1B, which also means they are on their own
	 * when it comes to deal with the busy timeout.
	 */
	if (!(card->host->caps & MMC_CAP_NEED_RSP_BUSY) &&
	    card->host->max_busy_timeout &&
	    busy_timeout > card->host->max_busy_timeout) {
		cmd.flags = MMC_RSP_SPI_R1 | MMC_RSP_R1 | MMC_CMD_AC;
	} else {
		cmd.flags = MMC_RSP_SPI_R1B | MMC_RSP_R1B | MMC_CMD_AC;
		cmd.busy_timeout = busy_timeout;
		use_r1b_resp = true;
	}

	err = mmc_wait_for_cmd(card->host, &cmd, 0);
	if (err) {
		pr_err("mmc_erase: erase error %d, status %#x\n",
		       err, cmd.resp[0]);
		err = -EIO;
		goto out;
	}

	if (mmc_host_is_spi(card->host))
		goto out;

	/*
	 * In case of when R1B + MMC_CAP_WAIT_WHILE_BUSY is used, the polling
	 * shall be avoided.
	 */
	if ((card->host->caps & MMC_CAP_WAIT_WHILE_BUSY) && use_r1b_resp)
		goto out;

	timeout = jiffies + msecs_to_jiffies(busy_timeout);
	do {
		memset(&cmd, 0, sizeof(struct mmc_command));
		cmd.opcode = MMC_SEND_STATUS;
		cmd.arg = card->rca << 16;
		cmd.flags = MMC_RSP_R1 | MMC_CMD_AC;
		/* Do not retry else we can't see errors */
		err = mmc_wait_for_cmd(card->host, &cmd, 0);
		if (err || R1_STATUS(cmd.resp[0])) {
			pr_err("error %d requesting status %#x\n",
				err, cmd.resp[0]);
			err = -EIO;
			goto out;
		}

		/* Timeout if the device never becomes ready for data and
		 * never leaves the program state.
		 */
		if (time_after(jiffies, timeout)) {
			pr_err("%s: Card stuck in programming state! %s\n",
				mmc_hostname(card->host), __func__);
			err =  -EIO;
			goto out;
		}
		if ((cmd.resp[0] & R1_READY_FOR_DATA) &&
		    R1_CURRENT_STATE(cmd.resp[0]) != R1_STATE_PRG)
			break;

		usleep_range(loop_udelay, loop_udelay*2);
		if (loop_udelay < udelay_max)
			loop_udelay *= 2;
	} while (1);

out:
	mmc_retune_release(card->host);
	return err;
}

static unsigned int mmc_align_erase_size(struct mmc_card *card,
					 unsigned int *from,
					 unsigned int *to,
					 unsigned int nr)
{
	unsigned int from_new = *from, nr_new = nr, rem;

	/*
	 * When the 'card->erase_size' is power of 2, we can use round_up/down()
	 * to align the erase size efficiently.
	 */
	if (is_power_of_2(card->erase_size)) {
		unsigned int temp = from_new;

		from_new = round_up(temp, card->erase_size);
		rem = from_new - temp;

		if (nr_new > rem)
			nr_new -= rem;
		else
			return 0;

		nr_new = round_down(nr_new, card->erase_size);
	} else {
		rem = from_new % card->erase_size;
		if (rem) {
			rem = card->erase_size - rem;
			from_new += rem;
			if (nr_new > rem)
				nr_new -= rem;
			else
				return 0;
		}

		rem = nr_new % card->erase_size;
		if (rem)
			nr_new -= rem;
	}

	if (nr_new == 0)
		return 0;

	*to = from_new + nr_new;
	*from = from_new;

	return nr_new;
}

/**
 * mmc_erase - erase sectors.
 * @card: card to erase
 * @from: first sector to erase
 * @nr: number of sectors to erase
 * @arg: erase command argument
 *
 * Caller must claim host before calling this function.
 */
int mmc_erase(struct mmc_card *card, unsigned int from, unsigned int nr,
	      unsigned int arg)
{
	unsigned int rem, to = from + nr;
	int err;

	if (!(card->host->caps & MMC_CAP_ERASE) ||
	    !(card->csd.cmdclass & CCC_ERASE))
		return -EOPNOTSUPP;

	if (!card->erase_size)
		return -EOPNOTSUPP;

	if (mmc_card_sd(card) && arg != SD_ERASE_ARG && arg != SD_DISCARD_ARG)
		return -EOPNOTSUPP;

	if (mmc_card_mmc(card) && (arg & MMC_SECURE_ARGS) &&
	    !(card->ext_csd.sec_feature_support & EXT_CSD_SEC_ER_EN))
		return -EOPNOTSUPP;

	if (mmc_card_mmc(card) && (arg & MMC_TRIM_ARGS) &&
	    !(card->ext_csd.sec_feature_support & EXT_CSD_SEC_GB_CL_EN))
		return -EOPNOTSUPP;

	if (arg == MMC_SECURE_ERASE_ARG) {
		if (from % card->erase_size || nr % card->erase_size)
			return -EINVAL;
	}

	if (arg == MMC_ERASE_ARG)
		nr = mmc_align_erase_size(card, &from, &to, nr);

	if (nr == 0)
		return 0;

	if (to <= from)
		return -EINVAL;

	/* 'from' and 'to' are inclusive */
	to -= 1;

	/*
	 * Special case where only one erase-group fits in the timeout budget:
	 * If the region crosses an erase-group boundary on this particular
	 * case, we will be trimming more than one erase-group which, does not
	 * fit in the timeout budget of the controller, so we need to split it
	 * and call mmc_do_erase() twice if necessary. This special case is
	 * identified by the card->eg_boundary flag.
	 */
	rem = card->erase_size - (from % card->erase_size);
	if ((arg & MMC_TRIM_ARGS) && (card->eg_boundary) && (nr > rem)) {
		err = mmc_do_erase(card, from, from + rem - 1, arg);
		from += rem;
		if ((err) || (to <= from))
			return err;
	}

	return mmc_do_erase(card, from, to, arg);
}
EXPORT_SYMBOL(mmc_erase);

int mmc_can_erase(struct mmc_card *card)
{
	if ((card->host->caps & MMC_CAP_ERASE) &&
	    (card->csd.cmdclass & CCC_ERASE) && card->erase_size)
		return 1;
	return 0;
}
EXPORT_SYMBOL(mmc_can_erase);

int mmc_can_trim(struct mmc_card *card)
{
	if ((card->ext_csd.sec_feature_support & EXT_CSD_SEC_GB_CL_EN) &&
	    (!(card->quirks & MMC_QUIRK_TRIM_BROKEN)))
		return 1;
	return 0;
}
EXPORT_SYMBOL(mmc_can_trim);

int mmc_can_discard(struct mmc_card *card)
{
	/*
	 * As there's no way to detect the discard support bit at v4.5
	 * use the s/w feature support filed.
	 */
	if (card->ext_csd.feature_support & MMC_DISCARD_FEATURE)
		return 1;
	return 0;
}
EXPORT_SYMBOL(mmc_can_discard);

int mmc_can_sanitize(struct mmc_card *card)
{
	if (!mmc_can_trim(card) && !mmc_can_erase(card))
		return 0;
	if (card->ext_csd.sec_feature_support & EXT_CSD_SEC_SANITIZE)
		return 1;
	return 0;
}
EXPORT_SYMBOL(mmc_can_sanitize);

int mmc_can_secure_erase_trim(struct mmc_card *card)
{
	if ((card->ext_csd.sec_feature_support & EXT_CSD_SEC_ER_EN) &&
	    !(card->quirks & MMC_QUIRK_SEC_ERASE_TRIM_BROKEN))
		return 1;
	return 0;
}
EXPORT_SYMBOL(mmc_can_secure_erase_trim);

int mmc_erase_group_aligned(struct mmc_card *card, unsigned int from,
			    unsigned int nr)
{
	if (!card->erase_size)
		return 0;
	if (from % card->erase_size || nr % card->erase_size)
		return 0;
	return 1;
}
EXPORT_SYMBOL(mmc_erase_group_aligned);

static unsigned int mmc_do_calc_max_discard(struct mmc_card *card,
					    unsigned int arg)
{
	struct mmc_host *host = card->host;
	unsigned int max_discard, x, y, qty = 0, max_qty, min_qty, timeout;
	unsigned int last_timeout = 0;
	unsigned int max_busy_timeout = host->max_busy_timeout ?
			host->max_busy_timeout : MMC_ERASE_TIMEOUT_MS;

	if (card->erase_shift) {
		max_qty = UINT_MAX >> card->erase_shift;
		min_qty = card->pref_erase >> card->erase_shift;
	} else if (mmc_card_sd(card)) {
		max_qty = UINT_MAX;
		min_qty = card->pref_erase;
	} else {
		max_qty = UINT_MAX / card->erase_size;
		min_qty = card->pref_erase / card->erase_size;
	}

	/*
	 * We should not only use 'host->max_busy_timeout' as the limitation
	 * when deciding the max discard sectors. We should set a balance value
	 * to improve the erase speed, and it can not get too long timeout at
	 * the same time.
	 *
	 * Here we set 'card->pref_erase' as the minimal discard sectors no
	 * matter what size of 'host->max_busy_timeout', but if the
	 * 'host->max_busy_timeout' is large enough for more discard sectors,
	 * then we can continue to increase the max discard sectors until we
	 * get a balance value. In cases when the 'host->max_busy_timeout'
	 * isn't specified, use the default max erase timeout.
	 */
	do {
		y = 0;
		for (x = 1; x && x <= max_qty && max_qty - x >= qty; x <<= 1) {
			timeout = mmc_erase_timeout(card, arg, qty + x);

			if (qty + x > min_qty && timeout > max_busy_timeout)
				break;

			if (timeout < last_timeout)
				break;
			last_timeout = timeout;
			y = x;
		}
		qty += y;
	} while (y);

	if (!qty)
		return 0;

	/*
	 * When specifying a sector range to trim, chances are we might cross
	 * an erase-group boundary even if the amount of sectors is less than
	 * one erase-group.
	 * If we can only fit one erase-group in the controller timeout budget,
	 * we have to care that erase-group boundaries are not crossed by a
	 * single trim operation. We flag that special case with "eg_boundary".
	 * In all other cases we can just decrement qty and pretend that we
	 * always touch (qty + 1) erase-groups as a simple optimization.
	 */
	if (qty == 1)
		card->eg_boundary = 1;
	else
		qty--;

	/* Convert qty to sectors */
	if (card->erase_shift)
		max_discard = qty << card->erase_shift;
	else if (mmc_card_sd(card))
		max_discard = qty + 1;
	else
		max_discard = qty * card->erase_size;

	return max_discard;
}

unsigned int mmc_calc_max_discard(struct mmc_card *card)
{
	struct mmc_host *host = card->host;
	unsigned int max_discard, max_trim;

	/*
	 * Without erase_group_def set, MMC erase timeout depends on clock
	 * frequence which can change.  In that case, the best choice is
	 * just the preferred erase size.
	 */
	if (mmc_card_mmc(card) && !(card->ext_csd.erase_group_def & 1))
		return card->pref_erase;

	max_discard = mmc_do_calc_max_discard(card, MMC_ERASE_ARG);
	if (mmc_can_trim(card)) {
		max_trim = mmc_do_calc_max_discard(card, MMC_TRIM_ARG);
		if (max_trim < max_discard || max_discard == 0)
			max_discard = max_trim;
	} else if (max_discard < card->erase_size) {
		max_discard = 0;
	}
	pr_debug("%s: calculated max. discard sectors %u for timeout %u ms\n",
		mmc_hostname(host), max_discard, host->max_busy_timeout ?
		host->max_busy_timeout : MMC_ERASE_TIMEOUT_MS);
	return max_discard;
}
EXPORT_SYMBOL(mmc_calc_max_discard);

bool mmc_card_is_blockaddr(struct mmc_card *card)
{
	return card ? mmc_card_blockaddr(card) : false;
}
EXPORT_SYMBOL(mmc_card_is_blockaddr);

int mmc_set_blocklen(struct mmc_card *card, unsigned int blocklen)
{
	struct mmc_command cmd = {};

	if (mmc_card_blockaddr(card) || mmc_card_ddr52(card) ||
	    mmc_card_hs400(card) || mmc_card_hs400es(card))
		return 0;

	cmd.opcode = MMC_SET_BLOCKLEN;
	cmd.arg = blocklen;
	cmd.flags = MMC_RSP_SPI_R1 | MMC_RSP_R1 | MMC_CMD_AC;
	return mmc_wait_for_cmd(card->host, &cmd, 5);
}
EXPORT_SYMBOL(mmc_set_blocklen);

static void mmc_hw_reset_for_init(struct mmc_host *host)
{
	mmc_pwrseq_reset(host);

	if (!(host->caps & MMC_CAP_HW_RESET) || !host->ops->hw_reset)
		return;
	host->ops->hw_reset(host);
}

int mmc_hw_reset(struct mmc_host *host)
{
	int ret;

	if (!host->card)
		return -EINVAL;

	mmc_bus_get(host);
	if (!host->bus_ops || host->bus_dead || !host->bus_ops->hw_reset) {
		mmc_bus_put(host);
		return -EOPNOTSUPP;
	}

	ret = host->bus_ops->hw_reset(host);
	mmc_bus_put(host);

	if (ret < 0)
		pr_warn("%s: tried to HW reset card, got error %d\n",
			mmc_hostname(host), ret);

	return ret;
}
EXPORT_SYMBOL(mmc_hw_reset);

int mmc_sw_reset(struct mmc_host *host)
{
	int ret;

	if (!host->card)
		return -EINVAL;

	mmc_bus_get(host);
	if (!host->bus_ops || host->bus_dead || !host->bus_ops->sw_reset) {
		mmc_bus_put(host);
		return -EOPNOTSUPP;
	}

	ret = host->bus_ops->sw_reset(host);
	mmc_bus_put(host);

	if (ret)
		pr_warn("%s: tried to SW reset card, got error %d\n",
			mmc_hostname(host), ret);

	return ret;
}
EXPORT_SYMBOL(mmc_sw_reset);

static int mmc_rescan_try_freq(struct mmc_host *host, unsigned freq)
{
	host->f_init = freq;

	pr_debug("%s: %s: trying to init card at %u Hz\n",
		mmc_hostname(host), __func__, host->f_init);

	mmc_power_up(host, host->ocr_avail);

	/*
	 * Some eMMCs (with VCCQ always on) may not be reset after power up, so
	 * do a hardware reset if possible.
	 */
	mmc_hw_reset_for_init(host);

	/*
	 * sdio_reset sends CMD52 to reset card.  Since we do not know
	 * if the card is being re-initialized, just send it.  CMD52
	 * should be ignored by SD/eMMC cards.
	 * Skip it if we already know that we do not support SDIO commands
	 */
	if (!(host->caps2 & MMC_CAP2_NO_SDIO))
		sdio_reset(host);

	mmc_go_idle(host);

	if (!(host->caps2 & MMC_CAP2_NO_SD))
		mmc_send_if_cond(host, host->ocr_avail);

	/* Order's important: probe SDIO, then SD, then MMC */
	if (!(host->caps2 & MMC_CAP2_NO_SDIO))
		if (!mmc_attach_sdio(host))
			return 0;

	if (!(host->caps2 & MMC_CAP2_NO_SD))
		if (!mmc_attach_sd(host))
			return 0;

	if (!(host->caps2 & MMC_CAP2_NO_MMC))
		if (!mmc_attach_mmc(host))
			return 0;

	mmc_power_off(host);
	return -EIO;
}

int _mmc_detect_card_removed(struct mmc_host *host)
{
	int ret;

	if (!host->card || mmc_card_removed(host->card))
		return 1;

	ret = host->bus_ops->alive(host);

	/*
	 * Card detect status and alive check may be out of sync if card is
	 * removed slowly, when card detect switch changes while card/slot
	 * pads are still contacted in hardware (refer to "SD Card Mechanical
	 * Addendum, Appendix C: Card Detection Switch"). So reschedule a
	 * detect work 200ms later for this case.
	 */
	if (!ret && host->ops->get_cd && !host->ops->get_cd(host)) {
		mmc_detect_change(host, msecs_to_jiffies(200));
		pr_debug("%s: card removed too slowly\n", mmc_hostname(host));
	}

	if (ret) {
		mmc_card_set_removed(host->card);
		pr_debug("%s: card remove detected\n", mmc_hostname(host));
	}

	return ret;
}

int mmc_detect_card_removed(struct mmc_host *host)
{
	struct mmc_card *card = host->card;
	int ret;

	WARN_ON(!host->claimed);

	if (!card)
		return 1;

	if (!mmc_card_is_removable(host))
		return 0;

	ret = mmc_card_removed(card);
	/*
	 * The card will be considered unchanged unless we have been asked to
	 * detect a change or host requires polling to provide card detection.
	 */
	if (!host->detect_change && !(host->caps & MMC_CAP_NEEDS_POLL))
		return ret;

	host->detect_change = 0;
	if (!ret) {
		ret = _mmc_detect_card_removed(host);
		if (ret && (host->caps & MMC_CAP_NEEDS_POLL)) {
			/*
			 * Schedule a detect work as soon as possible to let a
			 * rescan handle the card removal.
			 */
			cancel_delayed_work(&host->detect);
			_mmc_detect_change(host, 0, false);
		}
	}

	return ret;
}
EXPORT_SYMBOL(mmc_detect_card_removed);

void mmc_rescan(struct work_struct *work)
{
	struct mmc_host *host =
		container_of(work, struct mmc_host, detect.work);
	int i;

	if (host->rescan_disable)
		return;

	/* If there is a non-removable card registered, only scan once */
	if (!mmc_card_is_removable(host) && host->rescan_entered)
		return;
	host->rescan_entered = 1;

	if (host->trigger_card_event && host->ops->card_event) {
		mmc_claim_host(host);
		host->ops->card_event(host);
		mmc_release_host(host);
		host->trigger_card_event = false;
	}

	mmc_bus_get(host);

	/* Verify a registered card to be functional, else remove it. */
	if (host->bus_ops && !host->bus_dead)
		host->bus_ops->detect(host);

	host->detect_change = 0;

	/*
	 * Let mmc_bus_put() free the bus/bus_ops if we've found that
	 * the card is no longer present.
	 */
	mmc_bus_put(host);
	mmc_bus_get(host);

	/* if there still is a card present, stop here */
	if (host->bus_ops != NULL) {
		mmc_bus_put(host);
		goto out;
	}

	/*
	 * Only we can add a new handler, so it's safe to
	 * release the lock here.
	 */
	mmc_bus_put(host);

	mmc_claim_host(host);
	if (mmc_card_is_removable(host) && host->ops->get_cd &&
			host->ops->get_cd(host) == 0) {
		mmc_power_off(host);
		mmc_release_host(host);
		goto out;
	}

	for (i = 0; i < ARRAY_SIZE(freqs); i++) {
		if (!mmc_rescan_try_freq(host, max(freqs[i], host->f_min)))
			break;
		if (freqs[i] <= host->f_min)
			break;
	}
	mmc_release_host(host);

 out:
	if (host->caps & MMC_CAP_NEEDS_POLL)
		mmc_schedule_delayed_work(&host->detect, HZ);
}

void mmc_start_host(struct mmc_host *host)
{
	host->f_init = max(freqs[0], host->f_min);
	host->rescan_disable = 0;
	host->ios.power_mode = MMC_POWER_UNDEFINED;

	if (!(host->caps2 & MMC_CAP2_NO_PRESCAN_POWERUP)) {
		mmc_claim_host(host);
		mmc_power_up(host, host->ocr_avail);
		mmc_release_host(host);
	}

	mmc_gpiod_request_cd_irq(host);
	_mmc_detect_change(host, 0, false);
}

void mmc_stop_host(struct mmc_host *host)
{
	if (host->slot.cd_irq >= 0) {
		mmc_gpio_set_cd_wake(host, false);
		disable_irq(host->slot.cd_irq);
	}

	host->rescan_disable = 1;
	cancel_delayed_work_sync(&host->detect);

	/* clear pm flags now and let card drivers set them as needed */
	host->pm_flags = 0;

	mmc_bus_get(host);
	if (host->bus_ops && !host->bus_dead) {
		/* Calling bus_ops->remove() with a claimed host can deadlock */
		host->bus_ops->remove(host);
		mmc_claim_host(host);
		mmc_detach_bus(host);
		mmc_power_off(host);
		mmc_release_host(host);
		mmc_bus_put(host);
		return;
	}
	mmc_bus_put(host);

	mmc_claim_host(host);
	mmc_power_off(host);
	mmc_release_host(host);
}

<<<<<<< HEAD
#ifdef CONFIG_PM_SLEEP
/* Do the card removal on suspend if card is assumed removeable
 * Do that in pm notifier while userspace isn't yet frozen, so we will be able
   to sync the card.
*/
static int mmc_pm_notify(struct notifier_block *notify_block,
			unsigned long mode, void *unused)
{
	struct mmc_host *host = container_of(
		notify_block, struct mmc_host, pm_notify);
	unsigned long flags;
	int err = 0;

	switch (mode) {
	case PM_HIBERNATION_PREPARE:
	case PM_SUSPEND_PREPARE:
	case PM_RESTORE_PREPARE:
		spin_lock_irqsave(&host->lock, flags);
		host->rescan_disable = 1;
		spin_unlock_irqrestore(&host->lock, flags);
		cancel_delayed_work_sync(&host->detect);

		if (!host->bus_ops)
			break;

		/* Validate prerequisites for suspend */
		if (host->bus_ops->pre_suspend)
			err = host->bus_ops->pre_suspend(host);
		if (!err)
			break;

		if (!mmc_card_is_removable(host)) {
			dev_warn(mmc_dev(host),
				 "pre_suspend failed for non-removable host: "
				 "%d\n", err);
			/* Avoid removing non-removable hosts */
			break;
		}

		/* Calling bus_ops->remove() with a claimed host can deadlock */
		host->bus_ops->remove(host);
		mmc_claim_host(host);
		mmc_detach_bus(host);
		mmc_power_off(host);
		mmc_release_host(host);
		host->pm_flags = 0;
		break;

	case PM_POST_SUSPEND:
	case PM_POST_HIBERNATION:
	case PM_POST_RESTORE:

		spin_lock_irqsave(&host->lock, flags);
		host->rescan_disable = 0;
		spin_unlock_irqrestore(&host->lock, flags);
		_mmc_detect_change(host, 0, false);

	}

	return 0;
}

void mmc_register_pm_notifier(struct mmc_host *host)
{
	host->pm_notify.notifier_call = mmc_pm_notify;
	register_pm_notifier(&host->pm_notify);
}

void mmc_unregister_pm_notifier(struct mmc_host *host)
{
	unregister_pm_notifier(&host->pm_notify);
}
#endif

/*
 * mmc_first_nonreserved_index() - get the first index that
 * is not reserved
 */
int mmc_first_nonreserved_index(void)
{
	return __mmc_max_reserved_idx + 1;
}
EXPORT_SYMBOL(mmc_first_nonreserved_index);

/*
 * mmc_get_reserved_index() - get the index reserved for this host
 * Return: The index reserved for this host or negative error value
 *        if no index is reserved for this host
 */
int mmc_get_reserved_index(struct mmc_host *host)
{
	return of_alias_get_id(host->parent->of_node, "mmc");
}
EXPORT_SYMBOL(mmc_get_reserved_index);

static void mmc_of_reserve_idx(void)
{
	int max;

	max = of_alias_max_index("mmc");
	if (max < 0)
		return;

	__mmc_max_reserved_idx = max;
	pr_debug("MMC: reserving %d slots for of aliases\n",
			__mmc_max_reserved_idx + 1);
}

=======
>>>>>>> 16022114
static int __init mmc_init(void)
{
	int ret;

	mmc_of_reserve_idx();

	ret = mmc_register_bus();
	if (ret)
		return ret;

	ret = mmc_register_host_class();
	if (ret)
		goto unregister_bus;

	ret = sdio_register_bus();
	if (ret)
		goto unregister_host_class;

	return 0;

unregister_host_class:
	mmc_unregister_host_class();
unregister_bus:
	mmc_unregister_bus();
	return ret;
}

static void __exit mmc_exit(void)
{
	sdio_unregister_bus();
	mmc_unregister_host_class();
	mmc_unregister_bus();
}

subsys_initcall(mmc_init);
module_exit(mmc_exit);

MODULE_LICENSE("GPL");<|MERGE_RESOLUTION|>--- conflicted
+++ resolved
@@ -51,8 +51,6 @@
 #define SD_DISCARD_TIMEOUT_MS	(250)
 
 static const unsigned freqs[] = { 400000, 300000, 200000, 100000 };
-
-static int __mmc_max_reserved_idx = -1;
 
 /*
  * Enabling software CRCs on the data blocks can be a significant (30%)
@@ -2394,122 +2392,9 @@
 	mmc_release_host(host);
 }
 
-<<<<<<< HEAD
-#ifdef CONFIG_PM_SLEEP
-/* Do the card removal on suspend if card is assumed removeable
- * Do that in pm notifier while userspace isn't yet frozen, so we will be able
-   to sync the card.
-*/
-static int mmc_pm_notify(struct notifier_block *notify_block,
-			unsigned long mode, void *unused)
-{
-	struct mmc_host *host = container_of(
-		notify_block, struct mmc_host, pm_notify);
-	unsigned long flags;
-	int err = 0;
-
-	switch (mode) {
-	case PM_HIBERNATION_PREPARE:
-	case PM_SUSPEND_PREPARE:
-	case PM_RESTORE_PREPARE:
-		spin_lock_irqsave(&host->lock, flags);
-		host->rescan_disable = 1;
-		spin_unlock_irqrestore(&host->lock, flags);
-		cancel_delayed_work_sync(&host->detect);
-
-		if (!host->bus_ops)
-			break;
-
-		/* Validate prerequisites for suspend */
-		if (host->bus_ops->pre_suspend)
-			err = host->bus_ops->pre_suspend(host);
-		if (!err)
-			break;
-
-		if (!mmc_card_is_removable(host)) {
-			dev_warn(mmc_dev(host),
-				 "pre_suspend failed for non-removable host: "
-				 "%d\n", err);
-			/* Avoid removing non-removable hosts */
-			break;
-		}
-
-		/* Calling bus_ops->remove() with a claimed host can deadlock */
-		host->bus_ops->remove(host);
-		mmc_claim_host(host);
-		mmc_detach_bus(host);
-		mmc_power_off(host);
-		mmc_release_host(host);
-		host->pm_flags = 0;
-		break;
-
-	case PM_POST_SUSPEND:
-	case PM_POST_HIBERNATION:
-	case PM_POST_RESTORE:
-
-		spin_lock_irqsave(&host->lock, flags);
-		host->rescan_disable = 0;
-		spin_unlock_irqrestore(&host->lock, flags);
-		_mmc_detect_change(host, 0, false);
-
-	}
-
-	return 0;
-}
-
-void mmc_register_pm_notifier(struct mmc_host *host)
-{
-	host->pm_notify.notifier_call = mmc_pm_notify;
-	register_pm_notifier(&host->pm_notify);
-}
-
-void mmc_unregister_pm_notifier(struct mmc_host *host)
-{
-	unregister_pm_notifier(&host->pm_notify);
-}
-#endif
-
-/*
- * mmc_first_nonreserved_index() - get the first index that
- * is not reserved
- */
-int mmc_first_nonreserved_index(void)
-{
-	return __mmc_max_reserved_idx + 1;
-}
-EXPORT_SYMBOL(mmc_first_nonreserved_index);
-
-/*
- * mmc_get_reserved_index() - get the index reserved for this host
- * Return: The index reserved for this host or negative error value
- *        if no index is reserved for this host
- */
-int mmc_get_reserved_index(struct mmc_host *host)
-{
-	return of_alias_get_id(host->parent->of_node, "mmc");
-}
-EXPORT_SYMBOL(mmc_get_reserved_index);
-
-static void mmc_of_reserve_idx(void)
-{
-	int max;
-
-	max = of_alias_max_index("mmc");
-	if (max < 0)
-		return;
-
-	__mmc_max_reserved_idx = max;
-	pr_debug("MMC: reserving %d slots for of aliases\n",
-			__mmc_max_reserved_idx + 1);
-}
-
-=======
->>>>>>> 16022114
 static int __init mmc_init(void)
 {
 	int ret;
-
-	mmc_of_reserve_idx();
 
 	ret = mmc_register_bus();
 	if (ret)
